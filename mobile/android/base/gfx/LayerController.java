--- conflicted
+++ resolved
@@ -397,11 +397,7 @@
         }
 
         if (mOnTouchListener != null)
-<<<<<<< HEAD
-            return mOnTouchListener.onTouch(mView.getAndroidView(), event);
-        return false;
-=======
-            mOnTouchListener.onTouch(mView, event);
+            mOnTouchListener.onTouch(mView.getAndroidView(), event);
 
         if (!mWaitForTouchListeners)
             return !allowDefaultActions;
@@ -460,6 +456,5 @@
     public void setCheckerboardColor(int newColor) {
         mCheckerboardColor = newColor;
         mView.requestRender();
->>>>>>> 4a92118d
     }
 }
