/* -*- Mode: C++; tab-width: 2; indent-tabs-mode: nil; c-basic-offset: 2 -*-
 *
 * ***** BEGIN LICENSE BLOCK *****
 * Version: MPL 1.1/GPL 2.0/LGPL 2.1
 *
 * The contents of this file are subject to the Mozilla Public License Version
 * 1.1 (the "License"); you may not use this file except in compliance with
 * the License. You may obtain a copy of the License at
 * http://www.mozilla.org/MPL/
 *
 * Software distributed under the License is distributed on an "AS IS" basis,
 * WITHOUT WARRANTY OF ANY KIND, either express or implied. See the License
 * for the specific language governing rights and limitations under the
 * License.
 *
 * The Original Code is Mozilla Communicator client code, released
 * March 31, 1998.
 *
 * The Initial Developer of the Original Code is
 * Netscape Communications Corporation.
 * Portions created by the Initial Developer are Copyright (C) 1998
 * the Initial Developer. All Rights Reserved.
 *
 * Contributor(s):
 *
 * Alternatively, the contents of this file may be used under the terms of
 * either of the GNU General Public License Version 2 or later (the "GPL"),
 * or the GNU Lesser General Public License Version 2.1 or later (the "LGPL"),
 * in which case the provisions of the GPL or the LGPL are applicable instead
 * of those above. If you wish to allow use of your version of this file only
 * under the terms of either the GPL or the LGPL, and not to allow others to
 * use your version of this file under the terms of the MPL, indicate your
 * decision by deleting the provisions above and replace them with the notice
 * and other provisions required by the GPL or the LGPL. If you do not delete
 * the provisions above, a recipient may use your version of this file under
 * the terms of any one of the MPL, the GPL or the LGPL.
 *
 * ***** END LICENSE BLOCK ***** */

/* A namespace class for static content utilities. */

#ifndef nsContentUtils_h___
#define nsContentUtils_h___

#include <math.h>
#if defined(XP_WIN) || defined(XP_OS2)
#include <float.h>
#endif

<<<<<<< HEAD
=======
#if defined(SOLARIS)
#include <ieeefp.h>
#endif

>>>>>>> b60aa334
#include "nsAString.h"
#include "nsIStatefulFrame.h"
#include "nsINodeInfo.h"
#include "nsNodeInfoManager.h"
#include "nsContentList.h"
#include "nsDOMClassInfoID.h"
#include "nsIClassInfo.h"
#include "nsIDOM3Node.h"
#include "nsDataHashtable.h"
#include "nsIScriptRuntime.h"
#include "nsIScriptGlobalObject.h"
#include "nsIDOMEvent.h"
#include "nsTArray.h"
#include "nsTextFragment.h"
#include "nsReadableUtils.h"
#include "nsIPrefBranch2.h"

#include "jsapi.h"

struct nsNativeKeyEvent; // Don't include nsINativeKeyBindings.h here: it will force strange compilation error!

class nsIDOMScriptObjectFactory;
class nsIXPConnect;
class nsINode;
class nsIContent;
class nsIDOMNode;
class nsIDOMKeyEvent;
class nsIDocument;
class nsIDocumentObserver;
class nsIDocShell;
class nsINameSpaceManager;
class nsIScriptSecurityManager;
class nsIJSContextStack;
class nsIThreadJSContextStack;
class nsIParserService;
class nsIIOService;
class nsIURI;
class imgIContainer;
class imgIDecoderObserver;
class imgIRequest;
class imgILoader;
class imgICache;
class nsIPrefBranch2;
class nsIImageLoadingContent;
class nsIDOMHTMLFormElement;
class nsIDOMDocument;
class nsIConsoleService;
class nsIStringBundleService;
class nsIStringBundle;
class nsIContentPolicy;
class nsILineBreaker;
class nsIWordBreaker;
class nsIJSRuntimeService;
class nsIEventListenerManager;
class nsIScriptContext;
class nsIRunnable;
class nsIInterfaceRequestor;
template<class E> class nsCOMArray;
struct JSRuntime;
class nsICaseConversion;
class nsIUGenCategory;
class nsIWidget;
class nsIDragSession;
class nsPIDOMWindow;
class nsPIDOMEventTarget;
class nsIPresShell;
class nsIXPConnectJSObjectHolder;
class nsPrefOldCallback;
#ifdef MOZ_XTF
class nsIXTFService;
#endif
#ifdef IBMBIDI
class nsIBidiKeyboard;
#endif
class nsIMIMEHeaderParam;
class nsIObserver;

#ifndef have_PrefChangedFunc_typedef
typedef int (*PR_CALLBACK PrefChangedFunc)(const char *, void *);
#define have_PrefChangedFunc_typedef
#endif

namespace mozilla {
  class IHistory;
}

extern const char kLoadAsData[];

enum EventNameType {
  EventNameType_None = 0x0000,
  EventNameType_HTML = 0x0001,
  EventNameType_XUL = 0x0002,
  EventNameType_SVGGraphic = 0x0004, // svg graphic elements
  EventNameType_SVGSVG = 0x0008, // the svg element

  EventNameType_HTMLXUL = 0x0003,
  EventNameType_All = 0xFFFF
};

struct EventNameMapping {
  PRUint32  mId;
  PRInt32 mType;
};

struct nsShortcutCandidate {
  nsShortcutCandidate(PRUint32 aCharCode, PRBool aIgnoreShift) :
    mCharCode(aCharCode), mIgnoreShift(aIgnoreShift)
  {
  }
  PRUint32 mCharCode;
  PRBool   mIgnoreShift;
};

class nsContentUtils
{
public:
  static nsresult Init();

  /**
   * Get a scope from aOldDocument and one from aNewDocument. Also get a
   * context through one of the scopes, from the stack or the safe context.
   *
   * @param aOldDocument The document to get aOldScope from.
   * @param aNewDocument The document to get aNewScope from.
   * @param aCx [out] Context gotten through one of the scopes, from the stack
   *                  or the safe context.
   * @param aOldScope [out] Scope gotten from aOldDocument.
   * @param aNewScope [out] Scope gotten from aNewDocument.
   */
  static nsresult GetContextAndScopes(nsIDocument *aOldDocument,
                                      nsIDocument *aNewDocument,
                                      JSContext **aCx, JSObject **aOldScope,
                                      JSObject **aNewScope);

  /**
   * When a document's scope changes (e.g., from document.open(), call this
   * function to move all content wrappers from the old scope to the new one.
   */
  static nsresult ReparentContentWrappersInScope(nsIScriptGlobalObject *aOldScope,
                                                 nsIScriptGlobalObject *aNewScope);

  static PRBool   IsCallerChrome();

  static PRBool   IsCallerTrustedForRead();

  static PRBool   IsCallerTrustedForWrite();

  /**
   * Check whether a caller is trusted to have aCapability.  This also
   * checks for UniversalXPConnect in addition to aCapability.
   */
  static PRBool   IsCallerTrustedForCapability(const char* aCapability);

  /**
   * Do not ever pass null pointers to this method.  If one of your
   * nsIContents is null, you have to decide for yourself what
   * "IsDescendantOf" really means.
   *
   * @param  aPossibleDescendant node to test for being a descendant of
   *         aPossibleAncestor
   * @param  aPossibleAncestor node to test for being an ancestor of
   *         aPossibleDescendant
   * @return PR_TRUE if aPossibleDescendant is a descendant of
   *         aPossibleAncestor (or is aPossibleAncestor).  PR_FALSE
   *         otherwise.
   */
  static PRBool ContentIsDescendantOf(nsINode* aPossibleDescendant,
                                      nsINode* aPossibleAncestor);

  /**
   * Similar to ContentIsDescendantOf except it crosses document boundaries.
   */
  static PRBool ContentIsCrossDocDescendantOf(nsINode* aPossibleDescendant,
                                              nsINode* aPossibleAncestor);

  /*
   * This method fills the |aArray| with all ancestor nodes of |aNode|
   * including |aNode| at the zero index.
   */
  static nsresult GetAncestors(nsIDOMNode* aNode,
                               nsTArray<nsIDOMNode*>* aArray);

  /*
   * This method fills |aAncestorNodes| with all ancestor nodes of |aNode|
   * including |aNode| (QI'd to nsIContent) at the zero index.
   * For each ancestor, there is a corresponding element in |aAncestorOffsets|
   * which is the IndexOf the child in relation to its parent.
   *
   * This method just sucks.
   */
  static nsresult GetAncestorsAndOffsets(nsIDOMNode* aNode,
                                         PRInt32 aOffset,
                                         nsTArray<nsIContent*>* aAncestorNodes,
                                         nsTArray<PRInt32>* aAncestorOffsets);

  /*
   * The out parameter, |aCommonAncestor| will be the closest node, if any,
   * to both |aNode| and |aOther| which is also an ancestor of each.
   * Returns an error if the two nodes are disconnected and don't have
   * a common ancestor.
   */
  static nsresult GetCommonAncestor(nsIDOMNode *aNode,
                                    nsIDOMNode *aOther,
                                    nsIDOMNode** aCommonAncestor);

  /**
   * Returns the common ancestor, if any, for two nodes. Returns null if the
   * nodes are disconnected.
   */
  static nsINode* GetCommonAncestor(nsINode* aNode1,
                                    nsINode* aNode2);

  /**
   * Compares the document position of nodes.
   *
   * @param aNode1 The node whose position is being compared to the reference
   *               node
   * @param aNode2 The reference node
   *
   * @return  The document position flags of the nodes. aNode1 is compared to
   *          aNode2, i.e. if aNode1 is before aNode2 then
   *          DOCUMENT_POSITION_PRECEDING will be set.
   *
   * @see nsIDOMNode
   * @see nsIDOM3Node
   */
  static PRUint16 ComparePosition(nsINode* aNode1,
                                  nsINode* aNode2);

  /**
   * Returns true if aNode1 is before aNode2 in the same connected
   * tree.
   */
  static PRBool PositionIsBefore(nsINode* aNode1,
                                 nsINode* aNode2)
  {
    return (ComparePosition(aNode1, aNode2) &
      (nsIDOM3Node::DOCUMENT_POSITION_PRECEDING |
       nsIDOM3Node::DOCUMENT_POSITION_DISCONNECTED)) ==
      nsIDOM3Node::DOCUMENT_POSITION_PRECEDING;
  }

  /**
   *  Utility routine to compare two "points", where a point is a
   *  node/offset pair
   *  Returns -1 if point1 < point2, 1, if point1 > point2,
   *  0 if error or if point1 == point2.
   *  NOTE! If the two nodes aren't in the same connected subtree,
   *  the result is undefined, but the optional aDisconnected parameter
   *  is set to PR_TRUE.
   */
  static PRInt32 ComparePoints(nsINode* aParent1, PRInt32 aOffset1,
                               nsINode* aParent2, PRInt32 aOffset2,
                               PRBool* aDisconnected = nsnull);

  /**
   * Find the first child of aParent with a resolved tag matching
   * aNamespace and aTag. Both the explicit and anonymous children of
   * aParent are examined. The return value is not addrefed.
   *
   * XXXndeakin this should return the first child whether in anonymous or
   * explicit children, but currently XBL doesn't tell us the relative
   * ordering of anonymous vs explicit children, so instead it searches
   * the explicit children first then the anonymous children.
   */
  static nsIContent* FindFirstChildWithResolvedTag(nsIContent* aParent,
                                                   PRInt32 aNamespace,
                                                   nsIAtom* aTag);

  /**
   * Brute-force search of the element subtree rooted at aContent for
   * an element with the given id.  aId must be nonempty, otherwise
   * this method may return nodes even if they have no id!
   */
  static nsIContent* MatchElementId(nsIContent *aContent,
                                    const nsAString& aId);

  /**
   * Similar to above, but to be used if one already has an atom for the ID
   */
  static nsIContent* MatchElementId(nsIContent *aContent,
                                    nsIAtom* aId);

  /**
   * Given a URI containing an element reference (#whatever),
   * resolve it to the target content element with the given ID.
   *
   * If aFromContent is anonymous XBL content then the URI
   * must refer to its binding document and we will return
   * a node in the same anonymous content subtree as aFromContent,
   * if one exists with the correct ID.
   *
   * @param aFromContent the context of the reference;
   *   currently we only support references to elements in the
   *   same document as the context, so this must be non-null
   *
   * @return the element, or nsnull on failure
   */
  static nsIContent* GetReferencedElement(nsIURI* aURI,
                                          nsIContent *aFromContent);

  /**
   * Reverses the document position flags passed in.
   *
   * @param   aDocumentPosition   The document position flags to be reversed.
   *
   * @return  The reversed document position flags.
   *
   * @see nsIDOMNode
   * @see nsIDOM3Node
   */
  static PRUint16 ReverseDocumentPosition(PRUint16 aDocumentPosition);

  static PRUint32 CopyNewlineNormalizedUnicodeTo(const nsAString& aSource,
                                                 PRUint32 aSrcOffset,
                                                 PRUnichar* aDest,
                                                 PRUint32 aLength,
                                                 PRBool& aLastCharCR);

  static PRUint32 CopyNewlineNormalizedUnicodeTo(nsReadingIterator<PRUnichar>& aSrcStart, const nsReadingIterator<PRUnichar>& aSrcEnd, nsAString& aDest);

  static nsISupports *
  GetClassInfoInstance(nsDOMClassInfoID aID);

  static const nsDependentSubstring TrimCharsInSet(const char* aSet,
                                                   const nsAString& aValue);

  static const nsDependentSubstring TrimWhitespace(const nsAString& aStr,
                                                   PRBool aTrimTrailing = PR_TRUE);

  /**
   * Returns true if aChar is of class Ps, Pi, Po, Pf, or Pe.
   */
  static PRBool IsPunctuationMark(PRUint32 aChar);
  static PRBool IsPunctuationMarkAt(const nsTextFragment* aFrag, PRUint32 aOffset);
 
  /**
   * Returns true if aChar is of class Lu, Ll, Lt, Lm, Lo, Nd, Nl or No
   */
  static PRBool IsAlphanumeric(PRUint32 aChar);
  static PRBool IsAlphanumericAt(const nsTextFragment* aFrag, PRUint32 aOffset);

  /*
   * Is the character an HTML whitespace character?
   *
   * We define whitespace using the list in HTML5 and css3-selectors:
   * U+0009, U+000A, U+000C, U+000D, U+0020
   *
   * HTML 4.01 also lists U+200B (zero-width space).
   */
  static PRBool IsHTMLWhitespace(PRUnichar aChar);

  static void Shutdown();

  /**
   * Checks whether two nodes come from the same origin.
   */
  static nsresult CheckSameOrigin(nsINode* aTrustedNode,
                                  nsIDOMNode* aUnTrustedNode);

  // Check if the (JS) caller can access aNode.
  static PRBool CanCallerAccess(nsIDOMNode *aNode);

  // Check if the (JS) caller can access aWindow.
  // aWindow can be either outer or inner window.
  static PRBool CanCallerAccess(nsPIDOMWindow* aWindow);

  /**
   * Get the docshell through the JS context that's currently on the stack.
   * If there's no JS context currently on the stack aDocShell will be null.
   *
   * @param aDocShell The docshell or null if no JS context
   */
  static nsIDocShell *GetDocShellFromCaller();

  /**
   * The two GetDocumentFrom* functions below allow a caller to get at a
   * document that is relevant to the currently executing script.
   *
   * GetDocumentFromCaller gets its document by looking at the last called
   * function and finding the document that the function itself relates to.
   * For example, consider two windows A and B in the same origin. B has a
   * function which does something that ends up needing the current document.
   * If a script in window A were to call B's function, GetDocumentFromCaller
   * would find that function (in B) and return B's document.
   *
   * GetDocumentFromContext gets its document by looking at the currently
   * executing context's global object and returning its document. Thus,
   * given the example above, GetDocumentFromCaller would see that the
   * currently executing script was in window A, and return A's document.
   */
  /**
   * Get the document from the currently executing function. This will return
   * the document that the currently executing function is in/from.
   *
   * @return The document or null if no JS Context.
   */
  static nsIDOMDocument *GetDocumentFromCaller();

  /**
   * Get the document through the JS context that's currently on the stack.
   * If there's no JS context currently on the stack it will return null.
   * This will return the document of the calling script.
   *
   * @return The document or null if no JS context
   */
  static nsIDOMDocument *GetDocumentFromContext();

  // Check if a node is in the document prolog, i.e. before the document
  // element.
  static PRBool InProlog(nsINode *aNode);

  static nsIParserService* GetParserService();

  static nsINameSpaceManager* NameSpaceManager()
  {
    return sNameSpaceManager;
  }

  static nsIIOService* GetIOService()
  {
    return sIOService;
  }

  static imgILoader* GetImgLoader()
  {
    return sImgLoader;
  }

  static mozilla::IHistory* GetHistory()
  {
    return sHistory;
  }

#ifdef MOZ_XTF
  static nsIXTFService* GetXTFService();
#endif

#ifdef IBMBIDI
  static nsIBidiKeyboard* GetBidiKeyboard();
#endif
  
  /**
   * Get the cache security manager service. Can return null if the layout
   * module has been shut down.
   */
  static nsIScriptSecurityManager* GetSecurityManager()
  {
    return sSecurityManager;
  }

  static nsresult GenerateStateKey(nsIContent* aContent,
                                   nsIDocument* aDocument,
                                   nsIStatefulFrame::SpecialStateID aID,
                                   nsACString& aKey);

  /**
   * Create a new nsIURI from aSpec, using aBaseURI as the base.  The
   * origin charset of the new nsIURI will be the document charset of
   * aDocument.
   */
  static nsresult NewURIWithDocumentCharset(nsIURI** aResult,
                                            const nsAString& aSpec,
                                            nsIDocument* aDocument,
                                            nsIURI* aBaseURI);

  /**
   * Convert aInput (in charset aCharset) to UTF16 in aOutput.
   *
   * @param aCharset the name of the charset; if empty, we assume UTF8
   */
  static nsresult ConvertStringFromCharset(const nsACString& aCharset,
                                           const nsACString& aInput,
                                           nsAString& aOutput);

  /**
   * Determine whether a buffer begins with a BOM for UTF-8, UTF-16LE,
   * UTF-16BE, UTF-32LE, UTF-32BE.
   *
   * @param aBuffer the buffer to check
   * @param aLength the length of the buffer
   * @param aCharset empty if not found
   * @return boolean indicating whether a BOM was detected.
   */
  static PRBool CheckForBOM(const unsigned char* aBuffer, PRUint32 aLength,
                            nsACString& aCharset, PRBool *bigEndian = nsnull);


  /**
   * Determine whether aContent is in some way associated with aForm.  If the
   * form is a container the only elements that are considered to be associated
   * with a form are the elements that are contained within the form. If the
   * form is a leaf element then all elements will be accepted into this list,
   * since this can happen due to content fixup when a form spans table rows or
   * table cells.
   */
  static PRBool BelongsInForm(nsIDOMHTMLFormElement *aForm,
                              nsIContent *aContent);

  static nsresult CheckQName(const nsAString& aQualifiedName,
                             PRBool aNamespaceAware = PR_TRUE);

  static nsresult SplitQName(nsIContent* aNamespaceResolver,
                             const nsAFlatString& aQName,
                             PRInt32 *aNamespace, nsIAtom **aLocalName);

  static nsresult LookupNamespaceURI(nsIContent* aNamespaceResolver,
                                     const nsAString& aNamespacePrefix,
                                     nsAString& aNamespaceURI);

  static nsresult GetNodeInfoFromQName(const nsAString& aNamespaceURI,
                                       const nsAString& aQualifiedName,
                                       nsNodeInfoManager* aNodeInfoManager,
                                       nsINodeInfo** aNodeInfo);

  static void SplitExpatName(const PRUnichar *aExpatName, nsIAtom **aPrefix,
                             nsIAtom **aTagName, PRInt32 *aNameSpaceID);

  static nsAdoptingCString GetCharPref(const char *aPref);
  static PRPackedBool GetBoolPref(const char *aPref,
                                  PRBool aDefault = PR_FALSE);
  static PRInt32 GetIntPref(const char *aPref, PRInt32 aDefault = 0);
  static nsAdoptingString GetLocalizedStringPref(const char *aPref);
  static nsAdoptingString GetStringPref(const char *aPref);
  static void RegisterPrefCallback(const char *aPref,
                                   PrefChangedFunc aCallback,
                                   void * aClosure);
  static void UnregisterPrefCallback(const char *aPref,
                                     PrefChangedFunc aCallback,
                                     void * aClosure);
  static void AddBoolPrefVarCache(const char* aPref, PRBool* aVariable);
  static void AddIntPrefVarCache(const char* aPref, PRInt32* aVariable);
  static nsIPrefBranch2 *GetPrefBranch()
  {
    return sPrefBranch;
  }

  static nsILineBreaker* LineBreaker()
  {
    return sLineBreaker;
  }

  static nsIWordBreaker* WordBreaker()
  {
    return sWordBreaker;
  }
  
  static nsICaseConversion* GetCaseConv()
  {
    return sCaseConv;
  }

  static nsIUGenCategory* GetGenCat()
  {
    return sGenCat;
  }

  /**
   * Regster aObserver as a shutdown observer. A strong reference is held
   * to aObserver until UnregisterShutdownObserver is called.
   */
  static void RegisterShutdownObserver(nsIObserver* aObserver);
  static void UnregisterShutdownObserver(nsIObserver* aObserver);

  /**
   * @return PR_TRUE if aContent has an attribute aName in namespace aNameSpaceID,
   * and the attribute value is non-empty.
   */
  static PRBool HasNonEmptyAttr(nsIContent* aContent, PRInt32 aNameSpaceID,
                                nsIAtom* aName);

  /**
   * Method that gets the primary presContext for the node.
   * 
   * @param aContent The content node.
   * @return the presContext, or nsnull if the content is not in a document
   *         (if GetCurrentDoc returns nsnull)
   */
  static nsPresContext* GetContextForContent(nsIContent* aContent);

  /**
   * Method to do security and content policy checks on the image URI
   *
   * @param aURI uri of the image to be loaded
   * @param aContext the context the image is loaded in (eg an element)
   * @param aLoadingDocument the document we belong to
   * @param aLoadingPrincipal the principal doing the load
   * @param aImageBlockingStatus the nsIContentPolicy blocking status for this
   *        image.  This will be set even if a security check fails for the
   *        image, to some reasonable REJECT_* value.  This out param will only
   *        be set if it's non-null.
   * @return PR_TRUE if the load can proceed, or PR_FALSE if it is blocked.
   *         Note that aImageBlockingStatus, if set will always be an ACCEPT
   *         status if PR_TRUE is returned and always be a REJECT_* status if
   *         PR_FALSE is returned.
   */
  static PRBool CanLoadImage(nsIURI* aURI,
                             nsISupports* aContext,
                             nsIDocument* aLoadingDocument,
                             nsIPrincipal* aLoadingPrincipal,
                             PRInt16* aImageBlockingStatus = nsnull);
  /**
   * Method to start an image load.  This does not do any security checks.
   * This method will attempt to make aURI immutable; a caller that wants to
   * keep a mutable version around should pass in a clone.
   *
   * @param aURI uri of the image to be loaded
   * @param aLoadingDocument the document we belong to
   * @param aLoadingPrincipal the principal doing the load
   * @param aReferrer the referrer URI
   * @param aObserver the observer for the image load
   * @param aLoadFlags the load flags to use.  See nsIRequest
   * @return the imgIRequest for the image load
   */
  static nsresult LoadImage(nsIURI* aURI,
                            nsIDocument* aLoadingDocument,
                            nsIPrincipal* aLoadingPrincipal,
                            nsIURI* aReferrer,
                            imgIDecoderObserver* aObserver,
                            PRInt32 aLoadFlags,
                            imgIRequest** aRequest);

  /**
   * Returns whether the given URI is in the image cache.
   */
  static PRBool IsImageInCache(nsIURI* aURI);

  /**
   * Method to get an imgIContainer from an image loading content
   *
   * @param aContent The image loading content.  Must not be null.
   * @param aRequest The image request [out]
   * @return the imgIContainer corresponding to the first frame of the image
   */
  static already_AddRefed<imgIContainer> GetImageFromContent(nsIImageLoadingContent* aContent, imgIRequest **aRequest = nsnull);

  /**
   * Helper method to call imgIRequest::GetStaticRequest.
   */
  static already_AddRefed<imgIRequest> GetStaticRequest(imgIRequest* aRequest);

  /**
   * Method that decides whether a content node is draggable
   *
   * @param aContent The content node to test.
   * @return whether it's draggable
   */
  static PRBool ContentIsDraggable(nsIContent* aContent);

  /**
   * Method that decides whether a content node is a draggable image
   *
   * @param aContent The content node to test.
   * @return whether it's a draggable image
   */
  static PRBool IsDraggableImage(nsIContent* aContent);

  /**
   * Method that decides whether a content node is a draggable link
   *
   * @param aContent The content node to test.
   * @return whether it's a draggable link
   */
  static PRBool IsDraggableLink(nsIContent* aContent);

  /**
   * Convenience method to create a new nodeinfo that differs only by name
   * from aNodeInfo.
   */
  static nsresult NameChanged(nsINodeInfo *aNodeInfo, nsIAtom *aName,
                              nsINodeInfo** aResult)
  {
    nsNodeInfoManager *niMgr = aNodeInfo->NodeInfoManager();

    *aResult = niMgr->GetNodeInfo(aName, aNodeInfo->GetPrefixAtom(),
                                  aNodeInfo->NamespaceID()).get();
    return *aResult ? NS_OK : NS_ERROR_OUT_OF_MEMORY;
  }

  /**
   * Convenience method to create a new nodeinfo that differs only by prefix
   * from aNodeInfo.
   */
  static nsresult PrefixChanged(nsINodeInfo *aNodeInfo, nsIAtom *aPrefix,
                                nsINodeInfo** aResult)
  {
    nsNodeInfoManager *niMgr = aNodeInfo->NodeInfoManager();

    *aResult = niMgr->GetNodeInfo(aNodeInfo->NameAtom(), aPrefix,
                                  aNodeInfo->NamespaceID()).get();
    return *aResult ? NS_OK : NS_ERROR_OUT_OF_MEMORY;
  }

  /**
   * Returns the appropriate event argument names for the specified
   * namespace and event name.  Added because we need to switch between
   * SVG's "evt" and the rest of the world's "event", and because onerror
   * takes 3 args.
   */
  static void GetEventArgNames(PRInt32 aNameSpaceID, nsIAtom *aEventName,
                               PRUint32 *aArgCount, const char*** aArgNames);

  /**
   * If aNode is not an element, return true exactly when aContent's binding
   * parent is null.
   *
   * If aNode is an element, return true exactly when aContent's binding parent
   * is the same as aNode's.
   *
   * This method is particularly useful for callers who are trying to ensure
   * that they are working with a non-anonymous descendant of a given node.  If
   * aContent is a descendant of aNode, a return value of PR_FALSE from this
   * method means that it's an anonymous descendant from aNode's point of view.
   *
   * Both arguments to this method must be non-null.
   */
  static PRBool IsInSameAnonymousTree(nsINode* aNode, nsIContent* aContent);

  /**
   * Return the nsIXPConnect service.
   */
  static nsIXPConnect *XPConnect()
  {
    return sXPConnect;
  }

  /**
   * Report a localized error message to the error console.
   *   @param aFile Properties file containing localized message.
   *   @param aMessageName Name of localized message.
   *   @param aParams Parameters to be substituted into localized message.
   *   @param aParamsLength Length of aParams.
   *   @param aURI URI of resource containing error (may be null).
   *   @param aSourceLine The text of the line that contains the error (may be
              empty).
   *   @param aLineNumber Line number within resource containing error.
   *   @param aColumnNumber Column number within resource containing error.
   *   @param aErrorFlags See nsIScriptError.
   *   @param aCategory Name of module reporting error.
   */
  enum PropertiesFile {
    eCSS_PROPERTIES,
    eXBL_PROPERTIES,
    eXUL_PROPERTIES,
    eLAYOUT_PROPERTIES,
    eFORMS_PROPERTIES,
    ePRINTING_PROPERTIES,
    eDOM_PROPERTIES,
#ifdef MOZ_SVG
    eSVG_PROPERTIES,
#endif
    eBRAND_PROPERTIES,
    eCOMMON_DIALOG_PROPERTIES,
    PropertiesFile_COUNT
  };
  static nsresult ReportToConsole(PropertiesFile aFile,
                                  const char *aMessageName,
                                  const PRUnichar **aParams,
                                  PRUint32 aParamsLength,
                                  nsIURI* aURI,
                                  const nsAFlatString& aSourceLine,
                                  PRUint32 aLineNumber,
                                  PRUint32 aColumnNumber,
                                  PRUint32 aErrorFlags,
                                  const char *aCategory);

  /**
   * Get the localized string named |aKey| in properties file |aFile|.
   */
  static nsresult GetLocalizedString(PropertiesFile aFile,
                                     const char* aKey,
                                     nsXPIDLString& aResult);

  /**
   * Fill (with the parameters given) the localized string named |aKey| in
   * properties file |aFile|.
   */
  static nsresult FormatLocalizedString(PropertiesFile aFile,
                                        const char* aKey,
                                        const PRUnichar **aParams,
                                        PRUint32 aParamsLength,
                                        nsXPIDLString& aResult);

  /**
   * Returns true if aDocument is a chrome document
   */
  static PRBool IsChromeDoc(nsIDocument *aDocument);

  /**
   * Returns true if aDocument is in a docshell whose parent is the same type
   */
  static PRBool IsChildOfSameType(nsIDocument* aDoc);

  /**
   * Get the script file name to use when compiling the script
   * referenced by aURI. In cases where there's no need for any extra
   * security wrapper automation the script file name that's returned
   * will be the spec in aURI, else it will be the spec in aDocument's
   * URI followed by aURI's spec, separated by " -> ". Returns PR_TRUE
   * if the script file name was modified, PR_FALSE if it's aURI's
   * spec.
   */
  static PRBool GetWrapperSafeScriptFilename(nsIDocument *aDocument,
                                             nsIURI *aURI,
                                             nsACString& aScriptURI);


  /**
   * Returns true if aDocument belongs to a chrome docshell for
   * display purposes.  Returns false for null documents or documents
   * which do not belong to a docshell.
   */
  static PRBool IsInChromeDocshell(nsIDocument *aDocument);

  /**
   * Release *aSupportsPtr when the shutdown notification is received
   */
  static nsresult ReleasePtrOnShutdown(nsISupports** aSupportsPtr) {
    NS_ASSERTION(aSupportsPtr, "Expect to crash!");
    NS_ASSERTION(*aSupportsPtr, "Expect to crash!");
    return sPtrsToPtrsToRelease->AppendElement(aSupportsPtr) != nsnull ? NS_OK :
      NS_ERROR_OUT_OF_MEMORY;
  }

  /**
   * Return the content policy service
   */
  static nsIContentPolicy *GetContentPolicy();

  /**
   * Quick helper to determine whether there are any mutation listeners
   * of a given type that apply to this content or any of its ancestors.
   * The method has the side effect to call document's MayDispatchMutationEvent
   * using aTargetForSubtreeModified as the parameter.
   *
   * @param aNode  The node to search for listeners
   * @param aType  The type of listener (NS_EVENT_BITS_MUTATION_*)
   * @param aTargetForSubtreeModified The node which is the target of the
   *                                  possible DOMSubtreeModified event.
   *
   * @return true if there are mutation listeners of the specified type
   */
  static PRBool HasMutationListeners(nsINode* aNode,
                                     PRUint32 aType,
                                     nsINode* aTargetForSubtreeModified);

  /**
   * This method creates and dispatches a trusted event.
   * Works only with events which can be created by calling
   * nsIDOMDocumentEvent::CreateEvent() with parameter "Events".
   * @param aDoc           The document which will be used to create the event.
   * @param aTarget        The target of the event, should be QIable to
   *                       nsIDOMEventTarget.
   * @param aEventName     The name of the event.
   * @param aCanBubble     Whether the event can bubble.
   * @param aCancelable    Is the event cancelable.
   * @param aDefaultAction Set to true if default action should be taken,
   *                       see nsIDOMEventTarget::DispatchEvent.
   */
  static nsresult DispatchTrustedEvent(nsIDocument* aDoc,
                                       nsISupports* aTarget,
                                       const nsAString& aEventName,
                                       PRBool aCanBubble,
                                       PRBool aCancelable,
                                       PRBool *aDefaultAction = nsnull);

  /**
   * This method creates and dispatches a trusted event to the chrome
   * event handler.
   * Works only with events which can be created by calling
   * nsIDOMDocumentEvent::CreateEvent() with parameter "Events".
   * @param aDocument      The document which will be used to create the event,
   *                       and whose window's chrome handler will be used to
   *                       dispatch the event.
   * @param aTarget        The target of the event, used for event->SetTarget()
   * @param aEventName     The name of the event.
   * @param aCanBubble     Whether the event can bubble.
   * @param aCancelable    Is the event cancelable.
   * @param aDefaultAction Set to true if default action should be taken,
   *                       see nsIDOMEventTarget::DispatchEvent.
   */
  static nsresult DispatchChromeEvent(nsIDocument* aDoc,
                                      nsISupports* aTarget,
                                      const nsAString& aEventName,
                                      PRBool aCanBubble,
                                      PRBool aCancelable,
                                      PRBool *aDefaultAction = nsnull);

  /**
   * Determines if an event attribute name (such as onclick) is valid for
   * a given element type. Types are from the EventNameType enumeration
   * defined above.
   *
   * @param aName the event name to look up
   * @param aType the type of content
   */
  static PRBool IsEventAttributeName(nsIAtom* aName, PRInt32 aType);

  /**
   * Return the event id for the event with the given name. The name is the
   * event name with the 'on' prefix. Returns NS_USER_DEFINED_EVENT if the
   * event doesn't match a known event name.
   *
   * @param aName the event name to look up
   */
  static PRUint32 GetEventId(nsIAtom* aName);

  /**
   * Used only during traversal of the XPCOM graph by the cycle
   * collector: push a pointer to the listener manager onto the
   * children deque, if it exists. Do nothing if there is no listener
   * manager.
   *
   * Crucially: does not perform any refcounting operations.
   *
   * @param aNode The node to traverse.
   * @param children The buffer to push a listener manager pointer into.
   */
  static void TraverseListenerManager(nsINode *aNode,
                                      nsCycleCollectionTraversalCallback &cb);

  /**
   * Get the eventlistener manager for aNode. If a new eventlistener manager
   * was created, aCreated is set to PR_TRUE.
   *
   * @param aNode The node for which to get the eventlistener manager.
   * @param aCreateIfNotFound If PR_FALSE, returns a listener manager only if
   *                          one already exists.
   */
  static nsIEventListenerManager* GetListenerManager(nsINode* aNode,
                                                     PRBool aCreateIfNotFound);

  /**
   * Remove the eventlistener manager for aNode.
   *
   * @param aNode The node for which to remove the eventlistener manager.
   */
  static void RemoveListenerManager(nsINode *aNode);

  static PRBool IsInitialized()
  {
    return sInitialized;
  }

  /**
   * Checks if the localname/prefix/namespace triple is valid wrt prefix
   * and namespace according to the Namespaces in XML and DOM Code
   * specfications.
   *
   * @param aLocalname localname of the node
   * @param aPrefix prefix of the node
   * @param aNamespaceID namespace of the node
   */
  static PRBool IsValidNodeName(nsIAtom *aLocalName, nsIAtom *aPrefix,
                                PRInt32 aNamespaceID);

  /**
   * Creates a DocumentFragment from text using a context node to resolve
   * namespaces.
   *
   * @param aContextNode the node which is used to resolve namespaces
   * @param aFragment the string which is parsed to a DocumentFragment
   * @param aWillOwnFragment is PR_TRUE if ownership of the fragment should be
   *                         transferred to the caller.
   * @param aReturn [out] the created DocumentFragment
   */
  static nsresult CreateContextualFragment(nsIDOMNode* aContextNode,
                                           const nsAString& aFragment,
                                           PRBool aWillOwnFragment,
                                           nsIDOMDocumentFragment** aReturn);

  /**
   * Creates a new XML document, which is marked to be loaded as data.
   *
   * @param aNamespaceURI Namespace for the root element to create and insert in
   *                      the document. Only used if aQualifiedName is not
   *                      empty.
   * @param aQualifiedName Qualified name for the root element to create and
   *                       insert in the document. If empty no root element will
   *                       be created.
   * @param aDoctype Doctype node to insert in the document.
   * @param aDocumentURI URI of the document. Must not be null.
   * @param aBaseURI Base URI of the document. Must not be null.
   * @param aPrincipal Prinicpal of the document. Must not be null.
   * @param aScriptObject The object from which the context for event handling
   *                      can be got.
   * @param aResult [out] The document that was created.
   */
  static nsresult CreateDocument(const nsAString& aNamespaceURI, 
                                 const nsAString& aQualifiedName, 
                                 nsIDOMDocumentType* aDoctype,
                                 nsIURI* aDocumentURI,
                                 nsIURI* aBaseURI,
                                 nsIPrincipal* aPrincipal,
                                 nsIScriptGlobalObject* aScriptObject,
                                 nsIDOMDocument** aResult);

  /**
   * Sets the text contents of a node by replacing all existing children
   * with a single text child.
   *
   * The function always notifies.
   *
   * Will reuse the first text child if one is available. Will not reuse
   * existing cdata children.
   *
   * @param aContent Node to set contents of.
   * @param aValue   Value to set contents to.
   * @param aTryReuse When true, the function will try to reuse an existing
   *                  textnodes rather than always creating a new one.
   */
  static nsresult SetNodeTextContent(nsIContent* aContent,
                                     const nsAString& aValue,
                                     PRBool aTryReuse);

  /**
   * Get the textual contents of a node. This is a concatenation of all
   * textnodes that are direct or (depending on aDeep) indirect children
   * of the node.
   *
   * NOTE! No serialization takes place and <br> elements
   * are not converted into newlines. Only textnodes and cdata nodes are
   * added to the result.
   *
   * @param aNode Node to get textual contents of.
   * @param aDeep If true child elements of aNode are recursivly descended
   *              into to find text children.
   * @param aResult the result. Out param.
   */
  static void GetNodeTextContent(nsINode* aNode, PRBool aDeep,
                                 nsAString& aResult)
  {
    aResult.Truncate();
    AppendNodeTextContent(aNode, aDeep, aResult);
  }

  /**
   * Same as GetNodeTextContents but appends the result rather than sets it.
   */
  static void AppendNodeTextContent(nsINode* aNode, PRBool aDeep,
                                    nsAString& aResult);

  /**
   * Utility method that checks if a given node has any non-empty
   * children.
   * NOTE! This method does not descend recursivly into elements.
   * Though it would be easy to make it so if needed
   */
  static PRBool HasNonEmptyTextContent(nsINode* aNode);

  /**
   * Delete strings allocated for nsContentList matches
   */
  static void DestroyMatchString(void* aData)
  {
    if (aData) {
      nsString* matchString = static_cast<nsString*>(aData);
      delete matchString;
    }
  }

  /**
   * Unbinds the content from the tree and nulls it out if it's not null.
   */
  static void DestroyAnonymousContent(nsCOMPtr<nsIContent>* aContent);

  /**
   * Keep script object aNewObject, held by aScriptObjectHolder, alive.
   *
   * NOTE: This currently only supports objects that hold script objects of one
   *       scripting language.
   *
   * @param aLangID script language ID of aNewObject
   * @param aScriptObjectHolder the object that holds aNewObject
   * @param aTracer the tracer for aScriptObject
   * @param aNewObject the script object to hold
   * @param aWasHoldingObjects whether aScriptObjectHolder was already holding
   *                           script objects (ie. HoldScriptObject was called
   *                           on it before, without a corresponding call to
   *                           DropScriptObjects)
   */
  static nsresult HoldScriptObject(PRUint32 aLangID, void* aScriptObjectHolder,
                                   nsScriptObjectTracer* aTracer,
                                   void* aNewObject, PRBool aWasHoldingObjects)
  {
    if (aLangID == nsIProgrammingLanguage::JAVASCRIPT) {
      return aWasHoldingObjects ? NS_OK :
                                  HoldJSObjects(aScriptObjectHolder, aTracer);
    }

    return HoldScriptObject(aLangID, aNewObject);
  }

  /**
   * Drop any script objects that aScriptObjectHolder is holding.
   *
   * NOTE: This currently only supports objects that hold script objects of one
   *       scripting language.
   *
   * @param aLangID script language ID of the objects that 
   * @param aScriptObjectHolder the object that holds script object that we want
   *                            to drop
   * @param aTracer the tracer for aScriptObject
   */
  static nsresult DropScriptObjects(PRUint32 aLangID, void* aScriptObjectHolder,
                                    nsScriptObjectTracer* aTracer)
  {
    if (aLangID == nsIProgrammingLanguage::JAVASCRIPT) {
      return DropJSObjects(aScriptObjectHolder);
    }

    aTracer->Trace(aScriptObjectHolder, DropScriptObject, nsnull);

    return NS_OK;
  }

  /**
   * Keep the JS objects held by aScriptObjectHolder alive.
   *
   * @param aScriptObjectHolder the object that holds JS objects that we want to
   *                            keep alive
   * @param aTracer the tracer for aScriptObject
   */
  static nsresult HoldJSObjects(void* aScriptObjectHolder,
                                nsScriptObjectTracer* aTracer);

  /**
   * Drop the JS objects held by aScriptObjectHolder.
   *
   * @param aScriptObjectHolder the object that holds JS objects that we want to
   *                            drop
   */
  static nsresult DropJSObjects(void* aScriptObjectHolder);

#ifdef DEBUG
  static void CheckCCWrapperTraversal(nsISupports* aScriptObjectHolder,
                                      nsWrapperCache* aCache);
#endif

  static void PreserveWrapper(nsISupports* aScriptObjectHolder,
                              nsWrapperCache* aCache)
  {
    if (!aCache->PreservingWrapper()) {
      nsXPCOMCycleCollectionParticipant* participant;
      CallQueryInterface(aScriptObjectHolder, &participant);
      HoldJSObjects(aScriptObjectHolder, participant);
      aCache->SetPreservingWrapper(PR_TRUE);
#ifdef DEBUG
      // Make sure the cycle collector will be able to traverse to the wrapper.
      CheckCCWrapperTraversal(aScriptObjectHolder, aCache);
#endif
    }
  }
  static void ReleaseWrapper(nsISupports* aScriptObjectHolder,
                             nsWrapperCache* aCache)
  {
    if (aCache->PreservingWrapper()) {
      DropJSObjects(aScriptObjectHolder);
      aCache->SetPreservingWrapper(PR_FALSE);
    }
  }
  static void TraceWrapper(nsWrapperCache* aCache, TraceCallback aCallback,
                           void *aClosure)
  {
    if (aCache->PreservingWrapper()) {
      aCallback(nsIProgrammingLanguage::JAVASCRIPT, aCache->GetWrapper(),
                aClosure);
    }
  }

  /**
   * Convert nsIContent::IME_STATUS_* to nsIWidget::IME_STATUS_*
   */
  static PRUint32 GetWidgetStatusFromIMEStatus(PRUint32 aState);

  /*
   * Notify when the first XUL menu is opened and when the all XUL menus are
   * closed. At opening, aInstalling should be TRUE, otherwise, it should be
   * FALSE.
   */
  static void NotifyInstalledMenuKeyboardListener(PRBool aInstalling);

  /**
   * Do security checks before loading a resource. Does the following checks:
   *   nsIScriptSecurityManager::CheckLoadURIWithPrincipal
   *   NS_CheckContentLoadPolicy
   *   nsIScriptSecurityManager::CheckSameOriginURI
   *
   * You will still need to do at least SameOrigin checks before on redirects.
   *
   * @param aURIToLoad         URI that is getting loaded.
   * @param aLoadingPrincipal  Principal of the resource that is initiating
   *                           the load
   * @param aCheckLoadFlags    Flags to be passed to
   *                           nsIScriptSecurityManager::CheckLoadURIWithPrincipal
   *                           NOTE: If this contains ALLOW_CHROME the
   *                                 CheckSameOriginURI check will be skipped if
   *                                 aURIToLoad is a chrome uri.
   * @param aAllowData         Set to true to skip CheckSameOriginURI check when
                               aURIToLoad is a data uri.
   * @param aContentPolicyType Type     \
   * @param aContext           Context   |- to be passed to
   * @param aMimeGuess         Mimetype  |      NS_CheckContentLoadPolicy
   * @param aExtra             Extra    /
   */
  static nsresult CheckSecurityBeforeLoad(nsIURI* aURIToLoad,
                                          nsIPrincipal* aLoadingPrincipal,
                                          PRUint32 aCheckLoadFlags,
                                          PRBool aAllowData,
                                          PRUint32 aContentPolicyType,
                                          nsISupports* aContext,
                                          const nsACString& aMimeGuess = EmptyCString(),
                                          nsISupports* aExtra = nsnull);

  /**
   * Returns true if aPrincipal is the system principal.
   */
  static PRBool IsSystemPrincipal(nsIPrincipal* aPrincipal);

  /**
   * Trigger a link with uri aLinkURI. If aClick is false, this triggers a
   * mouseover on the link, otherwise it triggers a load after doing a
   * security check using aContent's principal.
   *
   * @param aContent the node on which a link was triggered.
   * @param aPresContext the pres context, must be non-null.
   * @param aLinkURI the URI of the link, must be non-null.
   * @param aTargetSpec the target (like target=, may be empty).
   * @param aClick whether this was a click or not (if false, this method
   *               assumes you just hovered over the link).
   * @param aIsUserTriggered whether the user triggered the link. This would be
   *                         false for loads from auto XLinks or from the
   *                         click() method if we ever implement it.
   */
  static void TriggerLink(nsIContent *aContent, nsPresContext *aPresContext,
                          nsIURI *aLinkURI, const nsString& aTargetSpec,
                          PRBool aClick, PRBool aIsUserTriggered);

  /**
   * Return top-level widget in the parent chain.
   */
  static nsIWidget* GetTopLevelWidget(nsIWidget* aWidget);

  /**
   * Return the localized ellipsis for UI.
   */
  static const nsDependentString GetLocalizedEllipsis();

  /**
   * The routine GetNativeEvent is used to fill nsNativeKeyEvent.
   * It's also used in DOMEventToNativeKeyEvent.
   * See bug 406407 for details.
   */
  static nsEvent* GetNativeEvent(nsIDOMEvent* aDOMEvent);
  static PRBool DOMEventToNativeKeyEvent(nsIDOMKeyEvent* aKeyEvent,
                                         nsNativeKeyEvent* aNativeEvent,
                                         PRBool aGetCharCode);

  /**
   * Get the candidates for accelkeys for aDOMKeyEvent.
   *
   * @param aDOMKeyEvent [in] the key event for accelkey handling.
   * @param aCandidates [out] the candidate shortcut key combination list.
   *                          the first item is most preferred.
   */
  static void GetAccelKeyCandidates(nsIDOMKeyEvent* aDOMKeyEvent,
                                    nsTArray<nsShortcutCandidate>& aCandidates);

  /**
   * Get the candidates for accesskeys for aNativeKeyEvent.
   *
   * @param aNativeKeyEvent [in] the key event for accesskey handling.
   * @param aCandidates [out] the candidate access key list.
   *                          the first item is most preferred.
   */
  static void GetAccessKeyCandidates(nsKeyEvent* aNativeKeyEvent,
                                     nsTArray<PRUint32>& aCandidates);

  /**
   * Hide any XUL popups associated with aDocument, including any documents
   * displayed in child frames. Does nothing if aDocument is null.
   */
  static void HidePopupsInDocument(nsIDocument* aDocument);

  /**
   * Retrieve the current drag session, or null if no drag is currently occuring
   */
  static already_AddRefed<nsIDragSession> GetDragSession();

  /*
   * Initialize and set the dataTransfer field of an nsDragEvent.
   */
  static nsresult SetDataTransferInEvent(nsDragEvent* aDragEvent);

  // filters the drag and drop action to fit within the effects allowed and
  // returns it.
  static PRUint32 FilterDropEffect(PRUint32 aAction, PRUint32 aEffectAllowed);

  /**
   * Return true if aURI is a local file URI (i.e. file://).
   */
  static PRBool URIIsLocalFile(nsIURI *aURI);

  /**
   * If aContent is an HTML element with a DOM level 0 'name', then
   * return the name. Otherwise return null.
   */
  static nsIAtom* IsNamedItem(nsIContent* aContent);

  /**
   * Get the application manifest URI for this document.  The manifest URI
   * is specified in the manifest= attribute of the root element of the
   * document.
   *
   * @param aDocument The document that lists the manifest.
   * @param aURI The manifest URI.
   */
  static void GetOfflineAppManifest(nsIDocument *aDocument, nsIURI **aURI);

  /**
   * Check whether an application should be allowed to use offline APIs.
   */
  static PRBool OfflineAppAllowed(nsIURI *aURI);

  /**
   * Check whether an application should be allowed to use offline APIs.
   */
  static PRBool OfflineAppAllowed(nsIPrincipal *aPrincipal);

  /**
   * Increases the count of blockers preventing scripts from running.
   * NOTE: You might want to use nsAutoScriptBlocker rather than calling
   * this directly
   */
  static void AddScriptBlocker();

  /**
   * Increases the count of blockers preventing scripts from running.
   * Also, while this script blocker is active, script runners must not be
   * added --- we'll assert if one is, and ignore it.
   */
  static void AddScriptBlockerAndPreventAddingRunners();

  /**
   * Decreases the count of blockers preventing scripts from running.
   * NOTE: You might want to use nsAutoScriptBlocker rather than calling
   * this directly
   *
   * WARNING! Calling this function could synchronously execute scripts.
   */
  static void RemoveScriptBlocker();

  /**
   * Add a runnable that is to be executed as soon as it's safe to execute
   * scripts.
   * NOTE: If it's currently safe to execute scripts, aRunnable will be run
   *       synchronously before the function returns.
   *
   * @param aRunnable  The nsIRunnable to run as soon as it's safe to execute
   *                   scripts. Passing null is allowed and results in nothing
   *                   happening. It is also allowed to pass an object that
   *                   has not yet been AddRefed.
   * @return false on out of memory, true otherwise.
   */
  static PRBool AddScriptRunner(nsIRunnable* aRunnable);

  /**
   * Returns true if it's safe to execute content script and false otherwise.
   *
   * The only known case where this lies is mutation events. They run, and can
   * run anything else, when this function returns false, but this is ok.
   */
  static PRBool IsSafeToRunScript() {
    return sScriptBlockerCount == 0;
  }

  /**
   * Get/Set the current number of removable updates. Currently only
   * UPDATE_CONTENT_MODEL updates are removable, and only when firing mutation
   * events. These functions should only be called by mozAutoDocUpdateRemover.
   * The count is also adjusted by the normal calls to BeginUpdate/EndUpdate.
   */
  static void AddRemovableScriptBlocker()
  {
    AddScriptBlocker();
    ++sRemovableScriptBlockerCount;
  }
  static void RemoveRemovableScriptBlocker()
  {
    NS_ASSERTION(sRemovableScriptBlockerCount != 0,
                "Number of removable blockers should never go below zero");
    --sRemovableScriptBlockerCount;
    RemoveScriptBlocker();
  }
  static PRUint32 GetRemovableScriptBlockerLevel()
  {
    return sRemovableScriptBlockerCount;
  }

  /* Process viewport META data. This gives us information for the scale
   * and zoom of a page on mobile devices. We stick the information in
   * the document header and use it later on after rendering.
   *
   * See Bug #436083
   */
  static nsresult ProcessViewportInfo(nsIDocument *aDocument,
                                      const nsAString &viewportInfo);

  static nsIScriptContext* GetContextForEventHandlers(nsINode* aNode,
                                                      nsresult* aRv);

  static JSContext *GetCurrentJSContext();

  /**
   * Case insensitive comparison between two strings. However it only ignores
   * case for ASCII characters a-z.
   */
  static PRBool EqualsIgnoreASCIICase(const nsAString& aStr1,
                                      const nsAString& aStr2);

  /**
   * Convert ASCII A-Z to a-z.
   */
  static void ASCIIToLower(const nsAString& aSource, nsAString& aDest);

  /**
   * Convert ASCII a-z to A-Z.
   */
  static void ASCIIToUpper(nsAString& aStr);

  static nsIInterfaceRequestor* GetSameOriginChecker();

  static nsIThreadJSContextStack* ThreadJSContextStack()
  {
    return sThreadJSContextStack;
  }
  

  /**
   * Get the Origin of the passed in nsIPrincipal or nsIURI. If the passed in
   * nsIURI or the URI of the passed in nsIPrincipal does not have a host, the
   * origin is set to 'null'.
   *
   * The ASCII versions return a ASCII strings that are puny-code encoded,
   * suitable for for example header values. The UTF versions return strings
   * containing international characters.
   *
   * aPrincipal/aOrigin must not be null.
   */
  static nsresult GetASCIIOrigin(nsIPrincipal* aPrincipal,
                                 nsCString& aOrigin);
  static nsresult GetASCIIOrigin(nsIURI* aURI, nsCString& aOrigin);
  static nsresult GetUTFOrigin(nsIPrincipal* aPrincipal,
                               nsString& aOrigin);
  static nsresult GetUTFOrigin(nsIURI* aURI, nsString& aOrigin);

  /**
   * This method creates and dispatches "command" event, which implements
   * nsIDOMXULCommandEvent.
   * If aShell is not null, dispatching goes via
   * nsIPresShell::HandleDOMEventWithTarget.
   */
  static nsresult DispatchXULCommand(nsIContent* aTarget,
                                     PRBool aTrusted,
                                     nsIDOMEvent* aSourceEvent = nsnull,
                                     nsIPresShell* aShell = nsnull,
                                     PRBool aCtrl = PR_FALSE,
                                     PRBool aAlt = PR_FALSE,
                                     PRBool aShift = PR_FALSE,
                                     PRBool aMeta = PR_FALSE);

  /**
   * Gets the nsIDocument given the script context. Will return nsnull on failure.
   *
   * @param aScriptContext the script context to get the document for; can be null
   *
   * @return the document associated with the script context
   */
  static already_AddRefed<nsIDocument>
  GetDocumentFromScriptContext(nsIScriptContext *aScriptContext);

  /**
   * The method checks whether the caller can access native anonymous content.
   * If there is no JS in the stack or privileged JS is running, this
   * method returns PR_TRUE, otherwise PR_FALSE.
   */
  static PRBool CanAccessNativeAnon();

  static nsresult WrapNative(JSContext *cx, JSObject *scope,
                             nsISupports *native, const nsIID* aIID, jsval *vp,
                             // If non-null aHolder will keep the jsval alive
                             // while there's a ref to it
                             nsIXPConnectJSObjectHolder** aHolder = nsnull,
                             PRBool aAllowWrapping = PR_FALSE);

  // Same as the WrapNative above, but use this one if aIID is nsISupports' IID.
  static nsresult WrapNative(JSContext *cx, JSObject *scope,
                             nsISupports *native,  jsval *vp,
                             // If non-null aHolder will keep the jsval alive
                             // while there's a ref to it
                             nsIXPConnectJSObjectHolder** aHolder = nsnull,
                             PRBool aAllowWrapping = PR_FALSE)
  {
    return WrapNative(cx, scope, native, nsnull, vp, aHolder, aAllowWrapping);
  }

  static void StripNullChars(const nsAString& aInStr, nsAString& aOutStr);

  /**
   * Creates a structured clone of the given jsval according to the algorithm
   * at:
   *     http://www.whatwg.org/specs/web-apps/current-work/multipage/
   *                                   urls.html#safe-passing-of-structured-data
   *
   * If the function returns a success code then rval is set to point at the
   * cloned jsval. rval is not set if the function returns a failure code.
   */
  static nsresult CreateStructuredClone(JSContext* cx, jsval val, jsval* rval);

  /**
   * Reparents the given object and all subobjects to the given scope. Also
   * fixes all the prototypes. Assumes obj is properly rooted, that obj has no
   * getter functions that can cause side effects, and that the only types of
   * objects nested within obj are the types that are cloneable via the
   * CreateStructuredClone function above.
   */
  static nsresult ReparentClonedObjectToScope(JSContext* cx, JSObject* obj,
                                              JSObject* scope);

private:

  static PRBool InitializeEventTable();

  static nsresult EnsureStringBundle(PropertiesFile aFile);

  static nsIDOMScriptObjectFactory *GetDOMScriptObjectFactory();

  static nsresult HoldScriptObject(PRUint32 aLangID, void* aObject);
  static void DropScriptObject(PRUint32 aLangID, void *aObject, void *aClosure);

  static PRBool CanCallerAccess(nsIPrincipal* aSubjectPrincipal,
                                nsIPrincipal* aPrincipal);

  static nsIDOMScriptObjectFactory *sDOMScriptObjectFactory;

  static nsIXPConnect *sXPConnect;

  static nsIScriptSecurityManager *sSecurityManager;

  static nsIThreadJSContextStack *sThreadJSContextStack;

  static nsIParserService *sParserService;

  static nsINameSpaceManager *sNameSpaceManager;

  static nsIIOService *sIOService;

#ifdef MOZ_XTF
  static nsIXTFService *sXTFService;
#endif

  static nsIPrefBranch2 *sPrefBranch;
  // For old compatibility of RegisterPrefCallback
  static nsCOMArray<nsPrefOldCallback> *sPrefCallbackList;

  static imgILoader* sImgLoader;
  static imgICache* sImgCache;

  static mozilla::IHistory* sHistory;

  static nsIConsoleService* sConsoleService;

  static nsDataHashtable<nsISupportsHashKey, EventNameMapping>* sEventTable;

  static nsIStringBundleService* sStringBundleService;
  static nsIStringBundle* sStringBundles[PropertiesFile_COUNT];

  static nsIContentPolicy* sContentPolicyService;
  static PRBool sTriedToGetContentPolicy;

  static nsILineBreaker* sLineBreaker;
  static nsIWordBreaker* sWordBreaker;
  static nsICaseConversion* sCaseConv;
  static nsIUGenCategory* sGenCat;

  // Holds pointers to nsISupports* that should be released at shutdown
  static nsTArray<nsISupports**>* sPtrsToPtrsToRelease;

  static nsIScriptRuntime* sScriptRuntimes[NS_STID_ARRAY_UBOUND];
  static PRInt32 sScriptRootCount[NS_STID_ARRAY_UBOUND];
  static PRUint32 sJSGCThingRootCount;

#ifdef IBMBIDI
  static nsIBidiKeyboard* sBidiKeyboard;
#endif

  static PRBool sInitialized;
  static PRUint32 sScriptBlockerCount;
  static PRUint32 sRemovableScriptBlockerCount;
  static nsCOMArray<nsIRunnable>* sBlockedScriptRunners;
  static PRUint32 sRunnersCountAtFirstBlocker;
  static PRUint32 sScriptBlockerCountWhereRunnersPrevented;

  static nsIInterfaceRequestor* sSameOriginChecker;
};

#define NS_HOLD_JS_OBJECTS(obj, clazz)                                         \
  nsContentUtils::HoldJSObjects(NS_CYCLE_COLLECTION_UPCAST(obj, clazz),        \
                                &NS_CYCLE_COLLECTION_NAME(clazz))

#define NS_DROP_JS_OBJECTS(obj, clazz)                                         \
  nsContentUtils::DropJSObjects(NS_CYCLE_COLLECTION_UPCAST(obj, clazz))


class NS_STACK_CLASS nsCxPusher
{
public:
  nsCxPusher();
  ~nsCxPusher(); // Calls Pop();

  // Returns PR_FALSE if something erroneous happened.
  PRBool Push(nsPIDOMEventTarget *aCurrentTarget);
  // If nothing has been pushed to stack, this works like Push.
  // Otherwise if context will change, Pop and Push will be called.
  PRBool RePush(nsPIDOMEventTarget *aCurrentTarget);
  // If a null JSContext is passed to Push(), that will cause no
  // push to happen and false to be returned.
  PRBool Push(JSContext *cx);
  // Explicitly push a null JSContext on the the stack
  PRBool PushNull();

  // Pop() will be a no-op if Push() or PushNull() fail
  void Pop();

  nsIScriptContext* GetCurrentScriptContext() { return mScx; }
private:
  // Combined code for PushNull() and Push(JSContext*)
  PRBool DoPush(JSContext* cx);

  nsCOMPtr<nsIScriptContext> mScx;
  PRBool mScriptIsRunning;
  PRBool mPushedSomething;
#ifdef DEBUG
  JSContext* mPushedContext;
#endif
};

class nsAutoGCRoot {
public:
  // aPtr should be the pointer to the jsval we want to protect
  nsAutoGCRoot(jsval* aPtr, nsresult* aResult) :
    mPtr(aPtr)
  {
    mResult = *aResult = AddJSGCRoot(aPtr, "nsAutoGCRoot");
  }

  // aPtr should be the pointer to the JSObject* we want to protect
  nsAutoGCRoot(JSObject** aPtr, nsresult* aResult) :
    mPtr(aPtr)
  {
    mResult = *aResult = AddJSGCRoot(aPtr, "nsAutoGCRoot");
  }

  // aPtr should be the pointer to the thing we want to protect
  nsAutoGCRoot(void* aPtr, nsresult* aResult) :
    mPtr(aPtr)
  {
    mResult = *aResult = AddJSGCRoot(aPtr, "nsAutoGCRoot");
  }

  ~nsAutoGCRoot() {
    if (NS_SUCCEEDED(mResult)) {
      RemoveJSGCRoot(mPtr);
    }
  }

  static void Shutdown();

private:
  static nsresult AddJSGCRoot(void *aPtr, const char* aName);
  static nsresult RemoveJSGCRoot(void *aPtr);

  static nsIJSRuntimeService* sJSRuntimeService;
  static JSRuntime* sJSScriptRuntime;

  void* mPtr;
  nsresult mResult;
};

class nsAutoScriptBlocker {
public:
  nsAutoScriptBlocker() {
    nsContentUtils::AddScriptBlocker();
  }
  ~nsAutoScriptBlocker() {
    nsContentUtils::RemoveScriptBlocker();
  }
};

class mozAutoRemovableBlockerRemover
{
public:
  mozAutoRemovableBlockerRemover(nsIDocument* aDocument);
  ~mozAutoRemovableBlockerRemover();

private:
  PRUint32 mNestingLevel;
  nsCOMPtr<nsIDocument> mDocument;
  nsCOMPtr<nsIDocumentObserver> mObserver;
};

#define NS_AUTO_GCROOT_PASTE2(tok,line) tok##line
#define NS_AUTO_GCROOT_PASTE(tok,line) \
  NS_AUTO_GCROOT_PASTE2(tok,line)
#define NS_AUTO_GCROOT(ptr, result) \ \
  nsAutoGCRoot NS_AUTO_GCROOT_PASTE(_autoGCRoot_, __LINE__) \
  (ptr, result)

#define NS_INTERFACE_MAP_ENTRY_TEAROFF(_interface, _allocator)                \
  if (aIID.Equals(NS_GET_IID(_interface))) {                                  \
    foundInterface = static_cast<_interface *>(_allocator);                   \
    if (!foundInterface) {                                                    \
      *aInstancePtr = nsnull;                                                 \
      return NS_ERROR_OUT_OF_MEMORY;                                          \
    }                                                                         \
  } else

/*
 * Check whether a floating point number is finite (not +/-infinity and not a
 * NaN value).
 */
inline NS_HIDDEN_(PRBool) NS_FloatIsFinite(jsdouble f) {
#ifdef WIN32
  return _finite(f);
#else
  return finite(f);
#endif
}

/*
 * In the following helper macros we exploit the fact that the result of a
 * series of additions will not be finite if any one of the operands in the
 * series is not finite.
 */
#define NS_ENSURE_FINITE(f, rv)                                               \
  if (!NS_FloatIsFinite(f)) {                                                 \
    return (rv);                                                              \
  }

#define NS_ENSURE_FINITE2(f1, f2, rv)                                         \
  if (!NS_FloatIsFinite((f1)+(f2))) {                                         \
    return (rv);                                                              \
  }

#define NS_ENSURE_FINITE3(f1, f2, f3, rv)                                     \
  if (!NS_FloatIsFinite((f1)+(f2)+(f3))) {                                    \
    return (rv);                                                              \
  }

#define NS_ENSURE_FINITE4(f1, f2, f3, f4, rv)                                 \
  if (!NS_FloatIsFinite((f1)+(f2)+(f3)+(f4))) {                               \
    return (rv);                                                              \
  }

#define NS_ENSURE_FINITE5(f1, f2, f3, f4, f5, rv)                             \
  if (!NS_FloatIsFinite((f1)+(f2)+(f3)+(f4)+(f5))) {                          \
    return (rv);                                                              \
  }

#define NS_ENSURE_FINITE6(f1, f2, f3, f4, f5, f6, rv)                         \
  if (!NS_FloatIsFinite((f1)+(f2)+(f3)+(f4)+(f5)+(f6))) {                     \
    return (rv);                                                              \
  }

// Deletes a linked list iteratively to avoid blowing up the stack (bug 460444).
#define NS_CONTENT_DELETE_LIST_MEMBER(type_, ptr_, member_)                   \
  {                                                                           \
    type_ *cur = (ptr_)->member_;                                             \
    (ptr_)->member_ = nsnull;                                                 \
    while (cur) {                                                             \
      type_ *next = cur->member_;                                             \
      cur->member_ = nsnull;                                                  \
      delete cur;                                                             \
      cur = next;                                                             \
    }                                                                         \
  }

class nsContentTypeParser {
public:
  nsContentTypeParser(const nsAString& aString);
  ~nsContentTypeParser();

  nsresult GetParameter(const char* aParameterName, nsAString& aResult);
  nsresult GetType(nsAString& aResult)
  {
    return GetParameter(nsnull, aResult);
  }

private:
  NS_ConvertUTF16toUTF8 mString;
  nsIMIMEHeaderParam*   mService;
};

#endif /* nsContentUtils_h___ */<|MERGE_RESOLUTION|>--- conflicted
+++ resolved
@@ -47,13 +47,10 @@
 #include <float.h>
 #endif
 
-<<<<<<< HEAD
-=======
 #if defined(SOLARIS)
 #include <ieeefp.h>
 #endif
 
->>>>>>> b60aa334
 #include "nsAString.h"
 #include "nsIStatefulFrame.h"
 #include "nsINodeInfo.h"
