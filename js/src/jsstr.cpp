/* -*- Mode: C++; tab-width: 8; indent-tabs-mode: nil; c-basic-offset: 4 -*-
 * vim: set ts=8 sw=4 et tw=99:
 *
 * ***** BEGIN LICENSE BLOCK *****
 * Version: MPL 1.1/GPL 2.0/LGPL 2.1
 *
 * The contents of this file are subject to the Mozilla Public License Version
 * 1.1 (the "License"); you may not use this file except in compliance with
 * the License. You may obtain a copy of the License at
 * http://www.mozilla.org/MPL/
 *
 * Software distributed under the License is distributed on an "AS IS" basis,
 * WITHOUT WARRANTY OF ANY KIND, either express or implied. See the License
 * for the specific language governing rights and limitations under the
 * License.
 *
 * The Original Code is Mozilla Communicator client code, released
 * March 31, 1998.
 *
 * The Initial Developer of the Original Code is
 * Netscape Communications Corporation.
 * Portions created by the Initial Developer are Copyright (C) 1998
 * the Initial Developer. All Rights Reserved.
 *
 * Contributor(s):
 *
 * Alternatively, the contents of this file may be used under the terms of
 * either of the GNU General Public License Version 2 or later (the "GPL"),
 * or the GNU Lesser General Public License Version 2.1 or later (the "LGPL"),
 * in which case the provisions of the GPL or the LGPL are applicable instead
 * of those above. If you wish to allow use of your version of this file only
 * under the terms of either the GPL or the LGPL, and not to allow others to
 * use your version of this file under the terms of the MPL, indicate your
 * decision by deleting the provisions above and replace them with the notice
 * and other provisions required by the GPL or the LGPL. If you do not delete
 * the provisions above, a recipient may use your version of this file under
 * the terms of any one of the MPL, the GPL or the LGPL.
 *
 * ***** END LICENSE BLOCK ***** */

/*
 * JS string type implementation.
 *
 * In order to avoid unnecessary js_LockGCThing/js_UnlockGCThing calls, these
 * native methods store strings (possibly newborn) converted from their 'this'
 * parameter and arguments on the stack: 'this' conversions at argv[-1], arg
 * conversions at their index (argv[0], argv[1]).  This is a legitimate method
 * of rooting things that might lose their newborn root due to subsequent GC
 * allocations in the same native method.
 */
#include <stdlib.h>
#include <string.h>
#include "jstypes.h"
#include "jsstdint.h"
#include "jsutil.h"
#include "jshash.h"
#include "jsprf.h"
#include "jsapi.h"
#include "jsarray.h"
#include "jsatom.h"
#include "jsbool.h"
#include "jsbuiltins.h"
#include "jscntxt.h"
#include "jsfun.h"      /* for JS_ARGS_LENGTH_MAX */
#include "jsgc.h"
#include "jsinterp.h"
#include "jslock.h"
#include "jsnum.h"
#include "jsobj.h"
#include "jsopcode.h"
#include "jsregexp.h"
#include "jsscope.h"
#include "jsstaticcheck.h"
#include "jsstr.h"
#include "jsbit.h"
#include "jsvector.h"
#include "jsversion.h"

#include "jscntxtinlines.h"
#include "jsinferinlines.h"
#include "jsinterpinlines.h"
#include "jsobjinlines.h"
#include "jsregexpinlines.h"
#include "jsstrinlines.h"
#include "jsautooplen.h"        // generated headers last

using namespace js;
using namespace js::gc;
using namespace js::types;

#ifdef DEBUG
bool
JSString::isShort() const
{
    bool is_short = arena()->header()->thingKind == FINALIZE_SHORT_STRING;
    JS_ASSERT_IF(is_short, isFlat());
    return is_short;
}

bool
JSString::isFixed() const
{
    return isFlat() && !isExtensible();
}
#endif

static JS_ALWAYS_INLINE JSString *
Tag(JSRope *str)
{
    JS_ASSERT(!(size_t(str) & 1));
    return (JSString *)(size_t(str) | 1);
}

static JS_ALWAYS_INLINE bool
Tagged(JSString *str)
{
    return (size_t(str) & 1) != 0;
}

static JS_ALWAYS_INLINE JSRope *
Untag(JSString *str)
{
    JS_ASSERT((size_t(str) & 1) == 1);
    return (JSRope *)(size_t(str) & ~size_t(1));
}

JS_ALWAYS_INLINE void
JSLinearString::mark(JSTracer *)
{
    JSLinearString *str = this;
    while (!str->isStaticAtom() && str->markIfUnmarked() && str->isDependent())
        str = str->asDependent().base();
}

JS_ALWAYS_INLINE void
JSString::mark(JSTracer *trc)
{
    if (isLinear()) {
        asLinear().mark(trc);
        return;
    }

    /*
     * This function must not fail, so a simple stack-based traversal must not
     * be used (since it may oom if the stack grows large). Instead, strings
     * are temporarily mutated to embed parent pointers as they are traversed.
     * This algorithm is homomorphic to JSString::flatten.
     */
    JSRope *str = &asRope();
    JSRope *parent = NULL;
    first_visit_node: {
        if (!str->markIfUnmarked())
            goto finish_node;
        JS_ASSERT(!Tagged(str->d.u1.left) && !Tagged(str->d.s.u2.right));
        JSString *left = str->d.u1.left;
        if (left->isRope()) {
            str->d.u1.left = Tag(parent);
            parent = str;
            str = &left->asRope();
            goto first_visit_node;
        }
        left->asLinear().mark(trc);
    }
    visit_right_child: {
        JSString *right = str->d.s.u2.right;
        if (right->isRope()) {
            str->d.s.u2.right = Tag(parent);
            parent = str;
            str = &right->asRope();
            goto first_visit_node;
        }
        right->asLinear().mark(trc);
    }
    finish_node: {
        if (!parent)
            return;
        if (Tagged(parent->d.u1.left)) {
            JS_ASSERT(!Tagged(parent->d.s.u2.right));
            JSRope *nextParent = Untag(parent->d.u1.left);
            parent->d.u1.left = str;
            str = parent;
            parent = nextParent;
            goto visit_right_child;
        }
        JSRope *nextParent = Untag(parent->d.s.u2.right);
        parent->d.s.u2.right = str;
        str = parent;
        parent = nextParent;
        goto finish_node;
    }
}

void
js::gc::TypedMarker(JSTracer *trc, JSString *str)
{
    str->mark(trc);
}

static JS_ALWAYS_INLINE size_t
RopeCapacityFor(size_t length)
{
    static const size_t ROPE_DOUBLING_MAX = 1024 * 1024;

    /*
     * Grow by 12.5% if the buffer is very large. Otherwise, round up to the
     * next power of 2. This is similar to what we do with arrays; see
     * JSObject::ensureDenseArrayElements.
     */
    if (length > ROPE_DOUBLING_MAX)
        return length + (length / 8);
    return RoundUpPow2(length);
}

static JS_ALWAYS_INLINE jschar *
AllocChars(JSContext *maybecx, size_t wholeCapacity)
{
    /* +1 for the null char at the end. */
    JS_STATIC_ASSERT(JSString::MAX_LENGTH * sizeof(jschar) < UINT32_MAX);
    size_t bytes = (wholeCapacity + 1) * sizeof(jschar);
    if (maybecx)
        return (jschar *)maybecx->malloc_(bytes);
    return (jschar *)OffTheBooks::malloc_(bytes);
}

JSFlatString *
JSRope::flatten(JSContext *maybecx)
{
    /*
     * Perform a depth-first dag traversal, splatting each node's characters
     * into a contiguous buffer. Visit each rope node three times:
     *   1. record position in the buffer and recurse into left child;
     *   2. recurse into the right child;
     *   3. transform the node into a dependent string.
     * To avoid maintaining a stack, tree nodes are mutated to indicate how many
     * times they have been visited. Since ropes can be dags, a node may be
     * encountered multiple times during traversal. However, step 3 above leaves
     * a valid dependent string, so everything works out. This algorithm is
     * homomorphic to TypedMarker(JSTracer *, JSString *).
     *
     * While ropes avoid all sorts of quadratic cases with string
     * concatenation, they can't help when ropes are immediately flattened.
     * One idiomatic case that we'd like to keep linear (and has traditionally
     * been linear in SM and other JS engines) is:
     *
     *   while (...) {
     *     s += ...
     *     s.flatten
     *   }
     *
     * To do this, when the buffer for a to-be-flattened rope is allocated, the
     * allocation size is rounded up. Then, if the resulting flat string is the
     * left-hand side of a new rope that gets flattened and there is enough
     * capacity, the rope is flattened into the same buffer, thereby avoiding
     * copying the left-hand side. Clearing the 'extensible' bit turns off this
     * optimization. This is necessary, e.g., when the JSAPI hands out the raw
     * null-terminated char array of a flat string.
     *
     * N.B. This optimization can create chains of dependent strings.
     */
    const size_t wholeLength = length();
    size_t wholeCapacity;
    jschar *wholeChars;
    JSString *str = this;
    jschar *pos;

    if (this->leftChild()->isExtensible()) {
        JSExtensibleString &left = this->leftChild()->asExtensible();
        size_t capacity = left.capacity();
        if (capacity >= wholeLength) {
            wholeCapacity = capacity;
            wholeChars = const_cast<jschar *>(left.chars());
            size_t bits = left.d.lengthAndFlags;
            pos = wholeChars + (bits >> LENGTH_SHIFT);
            left.d.lengthAndFlags = bits ^ (EXTENSIBLE_FLAGS | DEPENDENT_BIT);
            left.d.s.u2.base = (JSLinearString *)this;  /* will be true on exit */
            goto visit_right_child;
        }
    }

    wholeCapacity = RopeCapacityFor(wholeLength);
    wholeChars = AllocChars(maybecx, wholeCapacity);
    if (!wholeChars)
        return NULL;

    if (maybecx)
        maybecx->runtime->stringMemoryUsed += wholeLength * 2;

    pos = wholeChars;
    first_visit_node: {
        JSString &left = *str->d.u1.left;
        str->d.u1.chars = pos;
        if (left.isRope()) {
            left.d.s.u3.parent = str;          /* Return to this when 'left' done, */
            left.d.lengthAndFlags = 0x200;     /* but goto visit_right_child. */
            str = &left;
            goto first_visit_node;
        }
        size_t len = left.length();
        PodCopy(pos, left.d.u1.chars, len);
        pos += len;
    }
    visit_right_child: {
        JSString &right = *str->d.s.u2.right;
        if (right.isRope()) {
            right.d.s.u3.parent = str;         /* Return to this node when 'right' done, */
            right.d.lengthAndFlags = 0x300;    /* but goto finish_node. */
            str = &right;
            goto first_visit_node;
        }
        size_t len = right.length();
        PodCopy(pos, right.d.u1.chars, len);
        pos += len;
    }
    finish_node: {
        if (str == this) {
            JS_ASSERT(pos == wholeChars + wholeLength);
            *pos = '\0';
            str->d.lengthAndFlags = buildLengthAndFlags(wholeLength, EXTENSIBLE_FLAGS);
            str->d.u1.chars = wholeChars;
            str->d.s.u2.capacity = wholeCapacity;
            return &this->asFlat();
        }
        size_t progress = str->d.lengthAndFlags;
        str->d.lengthAndFlags = buildLengthAndFlags(pos - str->d.u1.chars, DEPENDENT_BIT);
        str->d.s.u2.base = (JSLinearString *)this;       /* will be true on exit */
        str = str->d.s.u3.parent;
        if (progress == 0x200)
            goto visit_right_child;
        JS_ASSERT(progress == 0x300);
        goto finish_node;
    }
}

JSString * JS_FASTCALL
js_ConcatStrings(JSContext *cx, JSString *left, JSString *right)
{
    JS_ASSERT_IF(!left->isAtom(), left->compartment() == cx->compartment);
    JS_ASSERT_IF(!right->isAtom(), right->compartment() == cx->compartment);

    size_t leftLen = left->length();
    if (leftLen == 0)
        return right;

    size_t rightLen = right->length();
    if (rightLen == 0)
        return left;

    size_t wholeLength = leftLen + rightLen;

    if (JSShortString::lengthFits(wholeLength)) {
        JSShortString *str = js_NewGCShortString(cx);
        if (!str)
            return NULL;
        const jschar *leftChars = left->getChars(cx);
        if (!leftChars)
            return NULL;
        const jschar *rightChars = right->getChars(cx);
        if (!rightChars)
            return NULL;

        jschar *buf = str->init(wholeLength);
        PodCopy(buf, leftChars, leftLen);
        PodCopy(buf + leftLen, rightChars, rightLen);
        buf[wholeLength] = 0;
        return str;
    }

    if (wholeLength > JSString::MAX_LENGTH) {
        if (JS_ON_TRACE(cx)) {
            if (!CanLeaveTrace(cx))
                return NULL;
            LeaveTrace(cx);
        }
        js_ReportAllocationOverflow(cx);
        return NULL;
    }

    return JSRope::new_(cx, left, right, wholeLength);
}

JSFixedString *
JSDependentString::undepend(JSContext *cx)
{
    JS_ASSERT(isDependent());

    size_t n = length();
    size_t size = (n + 1) * sizeof(jschar);
    jschar *s = (jschar *) cx->malloc_(size);
    if (!s)
        return NULL;

    cx->runtime->stringMemoryUsed += size;

    PodCopy(s, chars(), n);
    s[n] = 0;

    d.lengthAndFlags = buildLengthAndFlags(n, FIXED_FLAGS);
    d.u1.chars = s;

#ifdef DEBUG
    JSRuntime *rt = cx->runtime;
    JS_RUNTIME_UNMETER(rt, liveDependentStrings);
    JS_RUNTIME_UNMETER(rt, totalDependentStrings);
    JS_LOCK_RUNTIME_VOID(rt,
        (rt->strdepLengthSum -= (double)n,
         rt->strdepLengthSquaredSum -= (double)n * (double)n));
#endif

    return &this->asFixed();
}

JSStringFinalizeOp JSExternalString::str_finalizers[JSExternalString::TYPE_LIMIT] = {
    NULL, NULL, NULL, NULL, NULL, NULL, NULL, NULL
};

#ifdef JS_TRACER

JSBool JS_FASTCALL
js_FlattenOnTrace(JSContext *cx, JSString* str)
{
    return !!str->ensureLinear(cx);
}
JS_DEFINE_CALLINFO_2(extern, BOOL, js_FlattenOnTrace, CONTEXT, STRING, 0, nanojit::ACCSET_STORE_ANY)

#endif /* !JS_TRACER */

static JSLinearString *
ArgToRootedString(JSContext *cx, uintN argc, Value *vp, uintN arg)
{
    if (arg >= argc)
        return cx->runtime->atomState.typeAtoms[JSTYPE_VOID];
    vp += 2 + arg;

    if (vp->isObject() && !DefaultValue(cx, &vp->toObject(), JSTYPE_STRING, vp))
        return NULL;

    JSLinearString *str;
    if (vp->isString()) {
        str = vp->toString()->ensureLinear(cx);
    } else if (vp->isBoolean()) {
        str = cx->runtime->atomState.booleanAtoms[(int)vp->toBoolean()];
    } else if (vp->isNull()) {
        str = cx->runtime->atomState.nullAtom;
    } else if (vp->isUndefined()) {
        str = cx->runtime->atomState.typeAtoms[JSTYPE_VOID];
    }
    else {
        str = NumberToString(cx, vp->toNumber());
        if (!str)
            return NULL;
        vp->setString(str);
    }
    return str;
}

/*
 * Forward declarations for URI encode/decode and helper routines
 */
static JSBool
str_decodeURI(JSContext *cx, uintN argc, Value *vp);

static JSBool
str_decodeURI_Component(JSContext *cx, uintN argc, Value *vp);

static JSBool
str_encodeURI(JSContext *cx, uintN argc, Value *vp);

static JSBool
str_encodeURI_Component(JSContext *cx, uintN argc, Value *vp);

static const uint32 OVERLONG_UTF8 = UINT32_MAX;

static uint32
Utf8ToOneUcs4Char(const uint8 *utf8Buffer, int utf8Length);

/*
 * Contributions from the String class to the set of methods defined for the
 * global object.  escape and unescape used to be defined in the Mocha library,
 * but as ECMA decided to spec them, they've been moved to the core engine
 * and made ECMA-compliant.  (Incomplete escapes are interpreted as literal
 * characters by unescape.)
 */

/*
 * Stuff to emulate the old libmocha escape, which took a second argument
 * giving the type of escape to perform.  Retained for compatibility, and
 * copied here to avoid reliance on net.h, mkparse.c/NET_EscapeBytes.
 */

#define URL_XALPHAS     ((uint8) 1)
#define URL_XPALPHAS    ((uint8) 2)
#define URL_PATH        ((uint8) 4)

static const uint8 urlCharType[256] =
/*      Bit 0           xalpha          -- the alphas
 *      Bit 1           xpalpha         -- as xalpha but
 *                             converts spaces to plus and plus to %20
 *      Bit 2 ...       path            -- as xalphas but doesn't escape '/'
 */
    /*   0 1 2 3 4 5 6 7 8 9 A B C D E F */
    {    0,0,0,0,0,0,0,0,0,0,0,0,0,0,0,0,       /* 0x */
         0,0,0,0,0,0,0,0,0,0,0,0,0,0,0,0,       /* 1x */
         0,0,0,0,0,0,0,0,0,0,7,4,0,7,7,4,       /* 2x   !"#$%&'()*+,-./  */
         7,7,7,7,7,7,7,7,7,7,0,0,0,0,0,0,       /* 3x  0123456789:;<=>?  */
         7,7,7,7,7,7,7,7,7,7,7,7,7,7,7,7,       /* 4x  @ABCDEFGHIJKLMNO  */
         7,7,7,7,7,7,7,7,7,7,7,0,0,0,0,7,       /* 5X  PQRSTUVWXYZ[\]^_  */
         0,7,7,7,7,7,7,7,7,7,7,7,7,7,7,7,       /* 6x  `abcdefghijklmno  */
         7,7,7,7,7,7,7,7,7,7,7,0,0,0,0,0,       /* 7X  pqrstuvwxyz{\}~  DEL */
         0, };

/* This matches the ECMA escape set when mask is 7 (default.) */

#define IS_OK(C, mask) (urlCharType[((uint8) (C))] & (mask))

/* See ECMA-262 Edition 3 B.2.1 */
JSBool
js_str_escape(JSContext *cx, uintN argc, Value *vp, Value *rval)
{
    const char digits[] = {'0', '1', '2', '3', '4', '5', '6', '7',
                           '8', '9', 'A', 'B', 'C', 'D', 'E', 'F' };

    jsint mask = URL_XALPHAS | URL_XPALPHAS | URL_PATH;
    if (argc > 1) {
        double d;
        if (!ValueToNumber(cx, vp[3], &d))
            return JS_FALSE;
        if (!JSDOUBLE_IS_FINITE(d) ||
            (mask = (jsint)d) != d ||
            mask & ~(URL_XALPHAS | URL_XPALPHAS | URL_PATH))
        {
            char numBuf[12];
            JS_snprintf(numBuf, sizeof numBuf, "%lx", (unsigned long) mask);
            JS_ReportErrorNumber(cx, js_GetErrorMessage, NULL,
                                 JSMSG_BAD_STRING_MASK, numBuf);
            return JS_FALSE;
        }
    }

    JSLinearString *str = ArgToRootedString(cx, argc, vp, 0);
    if (!str)
        return JS_FALSE;

    size_t length = str->length();
    const jschar *chars = str->chars();

    /* Take a first pass and see how big the result string will need to be. */
    size_t newlength = length;
    for (size_t i = 0; i < length; i++) {
        jschar ch;
        if ((ch = chars[i]) < 128 && IS_OK(ch, mask))
            continue;
        if (ch < 256) {
            if (mask == URL_XPALPHAS && ch == ' ')
                continue;   /* The character will be encoded as '+' */
            newlength += 2; /* The character will be encoded as %XX */
        } else {
            newlength += 5; /* The character will be encoded as %uXXXX */
        }

        /*
         * This overflow test works because newlength is incremented by at
         * most 5 on each iteration.
         */
        if (newlength < length) {
            js_ReportAllocationOverflow(cx);
            return JS_FALSE;
        }
    }

    if (newlength >= ~(size_t)0 / sizeof(jschar)) {
        js_ReportAllocationOverflow(cx);
        return JS_FALSE;
    }

    jschar *newchars = (jschar *) cx->malloc_((newlength + 1) * sizeof(jschar));
    if (!newchars)
        return JS_FALSE;
    size_t i, ni;
    for (i = 0, ni = 0; i < length; i++) {
        jschar ch;
        if ((ch = chars[i]) < 128 && IS_OK(ch, mask)) {
            newchars[ni++] = ch;
        } else if (ch < 256) {
            if (mask == URL_XPALPHAS && ch == ' ') {
                newchars[ni++] = '+'; /* convert spaces to pluses */
            } else {
                newchars[ni++] = '%';
                newchars[ni++] = digits[ch >> 4];
                newchars[ni++] = digits[ch & 0xF];
            }
        } else {
            newchars[ni++] = '%';
            newchars[ni++] = 'u';
            newchars[ni++] = digits[ch >> 12];
            newchars[ni++] = digits[(ch & 0xF00) >> 8];
            newchars[ni++] = digits[(ch & 0xF0) >> 4];
            newchars[ni++] = digits[ch & 0xF];
        }
    }
    JS_ASSERT(ni == newlength);
    newchars[newlength] = 0;

    JSString *retstr = js_NewString(cx, newchars, newlength);
    if (!retstr) {
        cx->free_(newchars);
        return JS_FALSE;
    }
    rval->setString(retstr);
    return JS_TRUE;
}
#undef IS_OK

static JSBool
str_escape(JSContext *cx, uintN argc, Value *vp)
{
    return js_str_escape(cx, argc, vp, vp);
}

/* See ECMA-262 Edition 3 B.2.2 */
static JSBool
str_unescape(JSContext *cx, uintN argc, Value *vp)
{
    JSLinearString *str = ArgToRootedString(cx, argc, vp, 0);
    if (!str)
        return false;

    size_t length = str->length();
    const jschar *chars = str->chars();

    /* Don't bother allocating less space for the new string. */
    jschar *newchars = (jschar *) cx->malloc_((length + 1) * sizeof(jschar));
    if (!newchars)
        return false;
    size_t ni = 0, i = 0;
    while (i < length) {
        jschar ch = chars[i++];
        if (ch == '%') {
            if (i + 1 < length &&
                JS7_ISHEX(chars[i]) && JS7_ISHEX(chars[i + 1]))
            {
                ch = JS7_UNHEX(chars[i]) * 16 + JS7_UNHEX(chars[i + 1]);
                i += 2;
            } else if (i + 4 < length && chars[i] == 'u' &&
                       JS7_ISHEX(chars[i + 1]) && JS7_ISHEX(chars[i + 2]) &&
                       JS7_ISHEX(chars[i + 3]) && JS7_ISHEX(chars[i + 4]))
            {
                ch = (((((JS7_UNHEX(chars[i + 1]) << 4)
                        + JS7_UNHEX(chars[i + 2])) << 4)
                      + JS7_UNHEX(chars[i + 3])) << 4)
                    + JS7_UNHEX(chars[i + 4]);
                i += 5;
            }
        }
        newchars[ni++] = ch;
    }
    newchars[ni] = 0;

    JSString *retstr = js_NewString(cx, newchars, ni);
    if (!retstr) {
        cx->free_(newchars);
        return JS_FALSE;
    }
    vp->setString(retstr);
    return JS_TRUE;
}

#if JS_HAS_UNEVAL
static JSBool
str_uneval(JSContext *cx, uintN argc, Value *vp)
{
    JSString *str;

    str = js_ValueToSource(cx, argc != 0 ? vp[2] : UndefinedValue());
    if (!str)
        return JS_FALSE;
    vp->setString(str);
    return JS_TRUE;
}
#endif

const char js_escape_str[] = "escape";
const char js_unescape_str[] = "unescape";
#if JS_HAS_UNEVAL
const char js_uneval_str[] = "uneval";
#endif
const char js_decodeURI_str[] = "decodeURI";
const char js_encodeURI_str[] = "encodeURI";
const char js_decodeURIComponent_str[] = "decodeURIComponent";
const char js_encodeURIComponent_str[] = "encodeURIComponent";

static JSFunctionSpec string_functions[] = {
    JS_FN_TYPE(js_escape_str,             str_escape,                1,0, JS_TypeHandlerString),
    JS_FN_TYPE(js_unescape_str,           str_unescape,              1,0, JS_TypeHandlerString),
#if JS_HAS_UNEVAL
    JS_FN_TYPE(js_uneval_str,             str_uneval,                1,0, JS_TypeHandlerString),
#endif
    JS_FN_TYPE(js_decodeURI_str,          str_decodeURI,             1,0, JS_TypeHandlerString),
    JS_FN_TYPE(js_encodeURI_str,          str_encodeURI,             1,0, JS_TypeHandlerString),
    JS_FN_TYPE(js_decodeURIComponent_str, str_decodeURI_Component,   1,0, JS_TypeHandlerString),
    JS_FN_TYPE(js_encodeURIComponent_str, str_encodeURI_Component,   1,0, JS_TypeHandlerString),

    JS_FS_END
};

jschar      js_empty_ucstr[]  = {0};
JSSubString js_EmptySubString = {0, js_empty_ucstr};

#define STRING_ELEMENT_ATTRS (JSPROP_ENUMERATE|JSPROP_READONLY|JSPROP_PERMANENT)

static JSBool
str_enumerate(JSContext *cx, JSObject *obj)
{
    JSString *str = obj->getPrimitiveThis().toString();
    for (size_t i = 0, length = str->length(); i < length; i++) {
        JSString *str1 = js_NewDependentString(cx, str, i, 1);
        if (!str1)
            return false;
        if (!obj->defineProperty(cx, INT_TO_JSID(i), StringValue(str1),
                                 PropertyStub, StrictPropertyStub,
                                 STRING_ELEMENT_ATTRS)) {
            return false;
        }
    }

    return true;
}

static JSBool
str_resolve(JSContext *cx, JSObject *obj, jsid id, uintN flags,
            JSObject **objp)
{
    if (!JSID_IS_INT(id))
        return JS_TRUE;

    JSString *str = obj->getPrimitiveThis().toString();

    jsint slot = JSID_TO_INT(id);
    if ((size_t)slot < str->length()) {
        JSString *str1 = JSAtom::getUnitStringForElement(cx, str, size_t(slot));
        if (!str1)
            return JS_FALSE;
        if (!obj->defineProperty(cx, id, StringValue(str1), NULL, NULL,
                                 STRING_ELEMENT_ATTRS)) {
            return JS_FALSE;
        }
        *objp = obj;
    }
    return JS_TRUE;
}

Class js_StringClass = {
    js_String_str,
    JSCLASS_HAS_RESERVED_SLOTS(JSObject::STRING_RESERVED_SLOTS) |
    JSCLASS_NEW_RESOLVE | JSCLASS_HAS_CACHED_PROTO(JSProto_String),
    PropertyStub,         /* addProperty */
    PropertyStub,         /* delProperty */
    PropertyStub,         /* getProperty */
    StrictPropertyStub,   /* setProperty */
    str_enumerate,
    (JSResolveOp)str_resolve,
    ConvertStub
};

/*
 * Returns a JSString * for the |this| value associated with vp, or throws a
 * TypeError if |this| is null or undefined.  This algorithm is the same as
 * calling CheckObjectCoercible(this), then returning ToString(this), as all
 * String.prototype.* methods do.
 */
static JS_ALWAYS_INLINE JSString *
ThisToStringForStringProto(JSContext *cx, Value *vp)
{
    if (vp[1].isString())
        return vp[1].toString();

    if (vp[1].isObject()) {
        JSObject *obj = &vp[1].toObject();
        if (obj->getClass() == &js_StringClass &&
            ClassMethodIsNative(cx, obj,
                                &js_StringClass,
                                ATOM_TO_JSID(cx->runtime->atomState.toStringAtom),
                                js_str_toString))
        {
            vp[1] = obj->getPrimitiveThis();
            return vp[1].toString();
        }
    } else if (vp[1].isNullOrUndefined()) {
        JS_ReportErrorNumber(cx, js_GetErrorMessage, NULL, JSMSG_CANT_CONVERT_TO,
                             vp[1].isNull() ? "null" : "undefined", "object");
        return NULL;
    }

    JSString *str = js_ValueToString(cx, vp[1]);
    if (!str)
        return NULL;
    vp[1].setString(str);
    return str;
}

#if JS_HAS_TOSOURCE

/*
 * String.prototype.quote is generic (as are most string methods), unlike
 * toSource, toString, and valueOf.
 */
static JSBool
str_quote(JSContext *cx, uintN argc, Value *vp)
{
    JSString *str = ThisToStringForStringProto(cx, vp);
    if (!str)
        return false;
    str = js_QuoteString(cx, str, '"');
    if (!str)
        return false;
    vp->setString(str);
    return true;
}

static JSBool
str_toSource(JSContext *cx, uintN argc, Value *vp)
{
    JSString *str;
    if (!GetPrimitiveThis(cx, vp, &str))
        return false;

    str = js_QuoteString(cx, str, '"');
    if (!str)
        return false;

    char buf[16];
    size_t j = JS_snprintf(buf, sizeof buf, "(new String(");

    JS::Anchor<JSString *> anchor(str);
    size_t k = str->length();
    const jschar *s = str->getChars(cx);
    if (!s)
        return false;

    size_t n = j + k + 2;
    jschar *t = (jschar *) cx->malloc_((n + 1) * sizeof(jschar));
    if (!t)
        return false;

    size_t i;
    for (i = 0; i < j; i++)
        t[i] = buf[i];
    for (j = 0; j < k; i++, j++)
        t[i] = s[j];
    t[i++] = ')';
    t[i++] = ')';
    t[i] = 0;

    str = js_NewString(cx, t, n);
    if (!str) {
        cx->free_(t);
        return false;
    }
    vp->setString(str);
    return true;
}

#endif /* JS_HAS_TOSOURCE */

JSBool
js_str_toString(JSContext *cx, uintN argc, Value *vp)
{
    JSString *str;
    if (!GetPrimitiveThis(cx, vp, &str))
        return false;
    vp->setString(str);
    return true;
}

/*
 * Java-like string native methods.
 */
 
JS_ALWAYS_INLINE bool
ValueToIntegerRange(JSContext *cx, const Value &v, int32 *out)
{
    if (v.isInt32()) {
        *out = v.toInt32();
    } else {
        double d;

        if (!ValueToNumber(cx, v, &d))
            return false;

        d = js_DoubleToInteger(d);
        if (d > INT32_MAX)
            *out = INT32_MAX;
        else if (d < INT32_MIN)
            *out = INT32_MIN;
        else 
            *out = int32(d);
    }

    return true;
}

static JSBool
str_substring(JSContext *cx, uintN argc, Value *vp)
{
    JSString *str = ThisToStringForStringProto(cx, vp);
    if (!str)
        return false;

    int32 length, begin, end;
    if (argc > 0) {
        end = length = int32(str->length());

        if (!ValueToIntegerRange(cx, vp[2], &begin))
            return false;

        if (begin < 0)
            begin = 0;
        else if (begin > length)
            begin = length;

        if (argc > 1 && !vp[3].isUndefined()) {
            if (!ValueToIntegerRange(cx, vp[3], &end))
                return false;

            if (end > length) {
                end = length;
            } else {
                if (end < 0)
                    end = 0;
                if (end < begin) {
                    int32_t tmp = begin;
                    begin = end;
                    end = tmp;
                }
            }
        }

        str = js_NewDependentString(cx, str, size_t(begin), size_t(end - begin));
        if (!str)
            return false;
    }

    vp->setString(str);
    return true;
}

JSString* JS_FASTCALL
js_toLowerCase(JSContext *cx, JSString *str)
{
    size_t n = str->length();
    const jschar *s = str->getChars(cx);
    if (!s)
        return NULL;

    jschar *news = (jschar *) cx->malloc_((n + 1) * sizeof(jschar));
    if (!news)
        return NULL;
    for (size_t i = 0; i < n; i++)
        news[i] = JS_TOLOWER(s[i]);
    news[n] = 0;
    str = js_NewString(cx, news, n);
    if (!str) {
        cx->free_(news);
        return NULL;
    }
    return str;
}

static JSBool
str_toLowerCase(JSContext *cx, uintN argc, Value *vp)
{
    JSString *str = ThisToStringForStringProto(cx, vp);
    if (!str)
        return false;
    str = js_toLowerCase(cx, str);
    if (!str)
        return false;
    vp->setString(str);
    return true;
}

static JSBool
str_toLocaleLowerCase(JSContext *cx, uintN argc, Value *vp)
{
    /*
     * Forcefully ignore the first (or any) argument and return toLowerCase(),
     * ECMA has reserved that argument, presumably for defining the locale.
     */
    if (cx->localeCallbacks && cx->localeCallbacks->localeToLowerCase) {
        JSString *str = ThisToStringForStringProto(cx, vp);
        if (!str)
            return false;
        return cx->localeCallbacks->localeToLowerCase(cx, str, Jsvalify(vp));
    }

    return str_toLowerCase(cx, 0, vp);
}

JSString* JS_FASTCALL
js_toUpperCase(JSContext *cx, JSString *str)
{
    size_t n = str->length();
    const jschar *s = str->getChars(cx);
    if (!s)
        return NULL;
    jschar *news = (jschar *) cx->malloc_((n + 1) * sizeof(jschar));
    if (!news)
        return NULL;
    for (size_t i = 0; i < n; i++)
        news[i] = JS_TOUPPER(s[i]);
    news[n] = 0;
    str = js_NewString(cx, news, n);
    if (!str) {
        cx->free_(news);
        return NULL;
    }
    return str;
}

static JSBool
str_toUpperCase(JSContext *cx, uintN argc, Value *vp)
{
    JSString *str = ThisToStringForStringProto(cx, vp);
    if (!str)
        return false;
    str = js_toUpperCase(cx, str);
    if (!str)
        return false;
    vp->setString(str);
    return true;
}

static JSBool
str_toLocaleUpperCase(JSContext *cx, uintN argc, Value *vp)
{
    /*
     * Forcefully ignore the first (or any) argument and return toUpperCase(),
     * ECMA has reserved that argument, presumably for defining the locale.
     */
    if (cx->localeCallbacks && cx->localeCallbacks->localeToUpperCase) {
        JSString *str = ThisToStringForStringProto(cx, vp);
        if (!str)
            return false;
        return cx->localeCallbacks->localeToUpperCase(cx, str, Jsvalify(vp));
    }

    return str_toUpperCase(cx, 0, vp);
}

static JSBool
str_localeCompare(JSContext *cx, uintN argc, Value *vp)
{
    JSString *str = ThisToStringForStringProto(cx, vp);
    if (!str)
        return false;

    if (argc == 0) {
        vp->setInt32(0);
    } else {
        JSString *thatStr = js_ValueToString(cx, vp[2]);
        if (!thatStr)
            return false;
        if (cx->localeCallbacks && cx->localeCallbacks->localeCompare) {
            vp[2].setString(thatStr);
            return cx->localeCallbacks->localeCompare(cx, str, thatStr, Jsvalify(vp));
        }
        int32 result;
        if (!CompareStrings(cx, str, thatStr, &result))
            return false;
        vp->setInt32(result);
    }
    return true;
}

JSBool
js_str_charAt(JSContext *cx, uintN argc, Value *vp)
{
    JSString *str;
    jsint i;
    if (vp[1].isString() && argc != 0 && vp[2].isInt32()) {
        str = vp[1].toString();
        i = vp[2].toInt32();
        if ((size_t)i >= str->length())
            goto out_of_range;
    } else {
        str = ThisToStringForStringProto(cx, vp);
        if (!str)
            return false;

        double d;
        if (argc == 0) {
            d = 0.0;
        } else {
            if (!ValueToNumber(cx, vp[2], &d))
                return false;
            d = js_DoubleToInteger(d);
        }

        if (d < 0 || str->length() <= d)
            goto out_of_range;
        i = (jsint) d;
    }

    str = JSAtom::getUnitStringForElement(cx, str, size_t(i));
    if (!str)
        return false;
    vp->setString(str);
    return true;

  out_of_range:
    vp->setString(cx->runtime->emptyString);
    return true;
}

JSBool
js_str_charCodeAt(JSContext *cx, uintN argc, Value *vp)
{
    JSString *str;
    jsint i;
    if (vp[1].isString() && argc != 0 && vp[2].isInt32()) {
        str = vp[1].toString();
        i = vp[2].toInt32();
        if ((size_t)i >= str->length())
            goto out_of_range;
    } else {
        str = ThisToStringForStringProto(cx, vp);
        if (!str)
            return false;

        double d;
        if (argc == 0) {
            d = 0.0;
        } else {
            if (!ValueToNumber(cx, vp[2], &d))
                return false;
            d = js_DoubleToInteger(d);
        }

        if (d < 0 || str->length() <= d)
            goto out_of_range;
        i = (jsint) d;
    }

    const jschar *chars;
    chars = str->getChars(cx);
    if (!chars)
        return false;

    vp->setInt32(chars[i]);
    return true;

out_of_range:
    vp->setDouble(js_NaN);
    return cx->markTypeCallerOverflow();
}

/*
 * Boyer-Moore-Horspool superlinear search for pat:patlen in text:textlen.
 * The patlen argument must be positive and no greater than sBMHPatLenMax.
 *
 * Return the index of pat in text, or -1 if not found.
 */
static const jsuint sBMHCharSetSize = 256; /* ISO-Latin-1 */
static const jsuint sBMHPatLenMax   = 255; /* skip table element is uint8 */
static const jsint  sBMHBadPattern  = -2;  /* return value if pat is not ISO-Latin-1 */

jsint
js_BoyerMooreHorspool(const jschar *text, jsuint textlen,
                      const jschar *pat, jsuint patlen)
{
    uint8 skip[sBMHCharSetSize];

    JS_ASSERT(0 < patlen && patlen <= sBMHPatLenMax);
    for (jsuint i = 0; i < sBMHCharSetSize; i++)
        skip[i] = (uint8)patlen;
    jsuint m = patlen - 1;
    for (jsuint i = 0; i < m; i++) {
        jschar c = pat[i];
        if (c >= sBMHCharSetSize)
            return sBMHBadPattern;
        skip[c] = (uint8)(m - i);
    }
    jschar c;
    for (jsuint k = m;
         k < textlen;
         k += ((c = text[k]) >= sBMHCharSetSize) ? patlen : skip[c]) {
        for (jsuint i = k, j = m; ; i--, j--) {
            if (text[i] != pat[j])
                break;
            if (j == 0)
                return static_cast<jsint>(i);  /* safe: max string size */
        }
    }
    return -1;
}

struct MemCmp {
    typedef jsuint Extent;
    static JS_ALWAYS_INLINE Extent computeExtent(const jschar *, jsuint patlen) {
        return (patlen - 1) * sizeof(jschar);
    }
    static JS_ALWAYS_INLINE bool match(const jschar *p, const jschar *t, Extent extent) {
        return memcmp(p, t, extent) == 0;
    }
};

struct ManualCmp {
    typedef const jschar *Extent;
    static JS_ALWAYS_INLINE Extent computeExtent(const jschar *pat, jsuint patlen) {
        return pat + patlen;
    }
    static JS_ALWAYS_INLINE bool match(const jschar *p, const jschar *t, Extent extent) {
        for (; p != extent; ++p, ++t) {
            if (*p != *t)
                return false;
        }
        return true;
    }
};

template <class InnerMatch>
static jsint
UnrolledMatch(const jschar *text, jsuint textlen, const jschar *pat, jsuint patlen)
{
    JS_ASSERT(patlen > 0 && textlen > 0);
    const jschar *textend = text + textlen - (patlen - 1);
    const jschar p0 = *pat;
    const jschar *const patNext = pat + 1;
    const typename InnerMatch::Extent extent = InnerMatch::computeExtent(pat, patlen);
    uint8 fixup;

    const jschar *t = text;
    switch ((textend - t) & 7) {
      case 0: if (*t++ == p0) { fixup = 8; goto match; }
      case 7: if (*t++ == p0) { fixup = 7; goto match; }
      case 6: if (*t++ == p0) { fixup = 6; goto match; }
      case 5: if (*t++ == p0) { fixup = 5; goto match; }
      case 4: if (*t++ == p0) { fixup = 4; goto match; }
      case 3: if (*t++ == p0) { fixup = 3; goto match; }
      case 2: if (*t++ == p0) { fixup = 2; goto match; }
      case 1: if (*t++ == p0) { fixup = 1; goto match; }
    }
    while (t != textend) {
      if (t[0] == p0) { t += 1; fixup = 8; goto match; }
      if (t[1] == p0) { t += 2; fixup = 7; goto match; }
      if (t[2] == p0) { t += 3; fixup = 6; goto match; }
      if (t[3] == p0) { t += 4; fixup = 5; goto match; }
      if (t[4] == p0) { t += 5; fixup = 4; goto match; }
      if (t[5] == p0) { t += 6; fixup = 3; goto match; }
      if (t[6] == p0) { t += 7; fixup = 2; goto match; }
      if (t[7] == p0) { t += 8; fixup = 1; goto match; }
        t += 8;
        continue;
        do {
            if (*t++ == p0) {
              match:
                if (!InnerMatch::match(patNext, t, extent))
                    goto failed_match;
                return t - text - 1;
            }
          failed_match:;
        } while (--fixup > 0);
    }
    return -1;
}

static JS_ALWAYS_INLINE jsint
StringMatch(const jschar *text, jsuint textlen,
            const jschar *pat, jsuint patlen)
{
    if (patlen == 0)
        return 0;
    if (textlen < patlen)
        return -1;

#if defined(__i386__) || defined(_M_IX86) || defined(__i386)
    /*
     * Given enough registers, the unrolled loop below is faster than the
     * following loop. 32-bit x86 does not have enough registers.
     */
    if (patlen == 1) {
        const jschar p0 = *pat;
        for (const jschar *c = text, *end = text + textlen; c != end; ++c) {
            if (*c == p0)
                return c - text;
        }
        return -1;
    }
#endif

    /*
     * If the text or pattern string is short, BMH will be more expensive than
     * the basic linear scan due to initialization cost and a more complex loop
     * body. While the correct threshold is input-dependent, we can make a few
     * conservative observations:
     *  - When |textlen| is "big enough", the initialization time will be
     *    proportionally small, so the worst-case slowdown is minimized.
     *  - When |patlen| is "too small", even the best case for BMH will be
     *    slower than a simple scan for large |textlen| due to the more complex
     *    loop body of BMH.
     * From this, the values for "big enough" and "too small" are determined
     * empirically. See bug 526348.
     */
    if (textlen >= 512 && patlen >= 11 && patlen <= sBMHPatLenMax) {
        jsint index = js_BoyerMooreHorspool(text, textlen, pat, patlen);
        if (index != sBMHBadPattern)
            return index;
    }

    /*
     * For big patterns with large potential overlap we want the SIMD-optimized
     * speed of memcmp. For small patterns, a simple loop is faster.
     *
     * FIXME: Linux memcmp performance is sad and the manual loop is faster.
     */
    return
#if !defined(__linux__)
           patlen > 128 ? UnrolledMatch<MemCmp>(text, textlen, pat, patlen)
                        :
#endif
                          UnrolledMatch<ManualCmp>(text, textlen, pat, patlen);
}

static const size_t sRopeMatchThresholdRatioLog2 = 5;

/*
 * RopeMatch takes the text to search, the patern to search for in the text.
 * RopeMatch returns false on OOM and otherwise returns the match index through
 * the 'match' outparam (-1 for not found).
 */
static bool
RopeMatch(JSContext *cx, JSString *textstr, const jschar *pat, jsuint patlen, jsint *match)
{
    JS_ASSERT(textstr->isRope());

    if (patlen == 0) {
        *match = 0;
        return true;
    }
    if (textstr->length() < patlen) {
        *match = -1;
        return true;
    }

    /*
     * List of leaf nodes in the rope. If we run out of memory when trying to
     * append to this list, we can still fall back to StringMatch, so use the
     * system allocator so we don't report OOM in that case.
     */
    Vector<JSLinearString *, 16, SystemAllocPolicy> strs;

    /*
     * We don't want to do rope matching if there is a poor node-to-char ratio,
     * since this means spending a lot of time in the match loop below. We also
     * need to build the list of leaf nodes. Do both here: iterate over the
     * nodes so long as there are not too many.
     */
    {
        size_t textstrlen = textstr->length();
        size_t threshold = textstrlen >> sRopeMatchThresholdRatioLog2;
        StringSegmentRange r(cx);
        if (!r.init(textstr))
            return false;
        while (!r.empty()) {
            if (threshold-- == 0 || !strs.append(r.front())) {
                const jschar *chars = textstr->getChars(cx);
                if (!chars)
                    return false;
                *match = StringMatch(chars, textstrlen, pat, patlen);
                return true;
            }
            if (!r.popFront())
                return false;
        }
    }

    /* Absolute offset from the beginning of the logical string textstr. */
    jsint pos = 0;

    // TODO: consider branching to a simple loop if patlen == 1

    for (JSLinearString **outerp = strs.begin(); outerp != strs.end(); ++outerp) {
        /* First try to match without spanning two nodes. */
        JSLinearString *outer = *outerp;
        const jschar *chars = outer->chars();
        size_t len = outer->length();
        jsint matchResult = StringMatch(chars, len, pat, patlen);
        if (matchResult != -1) {
            *match = pos + matchResult;
            return true;
        }

        /* Test the overlap. */
        JSLinearString **innerp = outerp;

        /*
         * Start searching at the first place where StringMatch wouldn't have
         * found the match.
         */
        const jschar *const text = chars + (patlen > len ? 0 : len - patlen + 1);
        const jschar *const textend = chars + len;
        const jschar p0 = *pat;
        const jschar *const p1 = pat + 1;
        const jschar *const patend = pat + patlen;
        for (const jschar *t = text; t != textend; ) {
            if (*t++ != p0)
                continue;
            const jschar *ttend = textend;
            for (const jschar *pp = p1, *tt = t; pp != patend; ++pp, ++tt) {
                while (tt == ttend) {
                    if (++innerp == strs.end()) {
                        *match = -1;
                        return true;
                    }
                    JSLinearString *inner = *innerp;
                    tt = inner->chars();
                    ttend = tt + inner->length();
                }
                if (*pp != *tt)
                    goto break_continue;
            }

            /* Matched! */
            *match = pos + (t - chars) - 1;  /* -1 because of *t++ above */
            return true;

          break_continue:;
        }

        pos += len;
    }

    *match = -1;
    return true;
}

static JSBool
str_indexOf(JSContext *cx, uintN argc, Value *vp)
{
    JSString *str = ThisToStringForStringProto(cx, vp);
    if (!str)
        return false;

    JSLinearString *patstr = ArgToRootedString(cx, argc, vp, 0);
    if (!patstr)
        return false;

    jsuint textlen = str->length();
    const jschar *text = str->getChars(cx);
    if (!text)
        return false;

    jsuint patlen = patstr->length();
    const jschar *pat = patstr->chars();

    jsuint start;
    if (argc > 1) {
        if (vp[3].isInt32()) {
            jsint i = vp[3].toInt32();
            if (i <= 0) {
                start = 0;
            } else if (jsuint(i) > textlen) {
                start = textlen;
                textlen = 0;
            } else {
                start = i;
                text += start;
                textlen -= start;
            }
        } else {
            jsdouble d;
            if (!ValueToNumber(cx, vp[3], &d))
                return JS_FALSE;
            d = js_DoubleToInteger(d);
            if (d <= 0) {
                start = 0;
            } else if (d > textlen) {
                start = textlen;
                textlen = 0;
            } else {
                start = (jsint)d;
                text += start;
                textlen -= start;
            }
        }
    } else {
        start = 0;
    }

    jsint match = StringMatch(text, textlen, pat, patlen);
    vp->setInt32((match == -1) ? -1 : start + match);
    return true;
}

static JSBool
str_lastIndexOf(JSContext *cx, uintN argc, Value *vp)
{
    JSString *textstr = ThisToStringForStringProto(cx, vp);
    if (!textstr)
        return false;
    size_t textlen = textstr->length();
    const jschar *text = textstr->getChars(cx);
    if (!text)
        return false;

    JSLinearString *patstr = ArgToRootedString(cx, argc, vp, 0);
    if (!patstr)
        return false;

    size_t patlen = patstr->length();
    const jschar *pat = patstr->chars();

    jsint i = textlen - patlen; // Start searching here
    if (i < 0) {
        vp->setInt32(-1);
        return true;
    }

    if (argc > 1) {
        if (vp[3].isInt32()) {
            jsint j = vp[3].toInt32();
            if (j <= 0)
                i = 0;
            else if (j < i)
                i = j;
        } else {
            double d;
            if (!ValueToNumber(cx, vp[3], &d))
                return false;
            if (!JSDOUBLE_IS_NaN(d)) {
                d = js_DoubleToInteger(d);
                if (d <= 0)
                    i = 0;
                else if (d < i)
                    i = (jsint)d;
            }
        }
    }

    if (patlen == 0) {
        vp->setInt32(i);
        return true;
    }

    const jschar *t = text + i;
    const jschar *textend = text - 1;
    const jschar p0 = *pat;
    const jschar *patNext = pat + 1;
    const jschar *patEnd = pat + patlen;

    for (; t != textend; --t) {
        if (*t == p0) {
            const jschar *t1 = t + 1;
            for (const jschar *p1 = patNext; p1 != patEnd; ++p1, ++t1) {
                if (*t1 != *p1)
                    goto break_continue;
            }
            vp->setInt32(t - text);
            return true;
        }
      break_continue:;
    }

    vp->setInt32(-1);
    return true;
}

static JSBool
js_TrimString(JSContext *cx, Value *vp, JSBool trimLeft, JSBool trimRight)
{
    JSString *str = ThisToStringForStringProto(cx, vp);
    if (!str)
        return false;
    size_t length = str->length();
    const jschar *chars = str->getChars(cx);
    if (!chars)
        return false;

    size_t begin = 0;
    size_t end = length;

    if (trimLeft) {
        while (begin < length && JS_ISSPACE(chars[begin]))
            ++begin;
    }

    if (trimRight) {
        while (end > begin && JS_ISSPACE(chars[end-1]))
            --end;
    }

    str = js_NewDependentString(cx, str, begin, end - begin);
    if (!str)
        return false;

    vp->setString(str);
    return true;
}

static JSBool
str_trim(JSContext *cx, uintN argc, Value *vp)
{
    return js_TrimString(cx, vp, JS_TRUE, JS_TRUE);
}

static JSBool
str_trimLeft(JSContext *cx, uintN argc, Value *vp)
{
    return js_TrimString(cx, vp, JS_TRUE, JS_FALSE);
}

static JSBool
str_trimRight(JSContext *cx, uintN argc, Value *vp)
{
    return js_TrimString(cx, vp, JS_FALSE, JS_TRUE);
}

/*
 * Perl-inspired string functions.
 */

/* Result of a successfully performed flat match. */
class FlatMatch
{
    JSLinearString  *patstr;
    const jschar    *pat;
    size_t          patlen;
    int32           match_;

    friend class RegExpGuard;

  public:
    FlatMatch() : patstr(NULL) {} /* Old GCC wants this initialization. */
    JSString *pattern() const { return patstr; }
    size_t patternLength() const { return patlen; }

    /*
     * Note: The match is -1 when the match is performed successfully,
     * but no match is found.
     */
    int32 match() const { return match_; }
};

/* A regexp and optional associated object. */
class RegExpPair
{
    AutoRefCount<RegExp>    re_;
    JSObject                *reobj_;

    explicit RegExpPair(RegExpPair &);

  public:
    explicit RegExpPair(JSContext *cx) : re_(cx) {}

    void reset(JSObject &obj) {
        reobj_ = &obj;
        RegExp *re = RegExp::extractFrom(reobj_);
        JS_ASSERT(re);
        re_.reset(NeedsIncRef<RegExp>(re));
    }

    void reset(AlreadyIncRefed<RegExp> re) {
        reobj_ = NULL;
        re_.reset(re);
    }

    /* Note: May be null. */
    JSObject *reobj() const { return reobj_; }
    bool hasRegExp() const { return !re_.null(); }
    RegExp &re() const { JS_ASSERT(hasRegExp()); return *re_; }
};

/*
 * RegExpGuard factors logic out of String regexp operations.
 *
 * @param optarg    Indicates in which argument position RegExp
 *                  flags will be found, if present. This is a Mozilla
 *                  extension and not part of any ECMA spec.
 */
class RegExpGuard
{
    RegExpGuard(const RegExpGuard &);
    void operator=(const RegExpGuard &);

    JSContext   *cx;
    RegExpPair  rep;
    FlatMatch   fm;

    /*
     * Upper bound on the number of characters we are willing to potentially
     * waste on searching for RegExp meta-characters.
     */
    static const size_t MAX_FLAT_PAT_LEN = 256;

    static JSString *flattenPattern(JSContext *cx, JSLinearString *patstr) {
        StringBuffer sb(cx);
        if (!sb.reserve(patstr->length()))
            return NULL;

        static const jschar ESCAPE_CHAR = '\\';
        const jschar *chars = patstr->chars();
        size_t len = patstr->length();
        for (const jschar *it = chars; it != chars + len; ++it) {
            if (RegExp::isMetaChar(*it)) {
                if (!sb.append(ESCAPE_CHAR) || !sb.append(*it))
                    return NULL;
            } else {
                if (!sb.append(*it))
                    return NULL;
            }
        }
        return sb.finishString();
    }

  public:
    explicit RegExpGuard(JSContext *cx) : cx(cx), rep(cx) {}
    ~RegExpGuard() {}

    /* init must succeed in order to call tryFlatMatch or normalizeRegExp. */
    bool
    init(uintN argc, Value *vp)
    {
        if (argc != 0 && VALUE_IS_REGEXP(cx, vp[2])) {
            rep.reset(vp[2].toObject());
        } else {
            fm.patstr = ArgToRootedString(cx, argc, vp, 0);
            if (!fm.patstr)
                return false;
        }
        return true;
    }

    /*
     * Attempt to match |patstr| to |textstr|. A flags argument, metachars in the
     * pattern string, or a lengthy pattern string can thwart this process.
     *
     * @param checkMetaChars    Look for regexp metachars in the pattern string.
     * @return                  Whether flat matching could be used.
     *
     * N.B. tryFlatMatch returns NULL on OOM, so the caller must check cx->isExceptionPending().
     */
    const FlatMatch *
    tryFlatMatch(JSContext *cx, JSString *textstr, uintN optarg, uintN argc,
                 bool checkMetaChars = true)
    {
        if (rep.hasRegExp())
            return NULL;

        fm.pat = fm.patstr->chars();
        fm.patlen = fm.patstr->length();

        if (optarg < argc)
            return NULL;

        if (checkMetaChars &&
            (fm.patlen > MAX_FLAT_PAT_LEN || RegExp::hasMetaChars(fm.pat, fm.patlen))) {
            return NULL;
        }

        /*
         * textstr could be a rope, so we want to avoid flattening it for as
         * long as possible.
         */
        if (textstr->isRope()) {
            if (!RopeMatch(cx, textstr, fm.pat, fm.patlen, &fm.match_))
                return NULL;
        } else {
            const jschar *text = textstr->asLinear().chars();
            size_t textlen = textstr->length();
            fm.match_ = StringMatch(text, textlen, fm.pat, fm.patlen);
        }
        return &fm;
    }

    /* If the pattern is not already a regular expression, make it so. */
    const RegExpPair *
    normalizeRegExp(bool flat, uintN optarg, uintN argc, Value *vp)
    {
        if (rep.hasRegExp())
            return &rep;

        /* Build RegExp from pattern string. */
        JSString *opt;
        if (optarg < argc) {
            opt = js_ValueToString(cx, vp[2 + optarg]);
            if (!opt)
                return NULL;
        } else {
            opt = NULL;
        }

        JSString *patstr;
        if (flat) {
            patstr = flattenPattern(cx, fm.patstr);
            if (!patstr)
                return false;
        } else {
            patstr = fm.patstr;
        }
        JS_ASSERT(patstr);

        AlreadyIncRefed<RegExp> re = RegExp::createFlagged(cx, patstr, opt);
        if (!re)
            return NULL;
        rep.reset(re);
        return &rep;
    }

#if DEBUG
    bool hasRegExpPair() const { return rep.hasRegExp(); }
#endif
};

/* js_ExecuteRegExp indicates success in two ways, based on the 'test' flag. */
static JS_ALWAYS_INLINE bool
Matched(bool test, const Value &v)
{
    return test ? v.isTrue() : !v.isNull();
}

typedef bool (*DoMatchCallback)(JSContext *cx, RegExpStatics *res, size_t count, void *data);

/*
 * BitOR-ing these flags allows the DoMatch caller to control when how the
 * RegExp engine is called and when callbacks are fired.
 */
enum MatchControlFlags {
   TEST_GLOBAL_BIT         = 0x1, /* use RegExp.test for global regexps */
   TEST_SINGLE_BIT         = 0x2, /* use RegExp.test for non-global regexps */
   CALLBACK_ON_SINGLE_BIT  = 0x4, /* fire callback on non-global match */

   MATCH_ARGS    = TEST_GLOBAL_BIT,
   MATCHALL_ARGS = CALLBACK_ON_SINGLE_BIT,
   REPLACE_ARGS  = TEST_GLOBAL_BIT | TEST_SINGLE_BIT | CALLBACK_ON_SINGLE_BIT
};

/* Factor out looping and matching logic. */
static bool
DoMatch(JSContext *cx, RegExpStatics *res, Value *vp, JSString *str, const RegExpPair &rep,
        DoMatchCallback callback, void *data, MatchControlFlags flags)
{
    RegExp &re = rep.re();
    if (re.global()) {
        /* global matching ('g') */
        bool testGlobal = flags & TEST_GLOBAL_BIT;
        if (rep.reobj())
            rep.reobj()->zeroRegExpLastIndex();
        for (size_t count = 0, i = 0, length = str->length(); i <= length; ++count) {
            if (!re.execute(cx, res, str, &i, testGlobal, vp))
                return false;
            if (!Matched(testGlobal, *vp))
                break;
            if (!callback(cx, res, count, data))
                return false;
            if (!res->matched())
                ++i;
        }
    } else {
        /* single match */
        bool testSingle = !!(flags & TEST_SINGLE_BIT),
             callbackOnSingle = !!(flags & CALLBACK_ON_SINGLE_BIT);
        size_t i = 0;
        if (!re.execute(cx, res, str, &i, testSingle, vp))
            return false;
        if (callbackOnSingle && Matched(testSingle, *vp) && !callback(cx, res, 0, data))
            return false;
    }
    return true;
}

static bool
BuildFlatMatchArray(JSContext *cx, JSString *textstr, const FlatMatch &fm, Value *vp)
{
    if (fm.match() < 0) {
        vp->setNull();
        return true;
    }

    /* For this non-global match, produce a RegExp.exec-style array. */
    JSObject *obj = NewSlowEmptyArray(cx);
    if (!obj)
        return false;

    vp->setObject(*obj);

    return obj->defineProperty(cx, INT_TO_JSID(0), StringValue(fm.pattern())) &&
           obj->defineProperty(cx, ATOM_TO_JSID(cx->runtime->atomState.indexAtom),
                               Int32Value(fm.match())) &&
           obj->defineProperty(cx, ATOM_TO_JSID(cx->runtime->atomState.inputAtom),
                               StringValue(textstr));
}

typedef JSObject **MatchArgType;

/*
 * DoMatch will only callback on global matches, hence this function builds
 * only the "array of matches" returned by match on global regexps.
 */
static bool
MatchCallback(JSContext *cx, RegExpStatics *res, size_t count, void *p)
{
    JS_ASSERT(count <= JSID_INT_MAX);  /* by max string length */

    JSObject *&arrayobj = *static_cast<MatchArgType>(p);
    if (!arrayobj) {
        arrayobj = NewDenseEmptyArray(cx);
        if (!arrayobj)
            return false;
    }

    Value v;
    if (!res->createLastMatch(cx, &v))
        return false;

    JSAutoResolveFlags rf(cx, JSRESOLVE_QUALIFIED | JSRESOLVE_ASSIGNING);
    return !!arrayobj->setProperty(cx, INT_TO_JSID(count), &v, false);
}

static JSBool
str_match(JSContext *cx, uintN argc, Value *vp)
{
    JSString *str = ThisToStringForStringProto(cx, vp);
    if (!str)
        return false;

    RegExpGuard g(cx);
    if (!g.init(argc, vp))
        return false;
    if (const FlatMatch *fm = g.tryFlatMatch(cx, str, 1, argc))
        return BuildFlatMatchArray(cx, str, *fm, vp);
    if (cx->isExceptionPending())  /* from tryFlatMatch */
        return false;

    const RegExpPair *rep = g.normalizeRegExp(false, 1, argc, vp);
    if (!rep)
        return false;

    AutoObjectRooter array(cx);
    MatchArgType arg = array.addr();
    RegExpStatics *res = cx->regExpStatics();
    if (!DoMatch(cx, res, vp, str, *rep, MatchCallback, arg, MATCH_ARGS))
        return false;

    /* When not global, DoMatch will leave |RegExp.exec()| in *vp. */
    if (rep->re().global())
        vp->setObjectOrNull(array.object());
    return true;
}

static JSBool
str_search(JSContext *cx, uintN argc, Value *vp)
{
    JSString *str = ThisToStringForStringProto(cx, vp);
    if (!str)
        return false;

    RegExpGuard g(cx);
    if (!g.init(argc, vp))
        return false;
    if (const FlatMatch *fm = g.tryFlatMatch(cx, str, 1, argc)) {
        vp->setInt32(fm->match());
        return true;
    }
    if (cx->isExceptionPending())  /* from tryFlatMatch */
        return false;
    const RegExpPair *rep = g.normalizeRegExp(false, 1, argc, vp);
    if (!rep)
        return false;

    RegExpStatics *res = cx->regExpStatics();
    size_t i = 0;
    if (!rep->re().execute(cx, res, str, &i, true, vp))
        return false;

    if (vp->isTrue())
        vp->setInt32(res->matchStart());
    else
        vp->setInt32(-1);
    return true;
}

struct ReplaceData
{
    ReplaceData(JSContext *cx)
     : g(cx), sb(cx)
    {}

    JSString           *str;           /* 'this' parameter object as a string */
    RegExpGuard        g;              /* regexp parameter object and private data */
    JSObject           *lambda;        /* replacement function object or null */
    JSObject           *elembase;      /* object for function(a){return b[a]} replace */
    JSLinearString     *repstr;        /* replacement string */
    const jschar       *dollar;        /* null or pointer to first $ in repstr */
    const jschar       *dollarEnd;     /* limit pointer for js_strchr_limit */
    jsint              leftIndex;      /* left context index in str->chars */
    JSSubString        dollarStr;      /* for "$$" InterpretDollar result */
    bool               calledBack;     /* record whether callback has been called */
    InvokeSessionGuard session;        /* arguments for repeated lambda Invoke call */
    InvokeArgsGuard    singleShot;     /* arguments for single lambda Invoke call */
    StringBuffer       sb;             /* buffer built during DoMatch */
};

static bool
InterpretDollar(JSContext *cx, RegExpStatics *res, const jschar *dp, const jschar *ep,
                ReplaceData &rdata, JSSubString *out, size_t *skip)
{
    JS_ASSERT(*dp == '$');

    /* If there is only a dollar, bail now */
    if (dp + 1 >= ep)
        return false;

    /* Interpret all Perl match-induced dollar variables. */
    jschar dc = dp[1];
    if (JS7_ISDEC(dc)) {
        /* ECMA-262 Edition 3: 1-9 or 01-99 */
        uintN num = JS7_UNDEC(dc);
        if (num > res->parenCount())
            return false;

        const jschar *cp = dp + 2;
        if (cp < ep && (dc = *cp, JS7_ISDEC(dc))) {
            uintN tmp = 10 * num + JS7_UNDEC(dc);
            if (tmp <= res->parenCount()) {
                cp++;
                num = tmp;
            }
        }
        if (num == 0)
            return false;

        *skip = cp - dp;

        JS_ASSERT(num <= res->parenCount());

        /* 
         * Note: we index to get the paren with the (1-indexed) pair
         * number, as opposed to a (0-indexed) paren number.
         */
        res->getParen(num, out);
        return true;
    }

    *skip = 2;
    switch (dc) {
      case '$':
        rdata.dollarStr.chars = dp;
        rdata.dollarStr.length = 1;
        *out = rdata.dollarStr;
        return true;
      case '&':
        res->getLastMatch(out);
        return true;
      case '+':
        res->getLastParen(out);
        return true;
      case '`':
        res->getLeftContext(out);
        return true;
      case '\'':
        res->getRightContext(out);
        return true;
    }
    return false;
}

static bool
FindReplaceLength(JSContext *cx, RegExpStatics *res, ReplaceData &rdata, size_t *sizep)
{
    JSObject *base = rdata.elembase;
    if (base) {
        /*
         * The base object is used when replace was passed a lambda which looks like
         * 'function(a) { return b[a]; }' for the base object b.  b will not change
         * in the course of the replace unless we end up making a scripted call due
         * to accessing a scripted getter or a value with a scripted toString.
         */
        JS_ASSERT(rdata.lambda);
        JS_ASSERT(!base->getOps()->lookupProperty);
        JS_ASSERT(!base->getOps()->getProperty);

        Value match;
        if (!res->createLastMatch(cx, &match))
            return false;
        JSString *str = match.toString();

        JSAtom *atom;
        if (str->isAtom()) {
            atom = &str->asAtom();
        } else {
            atom = js_AtomizeString(cx, str, 0);
            if (!atom)
                return false;
        }
        jsid id = ATOM_TO_JSID(atom);

        JSObject *holder;
        JSProperty *prop = NULL;
        if (js_LookupPropertyWithFlags(cx, base, id, JSRESOLVE_QUALIFIED, &holder, &prop) < 0)
            return false;

        /* Only handle the case where the property exists and is on this object. */
        if (prop && holder == base) {
            Shape *shape = (Shape *) prop;
            if (shape->slot != SHAPE_INVALID_SLOT && shape->hasDefaultGetter()) {
                Value value = base->getSlot(shape->slot);
                if (value.isString()) {
                    rdata.repstr = value.toString()->ensureLinear(cx);
                    if (!rdata.repstr)
                        return false;
                    *sizep = rdata.repstr->length();
                    return true;
                }
            }
        }

        /*
         * Couldn't handle this property, fall through and despecialize to the
         * general lambda case.
         */
        rdata.elembase = NULL;
    }

    JSObject *lambda = rdata.lambda;
    if (lambda) {
        /*
         * In the lambda case, not only do we find the replacement string's
         * length, we compute repstr and return it via rdata for use within
         * DoReplace.  The lambda is called with arguments ($&, $1, $2, ...,
         * index, input), i.e., all the properties of a regexp match array.
         * For $&, etc., we must create string jsvals from cx->regExpStatics.
         * We grab up stack space to keep the newborn strings GC-rooted.
         */
        uintN p = res->parenCount();
        uintN argc = 1 + p + 2;

        InvokeSessionGuard &session = rdata.session;
        if (!session.started()) {
            Value lambdav = ObjectValue(*lambda);
            if (!session.start(cx, lambdav, UndefinedValue(), argc))
                return false;
        }

        PreserveRegExpStatics staticsGuard(res);
        if (!staticsGuard.init(cx))
            return false;

        /* Push $&, $1, $2, ... */
        uintN argi = 0;
        if (!res->createLastMatch(cx, &session[argi++]))
            return false;

        for (size_t i = 0; i < res->parenCount(); ++i) {
            if (!res->createParen(cx, i + 1, &session[argi++]))
                return false;
        }

        /* Push match index and input string. */
        session[argi++].setInt32(res->matchStart());
        session[argi].setString(rdata.str);

        if (!session.invoke(cx))
            return false;

        /* root repstr: rdata is on the stack, so scanned by conservative gc. */
        JSString *repstr = ValueToString_TestForStringInline(cx, session.rval());
        if (!repstr)
            return false;
        rdata.repstr = repstr->ensureLinear(cx);
        if (!rdata.repstr)
            return false;
        *sizep = rdata.repstr->length();
        return true;
    }

    JSString *repstr = rdata.repstr;
    size_t replen = repstr->length();
    for (const jschar *dp = rdata.dollar, *ep = rdata.dollarEnd; dp;
         dp = js_strchr_limit(dp, '$', ep)) {
        JSSubString sub;
        size_t skip;
        if (InterpretDollar(cx, res, dp, ep, rdata, &sub, &skip)) {
            replen += sub.length - skip;
            dp += skip;
        } else {
            dp++;
        }
    }
    *sizep = replen;
    return true;
}

/* 
 * Precondition: |rdata.sb| already has necessary growth space reserved (as
 * derived from FindReplaceLength).
 */
static void
DoReplace(JSContext *cx, RegExpStatics *res, ReplaceData &rdata)
{
    JSLinearString *repstr = rdata.repstr;
    const jschar *cp;
    const jschar *bp = cp = repstr->chars();

    const jschar *dp = rdata.dollar;
    const jschar *ep = rdata.dollarEnd;
    for (; dp; dp = js_strchr_limit(dp, '$', ep)) {
        /* Move one of the constant portions of the replacement value. */
        size_t len = dp - cp;
        rdata.sb.infallibleAppend(cp, len);
        cp = dp;

        JSSubString sub;
        size_t skip;
        if (InterpretDollar(cx, res, dp, ep, rdata, &sub, &skip)) {
            len = sub.length;
            rdata.sb.infallibleAppend(sub.chars, len);
            cp += skip;
            dp += skip;
        } else {
            dp++;
        }
    }
    JS_ALWAYS_TRUE(rdata.sb.append(cp, repstr->length() - (cp - bp)));
}

static bool
ReplaceRegExpCallback(JSContext *cx, RegExpStatics *res, size_t count, void *p)
{
    ReplaceData &rdata = *static_cast<ReplaceData *>(p);

    rdata.calledBack = true;
    JSLinearString &str = rdata.str->asLinear();  /* flattened for regexp */
    size_t leftoff = rdata.leftIndex;
    const jschar *left = str.chars() + leftoff;
    size_t leftlen = res->matchStart() - leftoff;
    rdata.leftIndex = res->matchLimit();

    size_t replen = 0;  /* silence 'unused' warning */
    if (!FindReplaceLength(cx, res, rdata, &replen))
        return false;

    size_t growth = leftlen + replen;
    if (!rdata.sb.reserve(rdata.sb.length() + growth))
        return false;
    rdata.sb.infallibleAppend(left, leftlen); /* skipped-over portion of the search value */
    DoReplace(cx, res, rdata);
    return true;
}

static bool
BuildFlatReplacement(JSContext *cx, JSString *textstr, JSString *repstr,
                     const FlatMatch &fm, Value *vp)
{
    RopeBuilder builder(cx);
    size_t match = fm.match();
    size_t matchEnd = match + fm.patternLength();

    if (textstr->isRope()) {
        /*
         * If we are replacing over a rope, avoid flattening it by iterating
         * through it, building a new rope.
         */
        StringSegmentRange r(cx);
        if (!r.init(textstr))
            return false;
        size_t pos = 0;
        while (!r.empty()) {
            JSString *str = r.front();
            size_t len = str->length();
            size_t strEnd = pos + len;
            if (pos < matchEnd && strEnd > match) {
                /*
                 * We need to special-case any part of the rope that overlaps
                 * with the replacement string.
                 */
                if (match >= pos) {
                    /*
                     * If this part of the rope overlaps with the left side of
                     * the pattern, then it must be the only one to overlap with
                     * the first character in the pattern, so we include the
                     * replacement string here.
                     */
                    JSString *leftSide = js_NewDependentString(cx, str, 0, match - pos);
                    if (!leftSide ||
                        !builder.append(leftSide) ||
                        !builder.append(repstr)) {
                        return false;
                    }
                }

                /*
                 * If str runs off the end of the matched string, append the
                 * last part of str.
                 */
                if (strEnd > matchEnd) {
                    JSString *rightSide = js_NewDependentString(cx, str, matchEnd - pos,
                                                                strEnd - matchEnd);
                    if (!rightSide || !builder.append(rightSide))
                        return false;
                }
            } else {
                if (!builder.append(str))
                    return false;
            }
            pos += str->length();
            if (!r.popFront())
                return false;
        }
    } else {
        JSString *leftSide = js_NewDependentString(cx, textstr, 0, match);
        if (!leftSide)
            return false;
        JSString *rightSide = js_NewDependentString(cx, textstr, match + fm.patternLength(),
                                                    textstr->length() - match - fm.patternLength());
        if (!rightSide ||
            !builder.append(leftSide) ||
            !builder.append(repstr) ||
            !builder.append(rightSide)) {
            return false;
        }
    }

    vp->setString(builder.result());
    return true;
}

/*
 * Perform a linear-scan dollar substitution on the replacement text,
 * constructing a result string that looks like:
 *
 *      newstring = string[:matchStart] + dollarSub(replaceValue) + string[matchLimit:]
 */
static inline bool
BuildDollarReplacement(JSContext *cx, JSString *textstrArg, JSLinearString *repstr,
                       const jschar *firstDollar, const FlatMatch &fm, Value *vp)
{
    JSLinearString *textstr = textstrArg->ensureLinear(cx);
    if (!textstr)
        return NULL;

    JS_ASSERT(repstr->chars() <= firstDollar && firstDollar < repstr->chars() + repstr->length());
    size_t matchStart = fm.match();
    size_t matchLimit = matchStart + fm.patternLength();

    /*
     * Most probably:
     *
     *      len(newstr) >= len(orig) - len(match) + len(replacement)
     *
     * Note that dollar vars _could_ make the resulting text smaller than this.
     */
    StringBuffer newReplaceChars(cx);
    if (!newReplaceChars.reserve(textstr->length() - fm.patternLength() + repstr->length()))
        return false;

    /* Move the pre-dollar chunk in bulk. */
    newReplaceChars.infallibleAppend(repstr->chars(), firstDollar);

    /* Move the rest char-by-char, interpreting dollars as we encounter them. */
#define ENSURE(__cond) if (!(__cond)) return false;
    const jschar *repstrLimit = repstr->chars() + repstr->length();
    for (const jschar *it = firstDollar; it < repstrLimit; ++it) {
        if (*it != '$' || it == repstrLimit - 1) {
            ENSURE(newReplaceChars.append(*it));
            continue;
        }

        switch (*(it + 1)) {
          case '$': /* Eat one of the dollars. */
            ENSURE(newReplaceChars.append(*it));
            break;
          case '&':
            ENSURE(newReplaceChars.append(textstr->chars() + matchStart,
                                          textstr->chars() + matchLimit));
            break;
          case '`':
            ENSURE(newReplaceChars.append(textstr->chars(), textstr->chars() + matchStart));
            break;
          case '\'':
            ENSURE(newReplaceChars.append(textstr->chars() + matchLimit,
                                          textstr->chars() + textstr->length()));
            break;
          default: /* The dollar we saw was not special (no matter what its mother told it). */
            ENSURE(newReplaceChars.append(*it));
            continue;
        }
        ++it; /* We always eat an extra char in the above switch. */
    }

    JSString *leftSide = js_NewDependentString(cx, textstr, 0, matchStart);
    ENSURE(leftSide);

    JSString *newReplace = newReplaceChars.finishString();
    ENSURE(newReplace);

    JS_ASSERT(textstr->length() >= matchLimit);
    JSString *rightSide = js_NewDependentString(cx, textstr, matchLimit,
                                                textstr->length() - matchLimit);
    ENSURE(rightSide);

    RopeBuilder builder(cx);
    ENSURE(builder.append(leftSide) &&
           builder.append(newReplace) &&
           builder.append(rightSide));
#undef ENSURE

    vp->setString(builder.result());
    return true;
}

static inline bool
str_replace_regexp(JSContext *cx, uintN argc, Value *vp, ReplaceData &rdata)
{
    const RegExpPair *rep = rdata.g.normalizeRegExp(true, 2, argc, vp);
    if (!rep)
        return false;

    rdata.leftIndex = 0;
    rdata.calledBack = false;

    RegExpStatics *res = cx->regExpStatics();
    if (!DoMatch(cx, res, vp, rdata.str, *rep, ReplaceRegExpCallback, &rdata, REPLACE_ARGS))
        return false;

    if (!rdata.calledBack) {
        /* Didn't match, so the string is unmodified. */
        vp->setString(rdata.str);
        return true;
    }

    JSSubString sub;
    res->getRightContext(&sub);
    if (!rdata.sb.append(sub.chars, sub.length))
        return false;

    JSString *retstr = rdata.sb.finishString();
    if (!retstr)
        return false;

    vp->setString(retstr);
    return true;
}

static inline bool
str_replace_flat_lambda(JSContext *cx, uintN argc, Value *vp, ReplaceData &rdata,
                        const FlatMatch &fm)
{
    JS_ASSERT(fm.match() >= 0);
    LeaveTrace(cx);

    JSString *matchStr = js_NewDependentString(cx, rdata.str, fm.match(), fm.patternLength());
    if (!matchStr)
        return false;

    /* lambda(matchStr, matchStart, textstr) */
    static const uint32 lambdaArgc = 3;
    if (!cx->stack().pushInvokeArgs(cx, lambdaArgc, &rdata.singleShot))
        return false;

    CallArgs &args = rdata.singleShot;
    args.callee().setObject(*rdata.lambda);
    args.thisv().setUndefined();

    Value *sp = args.argv();
    sp[0].setString(matchStr);
    sp[1].setInt32(fm.match());
    sp[2].setString(rdata.str);

    if (!Invoke(cx, rdata.singleShot, 0))
        return false;

    JSString *repstr = js_ValueToString(cx, args.rval());
    if (!repstr)
        return false;

    JSString *leftSide = js_NewDependentString(cx, rdata.str, 0, fm.match());
    if (!leftSide)
        return false;

    size_t matchLimit = fm.match() + fm.patternLength();
    JSString *rightSide = js_NewDependentString(cx, rdata.str, matchLimit,
                                                rdata.str->length() - matchLimit);
    if (!rightSide)
        return false;

    RopeBuilder builder(cx);
    if (!(builder.append(leftSide) &&
          builder.append(repstr) &&
          builder.append(rightSide))) {
        return false;
    }

    vp->setString(builder.result());
    return true;
}

JSBool
js::str_replace(JSContext *cx, uintN argc, Value *vp)
{
    ReplaceData rdata(cx);
    rdata.str = ThisToStringForStringProto(cx, vp);
    if (!rdata.str)
        return false;
    static const uint32 optarg = 2;

    /* Extract replacement string/function. */
    if (argc >= optarg && js_IsCallable(vp[3])) {
        rdata.lambda = &vp[3].toObject();
        rdata.elembase = NULL;
        rdata.repstr = NULL;
        rdata.dollar = rdata.dollarEnd = NULL;

        if (rdata.lambda->isFunction()) {
            JSFunction *fun = rdata.lambda->getFunctionPrivate();
            if (fun->isInterpreted()) {
                /*
                 * Pattern match the script to check if it is is indexing into a
                 * particular object, e.g. 'function(a) { return b[a]; }'.  Avoid
                 * calling the script in such cases, which are used by javascript
                 * packers (particularly the popular Dean Edwards packer) to efficiently
                 * encode large scripts.  We only handle the code patterns generated
                 * by such packers here.
                 */
                JSScript *script = fun->u.i.script;
                jsbytecode *pc = script->code;

                Value table = UndefinedValue();
                if (JSOp(*pc) == JSOP_GETFCSLOT) {
                    table = rdata.lambda->getFlatClosureUpvar(GET_UINT16(pc));
                    pc += JSOP_GETFCSLOT_LENGTH;
                }

                if (table.isObject() &&
                    JSOp(*pc) == JSOP_GETARG && GET_SLOTNO(pc) == 0 &&
                    JSOp(*(pc + JSOP_GETARG_LENGTH)) == JSOP_GETELEM &&
                    JSOp(*(pc + JSOP_GETARG_LENGTH + JSOP_GETELEM_LENGTH)) == JSOP_RETURN) {
                    Class *clasp = table.toObject().getClass();
                    if (clasp->isNative() &&
                        !clasp->ops.lookupProperty &&
                        !clasp->ops.getProperty) {
                        rdata.elembase = &table.toObject();
                    }
                }
            }
        }
    } else {
        rdata.lambda = NULL;
        rdata.elembase = NULL;
        rdata.repstr = ArgToRootedString(cx, argc, vp, 1);
        if (!rdata.repstr)
            return false;

        /* We're about to store pointers into the middle of our string. */
        JSFixedString *fixed = rdata.repstr->ensureFixed(cx);
        if (!fixed)
            return false;
        rdata.dollarEnd = fixed->chars() + fixed->length();
        rdata.dollar = js_strchr_limit(fixed->chars(), '$', rdata.dollarEnd);
    }

    if (!rdata.g.init(argc, vp))
        return false;

    /*
     * Unlike its |String.prototype| brethren, |replace| doesn't convert
     * its input to a regular expression. (Even if it contains metachars.)
     *
     * However, if the user invokes our (non-standard) |flags| argument
     * extension then we revert to creating a regular expression. Note that
     * this is observable behavior through the side-effect mutation of the
     * |RegExp| statics.
     */

    const FlatMatch *fm = rdata.g.tryFlatMatch(cx, rdata.str, optarg, argc, false);
    if (!fm) {
        if (cx->isExceptionPending())  /* oom in RopeMatch in tryFlatMatch */
            return false;
        JS_ASSERT_IF(!rdata.g.hasRegExpPair(), argc > optarg);
        return str_replace_regexp(cx, argc, vp, rdata);
    }

    if (fm->match() < 0) {
        vp->setString(rdata.str);
        return true;
    }

    if (rdata.lambda)
        return str_replace_flat_lambda(cx, argc, vp, rdata, *fm);

    /* 
     * Note: we could optimize the text.length == pattern.length case if we wanted,
     * even in the presence of dollar metachars.
     */
    if (rdata.dollar)
        return BuildDollarReplacement(cx, rdata.str, rdata.repstr, rdata.dollar, *fm, vp);

    return BuildFlatReplacement(cx, rdata.str, rdata.repstr, *fm, vp);
}

class SplitMatchResult {
    size_t endIndex_;
    size_t length_;

  public:
    void setFailure() {
        JS_STATIC_ASSERT(SIZE_MAX > JSString::MAX_LENGTH);
        endIndex_ = SIZE_MAX;
    }
    bool isFailure() const {
        return (endIndex_ == SIZE_MAX);
    }
    size_t endIndex() const {
        JS_ASSERT(!isFailure());
        return endIndex_;
    }
    size_t length() const {
        JS_ASSERT(!isFailure());
        return length_;
    }
    void setResult(size_t length, size_t endIndex) {
        length_ = length;
        endIndex_ = endIndex;
    }
};

template<class Matcher>
static JSObject *
SplitHelper(JSContext *cx, JSLinearString *str, uint32 limit, Matcher splitMatch, TypeObject *type)
{
    size_t strLength = str->length();
    SplitMatchResult result;

    /* Step 11. */
    if (strLength == 0) {
        if (!splitMatch(cx, str, 0, &result))
            return NULL;

        /*
         * NB: Unlike in the non-empty string case, it's perfectly fine
         *     (indeed the spec requires it) if we match at the end of the
         *     string.  Thus these cases should hold:
         *
         *   var a = "".split("");
         *   assertEq(a.length, 0);
         *   var b = "".split(/.?/);
         *   assertEq(b.length, 0);
         */
        if (!result.isFailure())
            return NewDenseEmptyArray(cx);

        Value v = StringValue(str);
        return NewDenseCopiedArray(cx, 1, &v);
    }

    /* Step 12. */
    size_t lastEndIndex = 0;
    size_t index = 0;

    /* Step 13. */
    AutoValueVector splits(cx);

    while (index < strLength) {
        /* Step 13(a). */
        if (!splitMatch(cx, str, index, &result))
            return NULL;

        /*
         * Step 13(b).
         *
         * Our match algorithm differs from the spec in that it returns the
         * next index at which a match happens.  If no match happens we're
         * done.
         *
         * But what if the match is at the end of the string (and the string is
         * not empty)?  Per 13(c)(ii) this shouldn't be a match, so we have to
         * specially exclude it.  Thus this case should hold:
         *
         *   var a = "abc".split(/\b/);
         *   assertEq(a.length, 1);
         *   assertEq(a[0], "abc");
         */
        if (result.isFailure())
            break;

        /* Step 13(c)(i). */
        size_t sepLength = result.length();
        size_t endIndex = result.endIndex();
        if (sepLength == 0 && endIndex == strLength)
            break;

        /* Step 13(c)(ii). */
        if (endIndex == lastEndIndex) {
            index++;
            continue;
        }

        /* Step 13(c)(iii). */
        JS_ASSERT(lastEndIndex < endIndex);
        JS_ASSERT(sepLength <= strLength);
        JS_ASSERT(lastEndIndex + sepLength <= endIndex);

        /* Steps 13(c)(iii)(1-3). */
        size_t subLength = size_t(endIndex - sepLength - lastEndIndex);
        JSString *sub = js_NewDependentString(cx, str, lastEndIndex, subLength);
        if (!sub || !splits.append(StringValue(sub)))
            return NULL;

        /* Step 13(c)(iii)(4). */
        if (splits.length() == limit)
            return NewDenseCopiedArray(cx, splits.length(), splits.begin());

        /* Step 13(c)(iii)(5). */
        lastEndIndex = endIndex;

        /* Step 13(c)(iii)(6-7). */
        if (Matcher::returnsCaptures) {
            RegExpStatics *res = cx->regExpStatics();
            for (size_t i = 0; i < res->parenCount(); i++) {
                /* Steps 13(c)(iii)(7)(a-c). */
                if (res->pairIsPresent(i + 1)) {
                    JSSubString parsub;
                    res->getParen(i + 1, &parsub);
                    sub = js_NewStringCopyN(cx, parsub.chars, parsub.length);
                    if (!sub || !splits.append(StringValue(sub)))
                        return NULL;
                } else {
                    /* Only string entries have been accounted for so far. */
                    if (!cx->addTypePropertyId(type, JSID_VOID, UndefinedValue()))
                        return NULL;
                    if (!splits.append(UndefinedValue()))
                        return NULL;
                }

                /* Step 13(c)(iii)(7)(d). */
                if (splits.length() == limit)
                    return NewDenseCopiedArray(cx, splits.length(), splits.begin());
            }
        }

        /* Step 13(c)(iii)(8). */
        index = lastEndIndex;
    }

    /* Steps 14-15. */
    JSString *sub = js_NewDependentString(cx, str, lastEndIndex, strLength - lastEndIndex);
    if (!sub || !splits.append(StringValue(sub)))
        return NULL;

    /* Step 16. */
    return NewDenseCopiedArray(cx, splits.length(), splits.begin());
}

/*
 * The SplitMatch operation from ES5 15.5.4.14 is implemented using different
 * matchers for regular expression and string separators.
 *
 * The algorithm differs from the spec in that the matchers return the next
 * index at which a match happens.
 */
class SplitRegExpMatcher {
    RegExpStatics *res;
    RegExp *re;

  public:
    static const bool returnsCaptures = true;
    SplitRegExpMatcher(RegExp *re, RegExpStatics *res) : res(res), re(re) {
    }

    inline bool operator()(JSContext *cx, JSLinearString *str, size_t index,
                           SplitMatchResult *result) {
        Value rval
#ifdef __GNUC__ /* quell GCC overwarning */
            = UndefinedValue()
#endif
        ;
        if (!re->execute(cx, res, str, &index, true, &rval))
            return false;
        if (!rval.isTrue()) {
            result->setFailure();
            return true;
        }
        JSSubString sep;
        res->getLastMatch(&sep);

        result->setResult(sep.length, index);
        return true;
    }
};

class SplitStringMatcher {
    const jschar *sepChars;
    size_t sepLength;

  public:
    static const bool returnsCaptures = false;
    SplitStringMatcher(JSLinearString *sep) {
        sepChars = sep->chars();
        sepLength = sep->length();
    }

    inline bool operator()(JSContext *cx, JSLinearString *str, size_t index,
                           SplitMatchResult *res) {
        JS_ASSERT(index == 0 || index < str->length());
        const jschar *chars = str->chars();
        jsint match = StringMatch(chars + index, str->length() - index, sepChars, sepLength);
        if (match == -1)
            res->setFailure();
        else
            res->setResult(sepLength, index + match + sepLength);
        return true;
    }
};

/* ES5 15.5.4.14 */
static JSBool
str_split(JSContext *cx, uintN argc, Value *vp)
{
    /* Steps 1-2. */
    JSString *str = ThisToStringForStringProto(cx, vp);
    if (!str)
        return false;

    TypeObject *type = cx->getTypeCallerInitObject(true);
    if (!type || !cx->addTypeProperty(type, NULL, types::TYPE_STRING))
        return false;

    /* Step 5: Use the second argument as the split limit, if given. */
    uint32 limit;
    if (argc > 1 && !vp[3].isUndefined()) {
        jsdouble d;
        if (!ValueToNumber(cx, vp[3], &d))
            return false;
        limit = js_DoubleToECMAUint32(d);
    } else {
        limit = UINT32_MAX;
    }

    /* Step 8. */
    RegExp *re = NULL;
    JSLinearString *sepstr = NULL;
    bool sepUndefined = (argc == 0 || vp[2].isUndefined());
    if (!sepUndefined) {
        if (VALUE_IS_REGEXP(cx, vp[2])) {
            re = static_cast<RegExp *>(vp[2].toObject().getPrivate());
        } else {
            JSString *sep = js_ValueToString(cx, vp[2]);
            if (!sep)
                return false;
            vp[2].setString(sep);

            sepstr = sep->ensureLinear(cx);
            if (!sepstr)
                return false;
        }
    }

    /* Step 9. */
    if (limit == 0) {
        JSObject *aobj = NewDenseEmptyArray(cx);
        if (!aobj)
            return false;
        aobj->setType(type);
        vp->setObject(*aobj);
        return true;
    }

    /* Step 10. */
    if (sepUndefined) {
        Value v = StringValue(str);
        JSObject *aobj = NewDenseCopiedArray(cx, 1, &v);
        if (!aobj)
            return false;
        aobj->setType(type);
        vp->setObject(*aobj);
        return true;
    }
    JSLinearString *strlin = str->ensureLinear(cx);
    if (!strlin)
        return false;

    /* Steps 11-15. */
    JSObject *aobj;
    if (re) {
        aobj = SplitHelper(cx, strlin, limit, SplitRegExpMatcher(re, cx->regExpStatics()), type);
    } else {
        // NB: sepstr is anchored through its storage in vp[2].
        aobj = SplitHelper(cx, strlin, limit, SplitStringMatcher(sepstr), type);
    }
    if (!aobj)
        return false;

    /* Step 16. */
    aobj->setType(type);
    vp->setObject(*aobj);
    return true;
}

#if JS_HAS_PERL_SUBSTR
static JSBool
str_substr(JSContext *cx, uintN argc, Value *vp)
{
    JSString *str = ThisToStringForStringProto(cx, vp);
    if (!str)
        return false;

    int32 length, len, begin;
    if (argc > 0) {
        length = int32(str->length());
        if (!ValueToIntegerRange(cx, vp[2], &begin))
            return false;

        if (begin >= length) {
            str = cx->runtime->emptyString;
            goto out;
        }
        if (begin < 0) {
            begin += length; /* length + INT_MIN will always be less then 0 */
            if (begin < 0)
                begin = 0;
        }

        if (argc == 1 || vp[3].isUndefined()) {
            len = length - begin;
        } else {
            if (!ValueToIntegerRange(cx, vp[3], &len))  
                return false;

            if (len <= 0) {
                str = cx->runtime->emptyString;
                goto out;
            }

            if (uint32(length) < uint32(begin + len))
                len = length - begin;
        }

        str = js_NewDependentString(cx, str, size_t(begin), size_t(len));
        if (!str)
            return false;
    }

out:
    vp->setString(str);
    return true;
}
#endif /* JS_HAS_PERL_SUBSTR */

/*
 * Python-esque sequence operations.
 */
static JSBool
str_concat(JSContext *cx, uintN argc, Value *vp)
{
    JSString *str = ThisToStringForStringProto(cx, vp);
    if (!str)
        return false;

    /* Set vp (aka rval) early to handle the argc == 0 case. */
    vp->setString(str);

    Value *argv;
    uintN i;
    for (i = 0, argv = vp + 2; i < argc; i++) {
        JSString *str2 = js_ValueToString(cx, argv[i]);
        if (!str2)
            return false;
        argv[i].setString(str2);

        str = js_ConcatStrings(cx, str, str2);
        if (!str)
            return false;
        vp->setString(str);
    }

    return true;
}

static JSBool
str_slice(JSContext *cx, uintN argc, Value *vp)
{
    if (argc == 1 && vp[1].isString() && vp[2].isInt32()) {
        size_t begin, end, length;

        JSString *str = vp[1].toString();
        begin = vp[2].toInt32();
        end = str->length();
        if (begin <= end) {
            length = end - begin;
            if (length == 0) {
                str = cx->runtime->emptyString;
            } else {
                str = (length == 1)
                      ? JSAtom::getUnitStringForElement(cx, str, begin)
                      : js_NewDependentString(cx, str, begin, length);
                if (!str)
                    return JS_FALSE;
            }
            vp->setString(str);
            return JS_TRUE;
        }
    }

    JSString *str = ThisToStringForStringProto(cx, vp);
    if (!str)
        return false;

    if (argc != 0) {
        double begin, end, length;

        if (!ValueToNumber(cx, vp[2], &begin))
            return JS_FALSE;
        begin = js_DoubleToInteger(begin);
        length = str->length();
        if (begin < 0) {
            begin += length;
            if (begin < 0)
                begin = 0;
        } else if (begin > length) {
            begin = length;
        }

        if (argc == 1 || vp[3].isUndefined()) {
            end = length;
        } else {
            if (!ValueToNumber(cx, vp[3], &end))
                return JS_FALSE;
            end = js_DoubleToInteger(end);
            if (end < 0) {
                end += length;
                if (end < 0)
                    end = 0;
            } else if (end > length) {
                end = length;
            }
            if (end < begin)
                end = begin;
        }

        str = js_NewDependentString(cx, str,
                                    (size_t)begin,
                                    (size_t)(end - begin));
        if (!str)
            return JS_FALSE;
    }
    vp->setString(str);
    return JS_TRUE;
}

#if JS_HAS_STR_HTML_HELPERS
/*
 * HTML composition aids.
 */
static bool
tagify(JSContext *cx, const char *begin, JSLinearString *param, const char *end,
       Value *vp)
{
    JSString *thisstr = ThisToStringForStringProto(cx, vp);
    if (!thisstr)
        return false;
    JSLinearString *str = thisstr->ensureLinear(cx);
    if (!str)
        return false;

    if (!end)
        end = begin;

    size_t beglen = strlen(begin);
    size_t taglen = 1 + beglen + 1;                     /* '<begin' + '>' */
    size_t parlen = 0; /* Avoid warning. */
    if (param) {
        parlen = param->length();
        taglen += 2 + parlen + 1;                       /* '="param"' */
    }
    size_t endlen = strlen(end);
    taglen += str->length() + 2 + endlen + 1;           /* 'str</end>' */

    if (taglen >= ~(size_t)0 / sizeof(jschar)) {
        js_ReportAllocationOverflow(cx);
        return false;
    }

    jschar *tagbuf = (jschar *) cx->malloc_((taglen + 1) * sizeof(jschar));
    if (!tagbuf)
        return false;

    size_t j = 0;
    tagbuf[j++] = '<';
    for (size_t i = 0; i < beglen; i++)
        tagbuf[j++] = (jschar)begin[i];
    if (param) {
        tagbuf[j++] = '=';
        tagbuf[j++] = '"';
        js_strncpy(&tagbuf[j], param->chars(), parlen);
        j += parlen;
        tagbuf[j++] = '"';
    }
    tagbuf[j++] = '>';

    js_strncpy(&tagbuf[j], str->chars(), str->length());
    j += str->length();
    tagbuf[j++] = '<';
    tagbuf[j++] = '/';
    for (size_t i = 0; i < endlen; i++)
        tagbuf[j++] = (jschar)end[i];
    tagbuf[j++] = '>';
    JS_ASSERT(j == taglen);
    tagbuf[j] = 0;

    JSString *retstr = js_NewString(cx, tagbuf, taglen);
    if (!retstr) {
        Foreground::free_((char *)tagbuf);
        return false;
    }
    vp->setString(retstr);
    return true;
}

static JSBool
tagify_value(JSContext *cx, uintN argc, Value *vp,
             const char *begin, const char *end)
{
    JSLinearString *param = ArgToRootedString(cx, argc, vp, 0);
    if (!param)
        return JS_FALSE;
    return tagify(cx, begin, param, end, vp);
}

static JSBool
str_bold(JSContext *cx, uintN argc, Value *vp)
{
    return tagify(cx, "b", NULL, NULL, vp);
}

static JSBool
str_italics(JSContext *cx, uintN argc, Value *vp)
{
    return tagify(cx, "i", NULL, NULL, vp);
}

static JSBool
str_fixed(JSContext *cx, uintN argc, Value *vp)
{
    return tagify(cx, "tt", NULL, NULL, vp);
}

static JSBool
str_fontsize(JSContext *cx, uintN argc, Value *vp)
{
    return tagify_value(cx, argc, vp, "font size", "font");
}

static JSBool
str_fontcolor(JSContext *cx, uintN argc, Value *vp)
{
    return tagify_value(cx, argc, vp, "font color", "font");
}

static JSBool
str_link(JSContext *cx, uintN argc, Value *vp)
{
    return tagify_value(cx, argc, vp, "a href", "a");
}

static JSBool
str_anchor(JSContext *cx, uintN argc, Value *vp)
{
    return tagify_value(cx, argc, vp, "a name", "a");
}

static JSBool
str_strike(JSContext *cx, uintN argc, Value *vp)
{
    return tagify(cx, "strike", NULL, NULL, vp);
}

static JSBool
str_small(JSContext *cx, uintN argc, Value *vp)
{
    return tagify(cx, "small", NULL, NULL, vp);
}

static JSBool
str_big(JSContext *cx, uintN argc, Value *vp)
{
    return tagify(cx, "big", NULL, NULL, vp);
}

static JSBool
str_blink(JSContext *cx, uintN argc, Value *vp)
{
    return tagify(cx, "blink", NULL, NULL, vp);
}

static JSBool
str_sup(JSContext *cx, uintN argc, Value *vp)
{
    return tagify(cx, "sup", NULL, NULL, vp);
}

static JSBool
str_sub(JSContext *cx, uintN argc, Value *vp)
{
    return tagify(cx, "sub", NULL, NULL, vp);
}
#endif /* JS_HAS_STR_HTML_HELPERS */

#ifdef JS_TRACER
JSString* FASTCALL
js_String_getelem(JSContext* cx, JSString* str, int32 i)
{
    if ((size_t)i >= str->length())
        return NULL;
    return JSAtom::getUnitStringForElement(cx, str, size_t(i));
}
#endif

JS_DEFINE_TRCINFO_1(str_concat,
    (3, (extern, STRING_RETRY, js_ConcatStrings, CONTEXT, THIS_STRING, STRING,
         1, nanojit::ACCSET_NONE)))

static void type_StringSplit(JSContext *cx, JSTypeFunction *jsfun, JSTypeCallsite *jssite)
{
    TypeCallsite *site = Valueify(jssite);

    if (!site->returnTypes)
        return;

    if (!site->compileAndGo()) {
        site->returnTypes->addType(cx, TYPE_UNKNOWN);
        return;
    }

    if (site->isNew)
        site->returnTypes->addType(cx, TYPE_UNKNOWN);

    TypeObject *type = site->getInitObject(cx, true);
    if (!type)
        return;

    site->returnTypes->addType(cx, (jstype) type);
}

static JSFunctionSpec string_methods[] = {
#if JS_HAS_TOSOURCE
    JS_FN_TYPE("quote",             str_quote,             0,JSFUN_GENERIC_NATIVE, JS_TypeHandlerString),
    JS_FN_TYPE(js_toSource_str,     str_toSource,          0,0, JS_TypeHandlerString),
#endif

    /* Java-like methods. */
    JS_FN_TYPE(js_toString_str,     js_str_toString,       0,0, JS_TypeHandlerString),
    JS_FN_TYPE(js_valueOf_str,      js_str_toString,       0,0, JS_TypeHandlerString),
    JS_FN_TYPE("substring",         str_substring,         2,JSFUN_GENERIC_NATIVE, JS_TypeHandlerString),
    JS_FN_TYPE("toLowerCase",       str_toLowerCase,       0,JSFUN_GENERIC_NATIVE, JS_TypeHandlerString),
    JS_FN_TYPE("toUpperCase",       str_toUpperCase,       0,JSFUN_GENERIC_NATIVE, JS_TypeHandlerString),
    JS_FN_TYPE("charAt",            js_str_charAt,         1,JSFUN_GENERIC_NATIVE, JS_TypeHandlerString),
    JS_FN_TYPE("charCodeAt",        js_str_charCodeAt,     1,JSFUN_GENERIC_NATIVE, JS_TypeHandlerInt),
    JS_FN_TYPE("indexOf",           str_indexOf,           1,JSFUN_GENERIC_NATIVE, JS_TypeHandlerInt),
    JS_FN_TYPE("lastIndexOf",       str_lastIndexOf,       1,JSFUN_GENERIC_NATIVE, JS_TypeHandlerInt),
    JS_FN_TYPE("trim",              str_trim,              0,JSFUN_GENERIC_NATIVE, JS_TypeHandlerString),
    JS_FN_TYPE("trimLeft",          str_trimLeft,          0,JSFUN_GENERIC_NATIVE, JS_TypeHandlerString),
    JS_FN_TYPE("trimRight",         str_trimRight,         0,JSFUN_GENERIC_NATIVE, JS_TypeHandlerString),
    JS_FN_TYPE("toLocaleLowerCase", str_toLocaleLowerCase, 0,JSFUN_GENERIC_NATIVE, JS_TypeHandlerString),
    JS_FN_TYPE("toLocaleUpperCase", str_toLocaleUpperCase, 0,JSFUN_GENERIC_NATIVE, JS_TypeHandlerString),
    JS_FN_TYPE("localeCompare",     str_localeCompare,     1,JSFUN_GENERIC_NATIVE, JS_TypeHandlerInt),

    /* Perl-ish methods (search is actually Python-esque). */
    JS_FN_TYPE("match",             str_match,             1,JSFUN_GENERIC_NATIVE, JS_TypeHandlerDynamic),
    JS_FN_TYPE("search",            str_search,            1,JSFUN_GENERIC_NATIVE, JS_TypeHandlerInt),
    JS_FN_TYPE("replace",           str_replace,           2,JSFUN_GENERIC_NATIVE, JS_TypeHandlerString),
    JS_FN_TYPE("split",             str_split,             2,JSFUN_GENERIC_NATIVE, type_StringSplit),
#if JS_HAS_PERL_SUBSTR
    JS_FN_TYPE("substr",            str_substr,            2,JSFUN_GENERIC_NATIVE, JS_TypeHandlerString),
#endif

    /* Python-esque sequence methods. */
    JS_TN("concat",                 str_concat,            1,JSFUN_GENERIC_NATIVE, &str_concat_trcinfo, JS_TypeHandlerString),
    JS_FN_TYPE("slice",             str_slice,             2,JSFUN_GENERIC_NATIVE, JS_TypeHandlerString),

    /* HTML string methods. */
#if JS_HAS_STR_HTML_HELPERS
    JS_FN_TYPE("bold",              str_bold,              0,0, JS_TypeHandlerString),
    JS_FN_TYPE("italics",           str_italics,           0,0, JS_TypeHandlerString),
    JS_FN_TYPE("fixed",             str_fixed,             0,0, JS_TypeHandlerString),
    JS_FN_TYPE("fontsize",          str_fontsize,          1,0, JS_TypeHandlerString),
    JS_FN_TYPE("fontcolor",         str_fontcolor,         1,0, JS_TypeHandlerString),
    JS_FN_TYPE("link",              str_link,              1,0, JS_TypeHandlerString),
    JS_FN_TYPE("anchor",            str_anchor,            1,0, JS_TypeHandlerString),
    JS_FN_TYPE("strike",            str_strike,            0,0, JS_TypeHandlerString),
    JS_FN_TYPE("small",             str_small,             0,0, JS_TypeHandlerString),
    JS_FN_TYPE("big",               str_big,               0,0, JS_TypeHandlerString),
    JS_FN_TYPE("blink",             str_blink,             0,0, JS_TypeHandlerString),
    JS_FN_TYPE("sup",               str_sup,               0,0, JS_TypeHandlerString),
    JS_FN_TYPE("sub",               str_sub,               0,0, JS_TypeHandlerString),
#endif

    JS_FS_END
};

/*
 * Set up some tools to make it easier to generate large tables. After constant
 * folding, for each n, Rn(0) is the comma-separated list R(0), R(1), ..., R(2^n-1).
 * Similary, Rn(k) (for any k and n) generates the list R(k), R(k+1), ..., R(k+2^n-1).
 * To use this, define R appropriately, then use Rn(0) (for some value of n), then
 * undefine R.
 */
#define R2(n)  R(n),   R((n) + (1 << 0)),    R((n) + (2 << 0)),    R((n) + (3 << 0))
#define R4(n)  R2(n),  R2((n) + (1 << 2)),   R2((n) + (2 << 2)),   R2((n) + (3 << 2))
#define R6(n)  R4(n),  R4((n) + (1 << 4)),   R4((n) + (2 << 4)),   R4((n) + (3 << 4))
#define R8(n)  R6(n),  R6((n) + (1 << 6)),   R6((n) + (2 << 6)),   R6((n) + (3 << 6))
#define R10(n) R8(n),  R8((n) + (1 << 8)),   R8((n) + (2 << 8)),   R8((n) + (3 << 8))
#define R12(n) R10(n), R10((n) + (1 << 10)), R10((n) + (2 << 10)), R10((n) + (3 << 10))

#define R3(n) R2(n), R2((n) + (1 << 2))
#define R7(n) R6(n), R6((n) + (1 << 6))

#define BUILD_LENGTH_AND_FLAGS(length, flags)                                 \
    (((length) << JSString::LENGTH_SHIFT) | (flags))

/*
 * Declare unit strings. Pack the string data itself into the mInlineChars
 * place in the header.
 */
#define R(c) {                                                                \
    BUILD_LENGTH_AND_FLAGS(1, JSString::STATIC_ATOM_FLAGS),                   \
    { (jschar *)(((char *)(unitStaticTable + (c))) +                          \
      offsetof(JSString::Data, inlineStorage)) },                             \
    { {(c), 0x00} } }

#ifdef __SUNPRO_CC
#pragma pack(8)
#else
#pragma pack(push, 8)
#endif

const JSString::Data JSAtom::unitStaticTable[]
#ifdef __GNUC__
__attribute__ ((aligned (8)))
#endif
= { R8(0) };

#ifdef __SUNPRO_CC
#pragma pack(0)
#else
#pragma pack(pop)
#endif

#undef R

/*
 * Declare length-2 strings. We only store strings where both characters are
 * alphanumeric. The lower 10 short chars are the numerals, the next 26 are
 * the lowercase letters, and the next 26 are the uppercase letters.
 */
#define TO_SMALL_CHAR(c) ((c) >= '0' && (c) <= '9' ? (c) - '0' :              \
                          (c) >= 'a' && (c) <= 'z' ? (c) - 'a' + 10 :         \
                          (c) >= 'A' && (c) <= 'Z' ? (c) - 'A' + 36 :         \
                          JSAtom::INVALID_SMALL_CHAR)

#define R TO_SMALL_CHAR

const JSAtom::SmallChar JSAtom::toSmallChar[] = { R7(0) };

#undef R

/*
 * This is used when we generate our table of short strings, so the compiler is
 * happier if we use |c| as few times as possible.
 */
#define FROM_SMALL_CHAR(c) ((c) + ((c) < 10 ? '0' :      \
                                   (c) < 36 ? 'a' - 10 : \
                                   'A' - 36))
#define R FROM_SMALL_CHAR

const jschar JSAtom::fromSmallChar[] = { R6(0) };

#undef R

/*
 * For code-generation ease, length-2 strings are encoded as 12-bit int values,
 * where the upper 6 bits is the first character and the lower 6 bits is the
 * second character.
 */
#define R(c) {                                                                \
    BUILD_LENGTH_AND_FLAGS(2, JSString::STATIC_ATOM_FLAGS),                   \
    { (jschar *)(((char *)(length2StaticTable + (c))) +                       \
      offsetof(JSString::Data, inlineStorage)) },                             \
    { {FROM_SMALL_CHAR((c) >> 6), FROM_SMALL_CHAR((c) & 0x3F), 0x00} } }

#ifdef __SUNPRO_CC
#pragma pack(8)
#else
#pragma pack(push, 8)
#endif

const JSString::Data JSAtom::length2StaticTable[]
#ifdef __GNUC__
__attribute__ ((aligned (8)))
#endif
= { R12(0) };

#ifdef __SUNPRO_CC
#pragma pack(0)
#else
#pragma pack(pop)
#endif

#undef R

/*
 * Declare int strings. Only int strings from 100 to 255 actually have to be
 * generated, since the rest are either unit strings or length-2 strings. To
 * avoid the runtime cost of figuring out where to look for the string for a
 * particular integer, we precompute a table of JSString*s which refer to the
 * correct location of the int string.
 */
#define R(c) {                                                                \
    BUILD_LENGTH_AND_FLAGS(3, JSString::STATIC_ATOM_FLAGS),                   \
    { (jschar *)(((char *)(hundredStaticTable + ((c) - 100))) +               \
      offsetof(JSString::Data, inlineStorage)) },                             \
    { {((c) / 100) + '0', ((c) / 10 % 10) + '0', ((c) % 10) + '0', 0x00} } }


JS_STATIC_ASSERT(100 + (1 << 7) + (1 << 4) + (1 << 3) + (1 << 2) == 256);

#ifdef __SUNPRO_CC
#pragma pack(8)
#else
#pragma pack(push, 8)
#endif

const JSString::Data JSAtom::hundredStaticTable[]
#ifdef __GNUC__
__attribute__ ((aligned (8)))
#endif
= { R7(100), /* 100 through 227 */
    R4(100 + (1 << 7)), /* 228 through 243 */
    R3(100 + (1 << 7) + (1 << 4)), /* 244 through 251 */
    R2(100 + (1 << 7) + (1 << 4) + (1 << 3)) /* 252 through 255 */
};

#undef R

#define R(c) ((c) < 10 ? JSAtom::unitStaticTable + ((c) + '0') :              \
              (c) < 100 ? JSAtom::length2StaticTable +                        \
              ((size_t)TO_SMALL_CHAR(((c) / 10) + '0') << 6) +                \
              TO_SMALL_CHAR(((c) % 10) + '0') :                               \
              JSAtom::hundredStaticTable + ((c) - 100))

const JSString::Data *const JSAtom::intStaticTable[] = { R8(0) };

#undef R

#ifdef __SUNPRO_CC
#pragma pack(0)
#else
#pragma pack(pop)
#endif

#undef R2
#undef R4
#undef R6
#undef R8
#undef R10
#undef R12

#undef R3
#undef R7

JSBool
js_String(JSContext *cx, uintN argc, Value *vp)
{
    Value *argv = vp + 2;

    JSString *str;
    if (argc > 0) {
        str = js_ValueToString(cx, argv[0]);
        if (!str)
            return false;
    } else {
        str = cx->runtime->emptyString;
    }

    if (IsConstructing(vp)) {
        JSObject *obj = NewBuiltinClassInstance(cx, &js_StringClass);
        if (!obj || !obj->initString(cx, str))
            return false;
        vp->setObject(*obj);
    } else {
        vp->setString(str);
    }
    return true;
}

static JSBool
str_fromCharCode(JSContext *cx, uintN argc, Value *vp)
{
    Value *argv = JS_ARGV(cx, vp);
    JS_ASSERT(argc <= JS_ARGS_LENGTH_MAX);
    if (argc == 1) {
        uint16_t code;
        if (!ValueToUint16(cx, argv[0], &code))
            return JS_FALSE;
        if (JSAtom::hasUnitStatic(code)) {
            vp->setString(&JSAtom::unitStatic(code));
            return JS_TRUE;
        }
        argv[0].setInt32(code);
    }
    jschar *chars = (jschar *) cx->malloc_((argc + 1) * sizeof(jschar));
    if (!chars)
        return JS_FALSE;
    for (uintN i = 0; i < argc; i++) {
        uint16_t code;
        if (!ValueToUint16(cx, argv[i], &code)) {
            cx->free_(chars);
            return JS_FALSE;
        }
        chars[i] = (jschar)code;
    }
    chars[argc] = 0;
    JSString *str = js_NewString(cx, chars, argc);
    if (!str) {
        cx->free_(chars);
        return JS_FALSE;
    }
    vp->setString(str);
    return JS_TRUE;
}

#ifdef JS_TRACER
static JSString* FASTCALL
String_fromCharCode(JSContext* cx, int32 i)
{
    JS_ASSERT(JS_ON_TRACE(cx));
    jschar c = (jschar)i;
    if (JSAtom::hasUnitStatic(c))
        return &JSAtom::unitStatic(c);
    return js_NewStringCopyN(cx, &c, 1);
}
#endif

JS_DEFINE_TRCINFO_1(str_fromCharCode,
    (2, (static, STRING_RETRY, String_fromCharCode, CONTEXT, INT32, 1, nanojit::ACCSET_NONE)))

static JSFunctionSpec string_static_methods[] = {
    JS_TN("fromCharCode", str_fromCharCode, 1, 0, &str_fromCharCode_trcinfo, JS_TypeHandlerString),
    JS_FS_END
};

<<<<<<< HEAD
static void type_NewString(JSContext *cx, JSTypeFunction *jsfun, JSTypeCallsite *jssite)
{
    if (Valueify(jssite)->isNew)
        JS_TypeHandlerNew(cx, jsfun, jssite);
    else
        JS_TypeHandlerString(cx, jsfun, jssite);
=======
const Shape *
JSObject::assignInitialStringShape(JSContext *cx)
{
    JS_ASSERT(!cx->compartment->initialStringShape);
    JS_ASSERT(isString());
    JS_ASSERT(nativeEmpty());

    return addDataProperty(cx, ATOM_TO_JSID(cx->runtime->atomState.lengthAtom),
                           JSSLOT_STRING_LENGTH, JSPROP_PERMANENT | JSPROP_READONLY);
>>>>>>> 8edfaaa3
}

JSObject *
js_InitStringClass(JSContext *cx, JSObject *global)
{
    JS_ASSERT(global->isGlobal());
    JS_ASSERT(global->isNative());

<<<<<<< HEAD
    proto = js_InitClass(cx, obj, NULL, &js_StringClass, js_String, 1,
                         type_NewString,
                         NULL, string_methods,
                         NULL, string_static_methods);
    if (!proto)
        return NULL;
    proto->setPrimitiveThis(StringValue(cx->runtime->emptyString));
    jsid lengthId = ATOM_TO_JSID(cx->runtime->atomState.lengthAtom);
    if (!js_DefineNativeProperty(cx, proto, lengthId,
                                 UndefinedValue(), NULL, NULL,
                                 JSPROP_READONLY | JSPROP_PERMANENT | JSPROP_SHARED, 0, 0,
                                 NULL)) {
        return JS_FALSE;
    }

    /* Define the escape, unescape functions in the global object. */
    if (!JS_DefineFunctionsWithPrefix(cx, obj, string_functions, js_String_str))
        return NULL;

    if (!cx->addTypePropertyId(proto->getType(), lengthId, TYPE_INT32))
        return NULL;

    TypeObject *objectType = proto->getNewType(cx);
    if (!objectType || !cx->addTypeProperty(objectType, NULL, TYPE_STRING))
=======
    /*
     * Define escape/unescape, the URI encode/decode functions, and maybe
     * uneval on the global object.
     */
    if (!JS_DefineFunctions(cx, global, string_functions))
        return NULL;

    /* Create and initialize String.prototype. */
    JSObject *objectProto;
    if (!js_GetClassPrototype(cx, global, JSProto_Object, &objectProto))
        return NULL;

    JSObject *proto = NewObject<WithProto::Class>(cx, &js_StringClass, objectProto, global);
    if (!proto || !proto->initString(cx, cx->runtime->emptyString))
        return NULL;

    /* Now create the String function. */
    JSAtom *atom = CLASS_ATOM(cx, String);
    JSFunction *ctor = js_NewFunction(cx, NULL, js_String, 1, JSFUN_CONSTRUCTOR, global, atom);
    if (!ctor)
        return NULL;

    /* String creates string objects. */
    FUN_CLASP(ctor) = &js_StringClass;

    /* Define String.prototype and String.prototype.constructor. */
    if (!ctor->defineProperty(cx, ATOM_TO_JSID(cx->runtime->atomState.classPrototypeAtom),
                              ObjectValue(*proto), PropertyStub, StrictPropertyStub,
                              JSPROP_PERMANENT | JSPROP_READONLY) ||
        !proto->defineProperty(cx, ATOM_TO_JSID(cx->runtime->atomState.constructorAtom),
                               ObjectValue(*ctor), PropertyStub, StrictPropertyStub, 0))
    {
        return NULL;
    }

    /* Add properties and methods to the prototype and the constructor. */
    if (!JS_DefineFunctions(cx, proto, string_methods) ||
        !JS_DefineFunctions(cx, ctor, string_static_methods))
    {
        return NULL;
    }

    /* Pre-brand String and String.prototype for trace-jitted code. */
    proto->brand(cx);
    ctor->brand(cx);

    /*
     * Make sure proto's emptyShape is available to be shared by String
     * objects. JSObject::emptyShape is a one-slot cache. If we omit this, some
     * other class could snap it up. (The risk is particularly great for
     * Object.prototype.)
     *
     * All callers of JSObject::initSharingEmptyShape depend on this.
     */
    if (!proto->getEmptyShape(cx, &js_StringClass, FINALIZE_OBJECT0))
        return NULL;

    /* Install the fully-constructed String and String.prototype. */
    if (!DefineConstructorAndPrototype(cx, global, JSProto_String, ctor, proto))
>>>>>>> 8edfaaa3
        return NULL;

    return proto;
}

JSFixedString *
js_NewString(JSContext *cx, jschar *chars, size_t length)
{
    if (!CheckStringLength(cx, length))
        return NULL;

    return JSFixedString::new_(cx, chars, length);
}

static JS_ALWAYS_INLINE JSFixedString *
NewShortString(JSContext *cx, const jschar *chars, size_t length)
{
    /*
     * Don't bother trying to find a static atom; measurement shows that not
     * many get here (for one, Atomize is catching them).
     */

    JS_ASSERT(JSShortString::lengthFits(length));
    JSInlineString *str = JSInlineString::lengthFits(length)
                          ? JSInlineString::new_(cx)
                          : JSShortString::new_(cx);
    if (!str)
        return NULL;

    jschar *storage = str->init(length);
    PodCopy(storage, chars, length);
    storage[length] = 0;
    return str;
}

static JSInlineString *
NewShortString(JSContext *cx, const char *chars, size_t length)
{
    JS_ASSERT(JSShortString::lengthFits(length));
    JSInlineString *str = JSInlineString::lengthFits(length)
                          ? JSInlineString::new_(cx)
                          : JSShortString::new_(cx);
    if (!str)
        return NULL;

    jschar *storage = str->init(length);
    if (js_CStringsAreUTF8) {
#ifdef DEBUG
        size_t oldLength = length;
#endif
        if (!js_InflateUTF8StringToBuffer(cx, chars, length, storage, &length))
            return NULL;
        JS_ASSERT(length <= oldLength);
        storage[length] = 0;
        str->resetLength(length);
    } else {
        size_t n = length;
        jschar *p = storage;
        while (n--)
            *p++ = (unsigned char)*chars++;
        *p = 0;
    }
    return str;
}

jschar *
StringBuffer::extractWellSized()
{
    size_t capacity = cb.capacity();
    size_t length = cb.length();

    jschar *buf = cb.extractRawBuffer();
    if (!buf)
        return NULL;

    /* For medium/big buffers, avoid wasting more than 1/4 of the memory. */
    JS_ASSERT(capacity >= length);
    if (length > CharBuffer::sMaxInlineStorage &&
        capacity - length > (length >> 2)) {
        size_t bytes = sizeof(jschar) * (length + 1);
        JSContext *cx = context();
        jschar *tmp = (jschar *)cx->realloc_(buf, bytes);
        if (!tmp) {
            cx->free_(buf);
            return NULL;
        }
        buf = tmp;
    }

    return buf;
}

JSFixedString *
StringBuffer::finishString()
{
    JSContext *cx = context();
    if (cb.empty())
        return cx->runtime->atomState.emptyAtom;

    size_t length = cb.length();
    if (!checkLength(length))
        return NULL;

    JS_STATIC_ASSERT(JSShortString::MAX_SHORT_LENGTH < CharBuffer::InlineLength);
    if (JSShortString::lengthFits(length))
        return NewShortString(cx, cb.begin(), length);

    if (!cb.append('\0'))
        return NULL;

    jschar *buf = extractWellSized();
    if (!buf)
        return NULL;

    JSFixedString *str = js_NewString(cx, buf, length);
    if (!str)
        cx->free_(buf);
    return str;
}

JSAtom *
StringBuffer::finishAtom()
{
    JSContext *cx = context();

    size_t length = cb.length();
    if (length == 0)
        return cx->runtime->atomState.emptyAtom;

    JSAtom *atom = js_AtomizeChars(cx, cb.begin(), length, 0);
    cb.clear();
    return atom;
}

JSLinearString *
js_NewDependentString(JSContext *cx, JSString *baseArg, size_t start, size_t length)
{
    if (length == 0)
        return cx->runtime->emptyString;

    JSLinearString *base = baseArg->ensureLinear(cx);
    if (!base)
        return NULL;

    if (start == 0 && length == base->length())
        return base;

    const jschar *chars = base->chars() + start;

    if (JSLinearString *staticStr = JSAtom::lookupStatic(chars, length))
        return staticStr;

    return JSDependentString::new_(cx, base, chars, length);
}

#ifdef DEBUG
#include <math.h>

void printJSStringStats(JSRuntime *rt)
{
    double mean, sigma;

    mean = JS_MeanAndStdDev(rt->totalStrings, rt->lengthSum,
                            rt->lengthSquaredSum, &sigma);

    fprintf(stderr, "%lu total strings, mean length %g (sigma %g)\n",
            (unsigned long)rt->totalStrings, mean, sigma);

    mean = JS_MeanAndStdDev(rt->totalDependentStrings, rt->strdepLengthSum,
                            rt->strdepLengthSquaredSum, &sigma);

    fprintf(stderr, "%lu total dependent strings, mean length %g (sigma %g)\n",
            (unsigned long)rt->totalDependentStrings, mean, sigma);
}
#endif

JSFixedString *
js_NewStringCopyN(JSContext *cx, const jschar *s, size_t n)
{
    if (JSShortString::lengthFits(n))
        return NewShortString(cx, s, n);

    jschar *news = (jschar *) cx->malloc_((n + 1) * sizeof(jschar));
    if (!news)
        return NULL;
    js_strncpy(news, s, n);
    news[n] = 0;
    JSFixedString *str = js_NewString(cx, news, n);
    if (!str)
        cx->free_(news);
    return str;
}

JSFixedString *
js_NewStringCopyN(JSContext *cx, const char *s, size_t n)
{
    if (JSShortString::lengthFits(n))
        return NewShortString(cx, s, n);

    jschar *chars = js_InflateString(cx, s, &n);
    if (!chars)
        return NULL;
    JSFixedString *str = js_NewString(cx, chars, n);
    if (!str)
        cx->free_(chars);
    return str;
}

JSFixedString *
js_NewStringCopyZ(JSContext *cx, const jschar *s)
{
    size_t n = js_strlen(s);
    if (JSShortString::lengthFits(n))
        return NewShortString(cx, s, n);

    size_t m = (n + 1) * sizeof(jschar);
    jschar *news = (jschar *) cx->malloc_(m);
    if (!news)
        return NULL;
    memcpy(news, s, m);
    JSFixedString *str = js_NewString(cx, news, n);
    if (!str)
        cx->free_(news);
    return str;
}

JSFixedString *
js_NewStringCopyZ(JSContext *cx, const char *s)
{
    return js_NewStringCopyN(cx, s, strlen(s));
}

const char *
js_ValueToPrintable(JSContext *cx, const Value &v, JSAutoByteString *bytes, bool asSource)
{
    JSString *str;

    str = (asSource ? js_ValueToSource : js_ValueToString)(cx, v);
    if (!str)
        return NULL;
    str = js_QuoteString(cx, str, 0);
    if (!str)
        return NULL;
    return bytes->encode(cx, str);
}

JSString *
js_ValueToString(JSContext *cx, const Value &arg)
{
    Value v = arg;
    if (v.isObject() && !DefaultValue(cx, &v.toObject(), JSTYPE_STRING, &v))
        return NULL;

    JSString *str;
    if (v.isString()) {
        str = v.toString();
    } else if (v.isInt32()) {
        str = js_IntToString(cx, v.toInt32());
    } else if (v.isDouble()) {
        str = js_NumberToString(cx, v.toDouble());
    } else if (v.isBoolean()) {
        str = js_BooleanToString(cx, v.toBoolean());
    } else if (v.isNull()) {
        str = cx->runtime->atomState.nullAtom;
    } else {
        str = cx->runtime->atomState.typeAtoms[JSTYPE_VOID];
    }
    return str;
}

/* This function implements E-262-3 section 9.8, toString. */
bool
js::ValueToStringBufferSlow(JSContext *cx, const Value &arg, StringBuffer &sb)
{
    Value v = arg;
    if (v.isObject() && !DefaultValue(cx, &v.toObject(), JSTYPE_STRING, &v))
        return false;

    if (v.isString())
        return sb.append(v.toString());
    if (v.isNumber())
        return NumberValueToStringBuffer(cx, v, sb);
    if (v.isBoolean())
        return BooleanToStringBuffer(cx, v.toBoolean(), sb);
    if (v.isNull())
        return sb.append(cx->runtime->atomState.nullAtom);
    JS_ASSERT(v.isUndefined());
    return sb.append(cx->runtime->atomState.typeAtoms[JSTYPE_VOID]);
}

JS_FRIEND_API(JSString *)
js_ValueToSource(JSContext *cx, const Value &v)
{
    if (v.isUndefined())
        return cx->runtime->atomState.void0Atom;
    if (v.isString())
        return js_QuoteString(cx, v.toString(), '"');
    if (v.isPrimitive()) {
        /* Special case to preserve negative zero, _contra_ toString. */
        if (v.isDouble() && JSDOUBLE_IS_NEGZERO(v.toDouble())) {
            /* NB: _ucNstr rather than _ucstr to indicate non-terminated. */
            static const jschar js_negzero_ucNstr[] = {'-', '0'};

            return js_NewStringCopyN(cx, js_negzero_ucNstr, 2);
        }
        return js_ValueToString(cx, v);
    }

    Value rval = NullValue();
    Value fval;
    jsid id = ATOM_TO_JSID(cx->runtime->atomState.toSourceAtom);
    if (!js_GetMethod(cx, &v.toObject(), id, JSGET_NO_METHOD_BARRIER, &fval))
        return false;
    if (js_IsCallable(fval)) {
        if (!ExternalInvoke(cx, v, fval, 0, NULL, &rval))
            return false;
    }

    return js_ValueToString(cx, rval);
}

namespace js {

bool
EqualStrings(JSContext *cx, JSString *str1, JSString *str2, JSBool *result)
{
    if (str1 == str2) {
        *result = true;
        return true;
    }

    size_t length1 = str1->length();
    if (length1 != str2->length()) {
        *result = false;
        return true;
    }

    JSLinearString *linear1 = str1->ensureLinear(cx);
    if (!linear1)
        return false;
    JSLinearString *linear2 = str2->ensureLinear(cx);
    if (!linear2)
        return false;

    *result = PodEqual(linear1->chars(), linear2->chars(), length1);
    return true;
}

bool
EqualStrings(JSLinearString *str1, JSLinearString *str2)
{
    if (str1 == str2)
        return true;

    size_t length1 = str1->length();
    if (length1 != str2->length())
        return false;

    return PodEqual(str1->chars(), str2->chars(), length1);
}

}  /* namespace js */

JSBool JS_FASTCALL
js_EqualStringsOnTrace(JSContext *cx, JSString *str1, JSString *str2)
{
    JSBool result;
    return EqualStrings(cx, str1, str2, &result) ? result : JS_NEITHER;
}
JS_DEFINE_CALLINFO_3(extern, BOOL, js_EqualStringsOnTrace,
                     CONTEXT, STRING, STRING, 1, nanojit::ACCSET_NONE)

namespace js {

static bool
CompareStringsImpl(JSContext *cx, JSString *str1, JSString *str2, int32 *result)
{
    JS_ASSERT(str1);
    JS_ASSERT(str2);

    if (str1 == str2) {
        *result = 0;
        return true;
    }

    size_t l1 = str1->length();
    const jschar *s1 = str1->getChars(cx);
    if (!s1)
        return false;

    size_t l2 = str2->length();
    const jschar *s2 = str2->getChars(cx);
    if (!s2)
        return false;

    size_t n = JS_MIN(l1, l2);
    for (size_t i = 0; i < n; i++) {
        if (int32 cmp = s1[i] - s2[i]) {
            *result = cmp;
            return true;
        }
    }
    *result = (int32)(l1 - l2);
    return true;
}

bool
CompareStrings(JSContext *cx, JSString *str1, JSString *str2, int32 *result)
{
    return CompareStringsImpl(cx, str1, str2, result);
}

}  /* namespace js */

int32 JS_FASTCALL
js_CompareStringsOnTrace(JSContext *cx, JSString *str1, JSString *str2)
{
    int32 result;
    if (!CompareStringsImpl(cx, str1, str2, &result))
        return INT32_MIN;
    JS_ASSERT(result != INT32_MIN);
    return result;
}
JS_DEFINE_CALLINFO_3(extern, INT32, js_CompareStringsOnTrace,
                     CONTEXT, STRING, STRING, 1, nanojit::ACCSET_NONE)

namespace js {

bool
StringEqualsAscii(JSLinearString *str, const char *asciiBytes)
{
    size_t length = strlen(asciiBytes);
#ifdef DEBUG
    for (size_t i = 0; i != length; ++i)
        JS_ASSERT(unsigned(asciiBytes[i]) <= 127);
#endif
    if (length != str->length())
        return false;
    const jschar *chars = str->chars();
    for (size_t i = 0; i != length; ++i) {
        if (unsigned(asciiBytes[i]) != unsigned(chars[i]))
            return false;
    }
    return true;
}

} /* namespacejs */

size_t
js_strlen(const jschar *s)
{
    const jschar *t;

    for (t = s; *t != 0; t++)
        continue;
    return (size_t)(t - s);
}

jschar *
js_strchr(const jschar *s, jschar c)
{
    while (*s != 0) {
        if (*s == c)
            return (jschar *)s;
        s++;
    }
    return NULL;
}

jschar *
js_strchr_limit(const jschar *s, jschar c, const jschar *limit)
{
    while (s < limit) {
        if (*s == c)
            return (jschar *)s;
        s++;
    }
    return NULL;
}

jschar *
js_InflateString(JSContext *cx, const char *bytes, size_t *lengthp, bool useCESU8)
{
    size_t nbytes, nchars, i;
    jschar *chars;
#ifdef DEBUG
    JSBool ok;
#endif

    nbytes = *lengthp;
    if (js_CStringsAreUTF8 || useCESU8) {
        if (!js_InflateUTF8StringToBuffer(cx, bytes, nbytes, NULL, &nchars,
                                          useCESU8))
            goto bad;
        chars = (jschar *) cx->malloc_((nchars + 1) * sizeof (jschar));
        if (!chars)
            goto bad;
#ifdef DEBUG
        ok =
#endif
            js_InflateUTF8StringToBuffer(cx, bytes, nbytes, chars, &nchars,
                                         useCESU8);
        JS_ASSERT(ok);
    } else {
        nchars = nbytes;
        chars = (jschar *) cx->malloc_((nchars + 1) * sizeof(jschar));
        if (!chars)
            goto bad;
        for (i = 0; i < nchars; i++)
            chars[i] = (unsigned char) bytes[i];
    }
    *lengthp = nchars;
    chars[nchars] = 0;
    return chars;

  bad:
    /*
     * For compatibility with callers of JS_DecodeBytes we must zero lengthp
     * on errors.
     */
    *lengthp = 0;
    return NULL;
}

/*
 * May be called with null cx.
 */
char *
js_DeflateString(JSContext *cx, const jschar *chars, size_t nchars)
{
    size_t nbytes, i;
    char *bytes;
#ifdef DEBUG
    JSBool ok;
#endif

    if (js_CStringsAreUTF8) {
        nbytes = js_GetDeflatedStringLength(cx, chars, nchars);
        if (nbytes == (size_t) -1)
            return NULL;
        bytes = (char *) (cx ? cx->malloc_(nbytes + 1) : OffTheBooks::malloc_(nbytes + 1));
        if (!bytes)
            return NULL;
#ifdef DEBUG
        ok =
#endif
            js_DeflateStringToBuffer(cx, chars, nchars, bytes, &nbytes);
        JS_ASSERT(ok);
    } else {
        nbytes = nchars;
        bytes = (char *) (cx ? cx->malloc_(nbytes + 1) : OffTheBooks::malloc_(nbytes + 1));
        if (!bytes)
            return NULL;
        for (i = 0; i < nbytes; i++)
            bytes[i] = (char) chars[i];
    }
    bytes[nbytes] = 0;
    return bytes;
}

size_t
js_GetDeflatedStringLength(JSContext *cx, const jschar *chars, size_t nchars)
{
    if (!js_CStringsAreUTF8)
        return nchars;

    return js_GetDeflatedUTF8StringLength(cx, chars, nchars);
}

/*
 * May be called with null cx through public API, see below.
 */
size_t
js_GetDeflatedUTF8StringLength(JSContext *cx, const jschar *chars,
                               size_t nchars, bool useCESU8)
{
    size_t nbytes;
    const jschar *end;
    uintN c, c2;
    char buffer[10];

    nbytes = nchars;
    for (end = chars + nchars; chars != end; chars++) {
        c = *chars;
        if (c < 0x80)
            continue;
        if (0xD800 <= c && c <= 0xDFFF && !useCESU8) {
            /* Surrogate pair. */
            chars++;

            /* nbytes sets 1 length since this is surrogate pair. */
            nbytes--;
            if (c >= 0xDC00 || chars == end)
                goto bad_surrogate;
            c2 = *chars;
            if (c2 < 0xDC00 || c2 > 0xDFFF)
                goto bad_surrogate;
            c = ((c - 0xD800) << 10) + (c2 - 0xDC00) + 0x10000;
        }
        c >>= 11;
        nbytes++;
        while (c) {
            c >>= 5;
            nbytes++;
        }
    }
    return nbytes;

  bad_surrogate:
    if (cx) {
        JS_snprintf(buffer, 10, "0x%x", c);
        JS_ReportErrorFlagsAndNumber(cx, JSREPORT_ERROR, js_GetErrorMessage,
                                     NULL, JSMSG_BAD_SURROGATE_CHAR, buffer);
    }
    return (size_t) -1;
}

JSBool
js_DeflateStringToBuffer(JSContext *cx, const jschar *src, size_t srclen,
                         char *dst, size_t *dstlenp)
{
    size_t dstlen, i;

    dstlen = *dstlenp;
    if (!js_CStringsAreUTF8) {
        if (srclen > dstlen) {
            for (i = 0; i < dstlen; i++)
                dst[i] = (char) src[i];
            if (cx) {
                JS_ReportErrorNumber(cx, js_GetErrorMessage, NULL,
                                     JSMSG_BUFFER_TOO_SMALL);
            }
            return JS_FALSE;
        }
        for (i = 0; i < srclen; i++)
            dst[i] = (char) src[i];
        *dstlenp = srclen;
        return JS_TRUE;
    }

    return js_DeflateStringToUTF8Buffer(cx, src, srclen, dst, dstlenp);
}

JSBool
js_DeflateStringToUTF8Buffer(JSContext *cx, const jschar *src, size_t srclen,
                             char *dst, size_t *dstlenp, bool useCESU8)
{
    size_t dstlen, i, origDstlen, utf8Len;
    jschar c, c2;
    uint32 v;
    uint8 utf8buf[6];

    dstlen = *dstlenp;
    origDstlen = dstlen;
    while (srclen) {
        c = *src++;
        srclen--;
        if ((c >= 0xDC00) && (c <= 0xDFFF) && !useCESU8)
            goto badSurrogate;
        if (c < 0xD800 || c > 0xDBFF || useCESU8) {
            v = c;
        } else {
            if (srclen < 1)
                goto badSurrogate;
            c2 = *src;
            if ((c2 < 0xDC00) || (c2 > 0xDFFF))
                goto badSurrogate;
            src++;
            srclen--;
            v = ((c - 0xD800) << 10) + (c2 - 0xDC00) + 0x10000;
        }
        if (v < 0x0080) {
            /* no encoding necessary - performance hack */
            if (dstlen == 0)
                goto bufferTooSmall;
            *dst++ = (char) v;
            utf8Len = 1;
        } else {
            utf8Len = js_OneUcs4ToUtf8Char(utf8buf, v);
            if (utf8Len > dstlen)
                goto bufferTooSmall;
            for (i = 0; i < utf8Len; i++)
                *dst++ = (char) utf8buf[i];
        }
        dstlen -= utf8Len;
    }
    *dstlenp = (origDstlen - dstlen);
    return JS_TRUE;

badSurrogate:
    *dstlenp = (origDstlen - dstlen);
    /* Delegate error reporting to the measurement function. */
    if (cx)
        js_GetDeflatedStringLength(cx, src - 1, srclen + 1);
    return JS_FALSE;

bufferTooSmall:
    *dstlenp = (origDstlen - dstlen);
    if (cx) {
        JS_ReportErrorNumber(cx, js_GetErrorMessage, NULL,
                             JSMSG_BUFFER_TOO_SMALL);
    }
    return JS_FALSE;
}

JSBool
js_InflateStringToBuffer(JSContext *cx, const char *src, size_t srclen,
                         jschar *dst, size_t *dstlenp)
{
    size_t dstlen, i;

    if (!js_CStringsAreUTF8) {
        if (dst) {
            dstlen = *dstlenp;
            if (srclen > dstlen) {
                for (i = 0; i < dstlen; i++)
                    dst[i] = (unsigned char) src[i];
                if (cx) {
                    JS_ReportErrorNumber(cx, js_GetErrorMessage, NULL,
                                         JSMSG_BUFFER_TOO_SMALL);
                }
                return JS_FALSE;
            }
            for (i = 0; i < srclen; i++)
                dst[i] = (unsigned char) src[i];
        }
        *dstlenp = srclen;
        return JS_TRUE;
    }

    return js_InflateUTF8StringToBuffer(cx, src, srclen, dst, dstlenp);
}

JSBool
js_InflateUTF8StringToBuffer(JSContext *cx, const char *src, size_t srclen,
                             jschar *dst, size_t *dstlenp, bool useCESU8)
{
    size_t dstlen, origDstlen, offset, j, n;
    uint32 v;

    dstlen = dst ? *dstlenp : (size_t) -1;
    origDstlen = dstlen;
    offset = 0;

    while (srclen) {
        v = (uint8) *src;
        n = 1;
        if (v & 0x80) {
            while (v & (0x80 >> n))
                n++;
            if (n > srclen)
                goto bufferTooSmall;
            if (n == 1 || n > 4)
                goto badCharacter;
            for (j = 1; j < n; j++) {
                if ((src[j] & 0xC0) != 0x80)
                    goto badCharacter;
            }
            v = Utf8ToOneUcs4Char((uint8 *)src, n);
            if (v >= 0x10000 && !useCESU8) {
                v -= 0x10000;
                if (v > 0xFFFFF || dstlen < 2) {
                    *dstlenp = (origDstlen - dstlen);
                    if (cx) {
                        char buffer[10];
                        JS_snprintf(buffer, 10, "0x%x", v + 0x10000);
                        JS_ReportErrorFlagsAndNumber(cx,
                                                     JSREPORT_ERROR,
                                                     js_GetErrorMessage, NULL,
                                                     JSMSG_UTF8_CHAR_TOO_LARGE,
                                                     buffer);
                    }
                    return JS_FALSE;
                }
                if (dst) {
                    *dst++ = (jschar)((v >> 10) + 0xD800);
                    v = (jschar)((v & 0x3FF) + 0xDC00);
                }
                dstlen--;
            }
        }
        if (!dstlen)
            goto bufferTooSmall;
        if (dst)
            *dst++ = (jschar) v;
        dstlen--;
        offset += n;
        src += n;
        srclen -= n;
    }
    *dstlenp = (origDstlen - dstlen);
    return JS_TRUE;

badCharacter:
    *dstlenp = (origDstlen - dstlen);
    if (cx) {
        char buffer[10];
        JS_snprintf(buffer, 10, "%d", offset);
        JS_ReportErrorFlagsAndNumber(cx, JSREPORT_ERROR,
                                     js_GetErrorMessage, NULL,
                                     JSMSG_MALFORMED_UTF8_CHAR,
                                     buffer);
    }
    return JS_FALSE;

bufferTooSmall:
    *dstlenp = (origDstlen - dstlen);
    if (cx) {
        JS_ReportErrorNumber(cx, js_GetErrorMessage, NULL,
                             JSMSG_BUFFER_TOO_SMALL);
    }
    return JS_FALSE;
}

/*
 * From java.lang.Character.java:
 *
 * The character properties are currently encoded into 32 bits in the
 * following manner:
 *
 * 10 bits      signed offset used for converting case
 *  1 bit       if 1, adding the signed offset converts the character to
 *              lowercase
 *  1 bit       if 1, subtracting the signed offset converts the character to
 *              uppercase
 *  1 bit       if 1, character has a titlecase equivalent (possibly itself)
 *  3 bits      0  may not be part of an identifier
 *              1  ignorable control; may continue a Unicode identifier or JS
 *                 identifier
 *              2  may continue a JS identifier but not a Unicode identifier
 *                 (unused)
 *              3  may continue a Unicode identifier or JS identifier
 *              4  is a JS whitespace character
 *              5  may start or continue a JS identifier;
 *                 may continue but not start a Unicode identifier (_)
 *              6  may start or continue a JS identifier but not a Unicode
 *                 identifier ($)
 *              7  may start or continue a Unicode identifier or JS identifier
 *              Thus:
 *                 5, 6, 7 may start a JS identifier
 *                 1, 2, 3, 5, 6, 7 may continue a JS identifier
 *                 7 may start a Unicode identifier
 *                 1, 3, 5, 7 may continue a Unicode identifier
 *                 1 is ignorable within an identifier
 *                 4 is JS whitespace
 *  2 bits      0  this character has no numeric property
 *              1  adding the digit offset to the character code and then
 *                 masking with 0x1F will produce the desired numeric value
 *              2  this character has a "strange" numeric value
 *              3  a JS supradecimal digit: adding the digit offset to the
 *                 character code, then masking with 0x1F, then adding 10
 *                 will produce the desired numeric value
 *  5 bits      digit offset
 *  1 bit       XML 1.0 name start character
 *  1 bit       XML 1.0 name character
 *  2 bits      reserved for future use
 *  5 bits      character type
 */

/* The X table has 1024 entries for a total of 1024 bytes. */

const uint8 js_X[] = {
  0,   1,   2,   3,   4,   5,   6,   7,  /*  0x0000 */
  8,   9,  10,  11,  12,  13,  14,  15,  /*  0x0200 */
 16,  17,  18,  19,  20,  21,  22,  23,  /*  0x0400 */
 24,  25,  26,  27,  28,  28,  28,  28,  /*  0x0600 */
 28,  28,  28,  28,  29,  30,  31,  32,  /*  0x0800 */
 33,  34,  35,  36,  37,  38,  39,  40,  /*  0x0A00 */
 41,  42,  43,  44,  45,  46,  28,  28,  /*  0x0C00 */
 47,  48,  49,  50,  51,  52,  53,  28,  /*  0x0E00 */
 28,  28,  54,  55,  56,  57,  58,  59,  /*  0x1000 */
 28,  28,  28,  28,  28,  28,  28,  28,  /*  0x1200 */
 28,  28,  28,  28,  28,  28,  28,  28,  /*  0x1400 */
 28,  28,  28,  28,  28,  28,  28,  28,  /*  0x1600 */
 28,  28,  28,  28,  28,  28,  28,  28,  /*  0x1800 */
 28,  28,  28,  28,  28,  28,  28,  28,  /*  0x1A00 */
 28,  28,  28,  28,  28,  28,  28,  28,  /*  0x1C00 */
 60,  60,  61,  62,  63,  64,  65,  66,  /*  0x1E00 */
 67,  68,  69,  70,  71,  72,  73,  74,  /*  0x2000 */
 75,  75,  75,  76,  77,  78,  28,  28,  /*  0x2200 */
 79,  80,  81,  82,  83,  83,  84,  85,  /*  0x2400 */
 86,  85,  28,  28,  87,  88,  89,  28,  /*  0x2600 */
 28,  28,  28,  28,  28,  28,  28,  28,  /*  0x2800 */
 28,  28,  28,  28,  28,  28,  28,  28,  /*  0x2A00 */
 28,  28,  28,  28,  28,  28,  28,  28,  /*  0x2C00 */
 28,  28,  28,  28,  28,  28,  28,  28,  /*  0x2E00 */
 90,  91,  92,  93,  94,  56,  95,  28,  /*  0x3000 */
 96,  97,  98,  99,  83, 100,  83, 101,  /*  0x3200 */
 28,  28,  28,  28,  28,  28,  28,  28,  /*  0x3400 */
 28,  28,  28,  28,  28,  28,  28,  28,  /*  0x3600 */
 28,  28,  28,  28,  28,  28,  28,  28,  /*  0x3800 */
 28,  28,  28,  28,  28,  28,  28,  28,  /*  0x3A00 */
 28,  28,  28,  28,  28,  28,  28,  28,  /*  0x3C00 */
 28,  28,  28,  28,  28,  28,  28,  28,  /*  0x3E00 */
 28,  28,  28,  28,  28,  28,  28,  28,  /*  0x4000 */
 28,  28,  28,  28,  28,  28,  28,  28,  /*  0x4200 */
 28,  28,  28,  28,  28,  28,  28,  28,  /*  0x4400 */
 28,  28,  28,  28,  28,  28,  28,  28,  /*  0x4600 */
 28,  28,  28,  28,  28,  28,  28,  28,  /*  0x4800 */
 28,  28,  28,  28,  28,  28,  28,  28,  /*  0x4A00 */
 28,  28,  28,  28,  28,  28,  28,  28,  /*  0x4C00 */
 56,  56,  56,  56,  56,  56,  56,  56,  /*  0x4E00 */
 56,  56,  56,  56,  56,  56,  56,  56,  /*  0x5000 */
 56,  56,  56,  56,  56,  56,  56,  56,  /*  0x5200 */
 56,  56,  56,  56,  56,  56,  56,  56,  /*  0x5400 */
 56,  56,  56,  56,  56,  56,  56,  56,  /*  0x5600 */
 56,  56,  56,  56,  56,  56,  56,  56,  /*  0x5800 */
 56,  56,  56,  56,  56,  56,  56,  56,  /*  0x5A00 */
 56,  56,  56,  56,  56,  56,  56,  56,  /*  0x5C00 */
 56,  56,  56,  56,  56,  56,  56,  56,  /*  0x5E00 */
 56,  56,  56,  56,  56,  56,  56,  56,  /*  0x6000 */
 56,  56,  56,  56,  56,  56,  56,  56,  /*  0x6200 */
 56,  56,  56,  56,  56,  56,  56,  56,  /*  0x6400 */
 56,  56,  56,  56,  56,  56,  56,  56,  /*  0x6600 */
 56,  56,  56,  56,  56,  56,  56,  56,  /*  0x6800 */
 56,  56,  56,  56,  56,  56,  56,  56,  /*  0x6A00 */
 56,  56,  56,  56,  56,  56,  56,  56,  /*  0x6C00 */
 56,  56,  56,  56,  56,  56,  56,  56,  /*  0x6E00 */
 56,  56,  56,  56,  56,  56,  56,  56,  /*  0x7000 */
 56,  56,  56,  56,  56,  56,  56,  56,  /*  0x7200 */
 56,  56,  56,  56,  56,  56,  56,  56,  /*  0x7400 */
 56,  56,  56,  56,  56,  56,  56,  56,  /*  0x7600 */
 56,  56,  56,  56,  56,  56,  56,  56,  /*  0x7800 */
 56,  56,  56,  56,  56,  56,  56,  56,  /*  0x7A00 */
 56,  56,  56,  56,  56,  56,  56,  56,  /*  0x7C00 */
 56,  56,  56,  56,  56,  56,  56,  56,  /*  0x7E00 */
 56,  56,  56,  56,  56,  56,  56,  56,  /*  0x8000 */
 56,  56,  56,  56,  56,  56,  56,  56,  /*  0x8200 */
 56,  56,  56,  56,  56,  56,  56,  56,  /*  0x8400 */
 56,  56,  56,  56,  56,  56,  56,  56,  /*  0x8600 */
 56,  56,  56,  56,  56,  56,  56,  56,  /*  0x8800 */
 56,  56,  56,  56,  56,  56,  56,  56,  /*  0x8A00 */
 56,  56,  56,  56,  56,  56,  56,  56,  /*  0x8C00 */
 56,  56,  56,  56,  56,  56,  56,  56,  /*  0x8E00 */
 56,  56,  56,  56,  56,  56,  56,  56,  /*  0x9000 */
 56,  56,  56,  56,  56,  56,  56,  56,  /*  0x9200 */
 56,  56,  56,  56,  56,  56,  56,  56,  /*  0x9400 */
 56,  56,  56,  56,  56,  56,  56,  56,  /*  0x9600 */
 56,  56,  56,  56,  56,  56,  56,  56,  /*  0x9800 */
 56,  56,  56,  56,  56,  56,  56,  56,  /*  0x9A00 */
 56,  56,  56,  56,  56,  56,  56,  56,  /*  0x9C00 */
 56,  56,  56,  56,  56,  56, 102,  28,  /*  0x9E00 */
 28,  28,  28,  28,  28,  28,  28,  28,  /*  0xA000 */
 28,  28,  28,  28,  28,  28,  28,  28,  /*  0xA200 */
 28,  28,  28,  28,  28,  28,  28,  28,  /*  0xA400 */
 28,  28,  28,  28,  28,  28,  28,  28,  /*  0xA600 */
 28,  28,  28,  28,  28,  28,  28,  28,  /*  0xA800 */
 28,  28,  28,  28,  28,  28,  28,  28,  /*  0xAA00 */
 56,  56,  56,  56,  56,  56,  56,  56,  /*  0xAC00 */
 56,  56,  56,  56,  56,  56,  56,  56,  /*  0xAE00 */
 56,  56,  56,  56,  56,  56,  56,  56,  /*  0xB000 */
 56,  56,  56,  56,  56,  56,  56,  56,  /*  0xB200 */
 56,  56,  56,  56,  56,  56,  56,  56,  /*  0xB400 */
 56,  56,  56,  56,  56,  56,  56,  56,  /*  0xB600 */
 56,  56,  56,  56,  56,  56,  56,  56,  /*  0xB800 */
 56,  56,  56,  56,  56,  56,  56,  56,  /*  0xBA00 */
 56,  56,  56,  56,  56,  56,  56,  56,  /*  0xBC00 */
 56,  56,  56,  56,  56,  56,  56,  56,  /*  0xBE00 */
 56,  56,  56,  56,  56,  56,  56,  56,  /*  0xC000 */
 56,  56,  56,  56,  56,  56,  56,  56,  /*  0xC200 */
 56,  56,  56,  56,  56,  56,  56,  56,  /*  0xC400 */
 56,  56,  56,  56,  56,  56,  56,  56,  /*  0xC600 */
 56,  56,  56,  56,  56,  56,  56,  56,  /*  0xC800 */
 56,  56,  56,  56,  56,  56,  56,  56,  /*  0xCA00 */
 56,  56,  56,  56,  56,  56,  56,  56,  /*  0xCC00 */
 56,  56,  56,  56,  56,  56,  56,  56,  /*  0xCE00 */
 56,  56,  56,  56,  56,  56,  56,  56,  /*  0xD000 */
 56,  56,  56,  56,  56,  56,  56,  56,  /*  0xD200 */
 56,  56,  56,  56,  56,  56,  56,  56,  /*  0xD400 */
 56,  56,  56,  56,  56,  56, 103,  28,  /*  0xD600 */
104, 104, 104, 104, 104, 104, 104, 104,  /*  0xD800 */
104, 104, 104, 104, 104, 104, 104, 104,  /*  0xDA00 */
104, 104, 104, 104, 104, 104, 104, 104,  /*  0xDC00 */
104, 104, 104, 104, 104, 104, 104, 104,  /*  0xDE00 */
105, 105, 105, 105, 105, 105, 105, 105,  /*  0xE000 */
105, 105, 105, 105, 105, 105, 105, 105,  /*  0xE200 */
105, 105, 105, 105, 105, 105, 105, 105,  /*  0xE400 */
105, 105, 105, 105, 105, 105, 105, 105,  /*  0xE600 */
105, 105, 105, 105, 105, 105, 105, 105,  /*  0xE800 */
105, 105, 105, 105, 105, 105, 105, 105,  /*  0xEA00 */
105, 105, 105, 105, 105, 105, 105, 105,  /*  0xEC00 */
105, 105, 105, 105, 105, 105, 105, 105,  /*  0xEE00 */
105, 105, 105, 105, 105, 105, 105, 105,  /*  0xF000 */
105, 105, 105, 105, 105, 105, 105, 105,  /*  0xF200 */
105, 105, 105, 105, 105, 105, 105, 105,  /*  0xF400 */
105, 105, 105, 105, 105, 105, 105, 105,  /*  0xF600 */
105, 105, 105, 105,  56,  56,  56,  56,  /*  0xF800 */
106,  28,  28,  28, 107, 108, 109, 110,  /*  0xFA00 */
 56,  56,  56,  56, 111, 112, 113, 114,  /*  0xFC00 */
115, 116,  56, 117, 118, 119, 120, 121   /*  0xFE00 */
};

/* The Y table has 7808 entries for a total of 7808 bytes. */

const uint8 js_Y[] = {
  0,   0,   0,   0,   0,   0,   0,   0,  /*    0 */
  0,   1,   1,   1,   1,   1,   0,   0,  /*    0 */
  0,   0,   0,   0,   0,   0,   0,   0,  /*    0 */
  0,   0,   0,   0,   0,   0,   0,   0,  /*    0 */
  2,   3,   3,   3,   4,   3,   3,   3,  /*    0 */
  5,   6,   3,   7,   3,   8,   3,   3,  /*    0 */
  9,   9,   9,   9,   9,   9,   9,   9,  /*    0 */
  9,   9,   3,   3,   7,   7,   7,   3,  /*    0 */
  3,  10,  10,  10,  10,  10,  10,  10,  /*    1 */
 10,  10,  10,  10,  10,  10,  10,  10,  /*    1 */
 10,  10,  10,  10,  10,  10,  10,  10,  /*    1 */
 10,  10,  10,   5,   3,   6,  11,  12,  /*    1 */
 11,  13,  13,  13,  13,  13,  13,  13,  /*    1 */
 13,  13,  13,  13,  13,  13,  13,  13,  /*    1 */
 13,  13,  13,  13,  13,  13,  13,  13,  /*    1 */
 13,  13,  13,   5,   7,   6,   7,   0,  /*    1 */
  0,   0,   0,   0,   0,   0,   0,   0,  /*    2 */
  0,   0,   0,   0,   0,   0,   0,   0,  /*    2 */
  0,   0,   0,   0,   0,   0,   0,   0,  /*    2 */
  0,   0,   0,   0,   0,   0,   0,   0,  /*    2 */
  2,   3,   4,   4,   4,   4,  15,  15,  /*    2 */
 11,  15,  16,   5,   7,   8,  15,  11,  /*    2 */
 15,   7,  17,  17,  11,  16,  15,   3,  /*    2 */
 11,  18,  16,   6,  19,  19,  19,   3,  /*    2 */
 20,  20,  20,  20,  20,  20,  20,  20,  /*    3 */
 20,  20,  20,  20,  20,  20,  20,  20,  /*    3 */
 20,  20,  20,  20,  20,  20,  20,   7,  /*    3 */
 20,  20,  20,  20,  20,  20,  20,  16,  /*    3 */
 21,  21,  21,  21,  21,  21,  21,  21,  /*    3 */
 21,  21,  21,  21,  21,  21,  21,  21,  /*    3 */
 21,  21,  21,  21,  21,  21,  21,   7,  /*    3 */
 21,  21,  21,  21,  21,  21,  21,  22,  /*    3 */
 23,  24,  23,  24,  23,  24,  23,  24,  /*    4 */
 23,  24,  23,  24,  23,  24,  23,  24,  /*    4 */
 23,  24,  23,  24,  23,  24,  23,  24,  /*    4 */
 23,  24,  23,  24,  23,  24,  23,  24,  /*    4 */
 23,  24,  23,  24,  23,  24,  23,  24,  /*    4 */
 23,  24,  23,  24,  23,  24,  23,  24,  /*    4 */
 25,  26,  23,  24,  23,  24,  23,  24,  /*    4 */
 16,  23,  24,  23,  24,  23,  24,  23,  /*    4 */
 24,  23,  24,  23,  24,  23,  24,  23,  /*    5 */
 24,  16,  23,  24,  23,  24,  23,  24,  /*    5 */
 23,  24,  23,  24,  23,  24,  23,  24,  /*    5 */
 23,  24,  23,  24,  23,  24,  23,  24,  /*    5 */
 23,  24,  23,  24,  23,  24,  23,  24,  /*    5 */
 23,  24,  23,  24,  23,  24,  23,  24,  /*    5 */
 23,  24,  23,  24,  23,  24,  23,  24,  /*    5 */
 27,  23,  24,  23,  24,  23,  24,  28,  /*    5 */
 16,  29,  23,  24,  23,  24,  30,  23,  /*    6 */
 24,  31,  31,  23,  24,  16,  32,  32,  /*    6 */
 33,  23,  24,  31,  34,  16,  35,  36,  /*    6 */
 23,  24,  16,  16,  35,  37,  16,  38,  /*    6 */
 23,  24,  23,  24,  23,  24,  38,  23,  /*    6 */
 24,  39,  40,  16,  23,  24,  39,  23,  /*    6 */
 24,  41,  41,  23,  24,  23,  24,  42,  /*    6 */
 23,  24,  16,  40,  23,  24,  40,  40,  /*    6 */
 40,  40,  40,  40,  43,  44,  45,  43,  /*    7 */
 44,  45,  43,  44,  45,  23,  24,  23,  /*    7 */
 24,  23,  24,  23,  24,  23,  24,  23,  /*    7 */
 24,  23,  24,  23,  24,  16,  23,  24,  /*    7 */
 23,  24,  23,  24,  23,  24,  23,  24,  /*    7 */
 23,  24,  23,  24,  23,  24,  23,  24,  /*    7 */
 16,  43,  44,  45,  23,  24,  46,  46,  /*    7 */
 46,  46,  23,  24,  23,  24,  23,  24,  /*    7 */
 23,  24,  23,  24,  23,  24,  23,  24,  /*    8 */
 23,  24,  23,  24,  23,  24,  23,  24,  /*    8 */
 23,  24,  23,  24,  23,  24,  23,  24,  /*    8 */
 46,  46,  46,  46,  46,  46,  46,  46,  /*    8 */
 46,  46,  46,  46,  46,  46,  46,  46,  /*    8 */
 46,  46,  46,  46,  46,  46,  46,  46,  /*    8 */
 46,  46,  46,  46,  46,  46,  46,  46,  /*    8 */
 46,  46,  46,  46,  46,  46,  46,  46,  /*    8 */
 46,  46,  46,  46,  46,  46,  46,  46,  /*    9 */
 46,  46,  46,  46,  46,  46,  46,  46,  /*    9 */
 16,  16,  16,  47,  48,  16,  49,  49,  /*    9 */
 50,  50,  16,  51,  16,  16,  16,  16,  /*    9 */
 49,  16,  16,  52,  16,  16,  16,  16,  /*    9 */
 53,  54,  16,  16,  16,  16,  16,  54,  /*    9 */
 16,  16,  55,  16,  16,  16,  16,  16,  /*    9 */
 16,  16,  16,  16,  16,  16,  16,  16,  /*    9 */
 16,  16,  16,  56,  16,  16,  16,  16,  /*   10 */
 56,  16,  57,  57,  16,  16,  16,  16,  /*   10 */
 16,  16,  58,  16,  16,  16,  16,  16,  /*   10 */
 16,  16,  16,  16,  16,  16,  16,  16,  /*   10 */
 16,  16,  16,  16,  16,  16,  16,  16,  /*   10 */
 16,  46,  46,  46,  46,  46,  46,  46,  /*   10 */
 59,  59,  59,  59,  59,  59,  59,  59,  /*   10 */
 59,  11,  11,  59,  59,  59,  59,  59,  /*   10 */
 59,  59,  11,  11,  11,  11,  11,  11,  /*   11 */
 11,  11,  11,  11,  11,  11,  11,  11,  /*   11 */
 59,  59,  11,  11,  11,  11,  11,  11,  /*   11 */
 11,  11,  11,  11,  11,  11,  11,  46,  /*   11 */
 59,  59,  59,  59,  59,  11,  11,  11,  /*   11 */
 11,  11,  46,  46,  46,  46,  46,  46,  /*   11 */
 46,  46,  46,  46,  46,  46,  46,  46,  /*   11 */
 46,  46,  46,  46,  46,  46,  46,  46,  /*   11 */
 60,  60,  60,  60,  60,  60,  60,  60,  /*   12 */
 60,  60,  60,  60,  60,  60,  60,  60,  /*   12 */
 60,  60,  60,  60,  60,  60,  60,  60,  /*   12 */
 60,  60,  60,  60,  60,  60,  60,  60,  /*   12 */
 60,  60,  60,  60,  60,  60,  60,  60,  /*   12 */
 60,  60,  60,  60,  60,  60,  60,  60,  /*   12 */
 60,  60,  60,  60,  60,  60,  60,  60,  /*   12 */
 60,  60,  60,  60,  60,  60,  60,  60,  /*   12 */
 60,  60,  60,  60,  60,  60,  46,  46,  /*   13 */
 46,  46,  46,  46,  46,  46,  46,  46,  /*   13 */
 46,  46,  46,  46,  46,  46,  46,  46,  /*   13 */
 46,  46,  46,  46,  46,  46,  46,  46,  /*   13 */
 60,  60,  46,  46,  46,  46,  46,  46,  /*   13 */
 46,  46,  46,  46,  46,  46,  46,  46,  /*   13 */
 46,  46,  46,  46,   3,   3,  46,  46,  /*   13 */
 46,  46,  59,  46,  46,  46,   3,  46,  /*   13 */
 46,  46,  46,  46,  11,  11,  61,   3,  /*   14 */
 62,  62,  62,  46,  63,  46,  64,  64,  /*   14 */
 16,  20,  20,  20,  20,  20,  20,  20,  /*   14 */
 20,  20,  20,  20,  20,  20,  20,  20,  /*   14 */
 20,  20,  46,  20,  20,  20,  20,  20,  /*   14 */
 20,  20,  20,  20,  65,  66,  66,  66,  /*   14 */
 16,  21,  21,  21,  21,  21,  21,  21,  /*   14 */
 21,  21,  21,  21,  21,  21,  21,  21,  /*   14 */
 21,  21,  16,  21,  21,  21,  21,  21,  /*   15 */
 21,  21,  21,  21,  67,  68,  68,  46,  /*   15 */
 69,  70,  38,  38,  38,  71,  72,  46,  /*   15 */
 46,  46,  38,  46,  38,  46,  38,  46,  /*   15 */
 38,  46,  23,  24,  23,  24,  23,  24,  /*   15 */
 23,  24,  23,  24,  23,  24,  23,  24,  /*   15 */
 73,  74,  16,  40,  46,  46,  46,  46,  /*   15 */
 46,  46,  46,  46,  46,  46,  46,  46,  /*   15 */
 46,  75,  75,  75,  75,  75,  75,  75,  /*   16 */
 75,  75,  75,  75,  75,  46,  75,  75,  /*   16 */
 20,  20,  20,  20,  20,  20,  20,  20,  /*   16 */
 20,  20,  20,  20,  20,  20,  20,  20,  /*   16 */
 20,  20,  20,  20,  20,  20,  20,  20,  /*   16 */
 20,  20,  20,  20,  20,  20,  20,  20,  /*   16 */
 21,  21,  21,  21,  21,  21,  21,  21,  /*   16 */
 21,  21,  21,  21,  21,  21,  21,  21,  /*   16 */
 21,  21,  21,  21,  21,  21,  21,  21,  /*   17 */
 21,  21,  21,  21,  21,  21,  21,  21,  /*   17 */
 46,  74,  74,  74,  74,  74,  74,  74,  /*   17 */
 74,  74,  74,  74,  74,  46,  74,  74,  /*   17 */
 23,  24,  23,  24,  23,  24,  23,  24,  /*   17 */
 23,  24,  23,  24,  23,  24,  23,  24,  /*   17 */
 23,  24,  23,  24,  23,  24,  23,  24,  /*   17 */
 23,  24,  23,  24,  23,  24,  23,  24,  /*   17 */
 23,  24,  15,  60,  60,  60,  60,  46,  /*   18 */
 46,  46,  46,  46,  46,  46,  46,  46,  /*   18 */
 23,  24,  23,  24,  23,  24,  23,  24,  /*   18 */
 23,  24,  23,  24,  23,  24,  23,  24,  /*   18 */
 23,  24,  23,  24,  23,  24,  23,  24,  /*   18 */
 23,  24,  23,  24,  23,  24,  23,  24,  /*   18 */
 23,  24,  23,  24,  23,  24,  23,  24,  /*   18 */
 23,  24,  23,  24,  23,  24,  23,  24,  /*   18 */
 40,  23,  24,  23,  24,  46,  46,  23,  /*   19 */
 24,  46,  46,  23,  24,  46,  46,  46,  /*   19 */
 23,  24,  23,  24,  23,  24,  23,  24,  /*   19 */
 23,  24,  23,  24,  23,  24,  23,  24,  /*   19 */
 23,  24,  23,  24,  23,  24,  23,  24,  /*   19 */
 23,  24,  23,  24,  46,  46,  23,  24,  /*   19 */
 23,  24,  23,  24,  23,  24,  46,  46,  /*   19 */
 23,  24,  46,  46,  46,  46,  46,  46,  /*   19 */
 46,  46,  46,  46,  46,  46,  46,  46,  /*   20 */
 46,  46,  46,  46,  46,  46,  46,  46,  /*   20 */
 46,  46,  46,  46,  46,  46,  46,  46,  /*   20 */
 46,  46,  46,  46,  46,  46,  46,  46,  /*   20 */
 46,  46,  46,  46,  46,  46,  46,  46,  /*   20 */
 46,  46,  46,  46,  46,  46,  46,  46,  /*   20 */
 46,  76,  76,  76,  76,  76,  76,  76,  /*   20 */
 76,  76,  76,  76,  76,  76,  76,  76,  /*   20 */
 76,  76,  76,  76,  76,  76,  76,  76,  /*   21 */
 76,  76,  76,  76,  76,  76,  76,  76,  /*   21 */
 76,  76,  76,  76,  76,  76,  76,  46,  /*   21 */
 46,  59,   3,   3,   3,   3,   3,   3,  /*   21 */
 46,  77,  77,  77,  77,  77,  77,  77,  /*   21 */
 77,  77,  77,  77,  77,  77,  77,  77,  /*   21 */
 77,  77,  77,  77,  77,  77,  77,  77,  /*   21 */
 77,  77,  77,  77,  77,  77,  77,  77,  /*   21 */
 77,  77,  77,  77,  77,  77,  77,  16,  /*   22 */
 46,   3,  46,  46,  46,  46,  46,  46,  /*   22 */
 46,  60,  60,  60,  60,  60,  60,  60,  /*   22 */
 60,  60,  60,  60,  60,  60,  60,  60,  /*   22 */
 60,  60,  46,  60,  60,  60,  60,  60,  /*   22 */
 60,  60,  60,  60,  60,  60,  60,  60,  /*   22 */
 60,  60,  60,  60,  60,  60,  60,  60,  /*   22 */
 60,  60,  46,  60,  60,  60,   3,  60,  /*   22 */
  3,  60,  60,   3,  60,  46,  46,  46,  /*   23 */
 46,  46,  46,  46,  46,  46,  46,  46,  /*   23 */
 40,  40,  40,  40,  40,  40,  40,  40,  /*   23 */
 40,  40,  40,  40,  40,  40,  40,  40,  /*   23 */
 40,  40,  40,  40,  40,  40,  40,  40,  /*   23 */
 40,  40,  40,  46,  46,  46,  46,  46,  /*   23 */
 40,  40,  40,   3,   3,  46,  46,  46,  /*   23 */
 46,  46,  46,  46,  46,  46,  46,  46,  /*   23 */
 46,  46,  46,  46,  46,  46,  46,  46,  /*   24 */
 46,  46,  46,  46,   3,  46,  46,  46,  /*   24 */
 46,  46,  46,  46,  46,  46,  46,  46,  /*   24 */
 46,  46,  46,   3,  46,  46,  46,   3,  /*   24 */
 46,  40,  40,  40,  40,  40,  40,  40,  /*   24 */
 40,  40,  40,  40,  40,  40,  40,  40,  /*   24 */
 40,  40,  40,  40,  40,  40,  40,  40,  /*   24 */
 40,  40,  40,  46,  46,  46,  46,  46,  /*   24 */
 59,  40,  40,  40,  40,  40,  40,  40,  /*   25 */
 40,  40,  40,  60,  60,  60,  60,  60,  /*   25 */
 60,  60,  60,  46,  46,  46,  46,  46,  /*   25 */
 46,  46,  46,  46,  46,  46,  46,  46,  /*   25 */
 78,  78,  78,  78,  78,  78,  78,  78,  /*   25 */
 78,  78,   3,   3,   3,   3,  46,  46,  /*   25 */
 60,  40,  40,  40,  40,  40,  40,  40,  /*   25 */
 40,  40,  40,  40,  40,  40,  40,  40,  /*   25 */
 40,  40,  40,  40,  40,  40,  40,  40,  /*   26 */
 40,  40,  40,  40,  40,  40,  40,  40,  /*   26 */
 40,  40,  40,  40,  40,  40,  40,  40,  /*   26 */
 40,  40,  40,  40,  40,  40,  40,  40,  /*   26 */
 40,  40,  40,  40,  40,  40,  40,  40,  /*   26 */
 40,  40,  40,  40,  40,  40,  40,  40,  /*   26 */
 40,  40,  40,  40,  40,  40,  40,  40,  /*   26 */
 46,  46,  40,  40,  40,  40,  40,  46,  /*   26 */
 40,  40,  40,  40,  40,  40,  40,  40,  /*   27 */
 40,  40,  40,  40,  40,  40,  40,  46,  /*   27 */
 40,  40,  40,  40,   3,  40,  60,  60,  /*   27 */
 60,  60,  60,  60,  60,  79,  79,  60,  /*   27 */
 60,  60,  60,  60,  60,  59,  59,  60,  /*   27 */
 60,  15,  60,  60,  60,  60,  46,  46,  /*   27 */
  9,   9,   9,   9,   9,   9,   9,   9,  /*   27 */
  9,   9,  46,  46,  46,  46,  46,  46,  /*   27 */
 46,  46,  46,  46,  46,  46,  46,  46,  /*   28 */
 46,  46,  46,  46,  46,  46,  46,  46,  /*   28 */
 46,  46,  46,  46,  46,  46,  46,  46,  /*   28 */
 46,  46,  46,  46,  46,  46,  46,  46,  /*   28 */
 46,  46,  46,  46,  46,  46,  46,  46,  /*   28 */
 46,  46,  46,  46,  46,  46,  46,  46,  /*   28 */
 46,  46,  46,  46,  46,  46,  46,  46,  /*   28 */
 46,  46,  46,  46,  46,  46,  46,  46,  /*   28 */
 46,  60,  60,  80,  46,  40,  40,  40,  /*   29 */
 40,  40,  40,  40,  40,  40,  40,  40,  /*   29 */
 40,  40,  40,  40,  40,  40,  40,  40,  /*   29 */
 40,  40,  40,  40,  40,  40,  40,  40,  /*   29 */
 40,  40,  40,  40,  40,  40,  40,  40,  /*   29 */
 40,  40,  40,  40,  40,  40,  40,  40,  /*   29 */
 40,  40,  40,  40,  40,  40,  40,  40,  /*   29 */
 40,  40,  46,  46,  60,  40,  80,  80,  /*   29 */
 80,  60,  60,  60,  60,  60,  60,  60,  /*   30 */
 60,  80,  80,  80,  80,  60,  46,  46,  /*   30 */
 15,  60,  60,  60,  60,  46,  46,  46,  /*   30 */
 40,  40,  40,  40,  40,  40,  40,  40,  /*   30 */
 40,  40,  60,  60,   3,   3,  81,  81,  /*   30 */
 81,  81,  81,  81,  81,  81,  81,  81,  /*   30 */
  3,  46,  46,  46,  46,  46,  46,  46,  /*   30 */
 46,  46,  46,  46,  46,  46,  46,  46,  /*   30 */
 46,  60,  80,  80,  46,  40,  40,  40,  /*   31 */
 40,  40,  40,  40,  40,  46,  46,  40,  /*   31 */
 40,  46,  46,  40,  40,  40,  40,  40,  /*   31 */
 40,  40,  40,  40,  40,  40,  40,  40,  /*   31 */
 40,  40,  40,  40,  40,  40,  40,  40,  /*   31 */
 40,  46,  40,  40,  40,  40,  40,  40,  /*   31 */
 40,  46,  40,  46,  46,  46,  40,  40,  /*   31 */
 40,  40,  46,  46,  60,  46,  80,  80,  /*   31 */
 80,  60,  60,  60,  60,  46,  46,  80,  /*   32 */
 80,  46,  46,  80,  80,  60,  46,  46,  /*   32 */
 46,  46,  46,  46,  46,  46,  46,  80,  /*   32 */
 46,  46,  46,  46,  40,  40,  46,  40,  /*   32 */
 40,  40,  60,  60,  46,  46,  81,  81,  /*   32 */
 81,  81,  81,  81,  81,  81,  81,  81,  /*   32 */
 40,  40,   4,   4,  82,  82,  82,  82,  /*   32 */
 19,  83,  15,  46,  46,  46,  46,  46,  /*   32 */
 46,  46,  60,  46,  46,  40,  40,  40,  /*   33 */
 40,  40,  40,  46,  46,  46,  46,  40,  /*   33 */
 40,  46,  46,  40,  40,  40,  40,  40,  /*   33 */
 40,  40,  40,  40,  40,  40,  40,  40,  /*   33 */
 40,  40,  40,  40,  40,  40,  40,  40,  /*   33 */
 40,  46,  40,  40,  40,  40,  40,  40,  /*   33 */
 40,  46,  40,  40,  46,  40,  40,  46,  /*   33 */
 40,  40,  46,  46,  60,  46,  80,  80,  /*   33 */
 80,  60,  60,  46,  46,  46,  46,  60,  /*   34 */
 60,  46,  46,  60,  60,  60,  46,  46,  /*   34 */
 46,  46,  46,  46,  46,  46,  46,  46,  /*   34 */
 46,  40,  40,  40,  40,  46,  40,  46,  /*   34 */
 46,  46,  46,  46,  46,  46,  81,  81,  /*   34 */
 81,  81,  81,  81,  81,  81,  81,  81,  /*   34 */
 60,  60,  40,  40,  40,  46,  46,  46,  /*   34 */
 46,  46,  46,  46,  46,  46,  46,  46,  /*   34 */
 46,  60,  60,  80,  46,  40,  40,  40,  /*   35 */
 40,  40,  40,  40,  46,  40,  46,  40,  /*   35 */
 40,  40,  46,  40,  40,  40,  40,  40,  /*   35 */
 40,  40,  40,  40,  40,  40,  40,  40,  /*   35 */
 40,  40,  40,  40,  40,  40,  40,  40,  /*   35 */
 40,  46,  40,  40,  40,  40,  40,  40,  /*   35 */
 40,  46,  40,  40,  46,  40,  40,  40,  /*   35 */
 40,  40,  46,  46,  60,  40,  80,  80,  /*   35 */
 80,  60,  60,  60,  60,  60,  46,  60,  /*   36 */
 60,  80,  46,  80,  80,  60,  46,  46,  /*   36 */
 15,  46,  46,  46,  46,  46,  46,  46,  /*   36 */
 46,  46,  46,  46,  46,  46,  46,  46,  /*   36 */
 40,  46,  46,  46,  46,  46,  81,  81,  /*   36 */
 81,  81,  81,  81,  81,  81,  81,  81,  /*   36 */
 46,  46,  46,  46,  46,  46,  46,  46,  /*   36 */
 46,  46,  46,  46,  46,  46,  46,  46,  /*   36 */
 46,  60,  80,  80,  46,  40,  40,  40,  /*   37 */
 40,  40,  40,  40,  40,  46,  46,  40,  /*   37 */
 40,  46,  46,  40,  40,  40,  40,  40,  /*   37 */
 40,  40,  40,  40,  40,  40,  40,  40,  /*   37 */
 40,  40,  40,  40,  40,  40,  40,  40,  /*   37 */
 40,  46,  40,  40,  40,  40,  40,  40,  /*   37 */
 40,  46,  40,  40,  46,  46,  40,  40,  /*   37 */
 40,  40,  46,  46,  60,  40,  80,  60,  /*   37 */
 80,  60,  60,  60,  46,  46,  46,  80,  /*   38 */
 80,  46,  46,  80,  80,  60,  46,  46,  /*   38 */
 46,  46,  46,  46,  46,  46,  60,  80,  /*   38 */
 46,  46,  46,  46,  40,  40,  46,  40,  /*   38 */
 40,  40,  46,  46,  46,  46,  81,  81,  /*   38 */
 81,  81,  81,  81,  81,  81,  81,  81,  /*   38 */
 15,  46,  46,  46,  46,  46,  46,  46,  /*   38 */
 46,  46,  46,  46,  46,  46,  46,  46,  /*   38 */
 46,  46,  60,  80,  46,  40,  40,  40,  /*   39 */
 40,  40,  40,  46,  46,  46,  40,  40,  /*   39 */
 40,  46,  40,  40,  40,  40,  46,  46,  /*   39 */
 46,  40,  40,  46,  40,  46,  40,  40,  /*   39 */
 46,  46,  46,  40,  40,  46,  46,  46,  /*   39 */
 40,  40,  40,  46,  46,  46,  40,  40,  /*   39 */
 40,  40,  40,  40,  40,  40,  46,  40,  /*   39 */
 40,  40,  46,  46,  46,  46,  80,  80,  /*   39 */
 60,  80,  80,  46,  46,  46,  80,  80,  /*   40 */
 80,  46,  80,  80,  80,  60,  46,  46,  /*   40 */
 46,  46,  46,  46,  46,  46,  46,  80,  /*   40 */
 46,  46,  46,  46,  46,  46,  46,  46,  /*   40 */
 46,  46,  46,  46,  46,  46,  46,  81,  /*   40 */
 81,  81,  81,  81,  81,  81,  81,  81,  /*   40 */
 84,  19,  19,  46,  46,  46,  46,  46,  /*   40 */
 46,  46,  46,  46,  46,  46,  46,  46,  /*   40 */
 46,  80,  80,  80,  46,  40,  40,  40,  /*   41 */
 40,  40,  40,  40,  40,  46,  40,  40,  /*   41 */
 40,  46,  40,  40,  40,  40,  40,  40,  /*   41 */
 40,  40,  40,  40,  40,  40,  40,  40,  /*   41 */
 40,  40,  40,  40,  40,  40,  40,  40,  /*   41 */
 40,  46,  40,  40,  40,  40,  40,  40,  /*   41 */
 40,  40,  40,  40,  46,  40,  40,  40,  /*   41 */
 40,  40,  46,  46,  46,  46,  60,  60,  /*   41 */
 60,  80,  80,  80,  80,  46,  60,  60,  /*   42 */
 60,  46,  60,  60,  60,  60,  46,  46,  /*   42 */
 46,  46,  46,  46,  46,  60,  60,  46,  /*   42 */
 46,  46,  46,  46,  46,  46,  46,  46,  /*   42 */
 40,  40,  46,  46,  46,  46,  81,  81,  /*   42 */
 81,  81,  81,  81,  81,  81,  81,  81,  /*   42 */
 46,  46,  46,  46,  46,  46,  46,  46,  /*   42 */
 46,  46,  46,  46,  46,  46,  46,  46,  /*   42 */
 46,  46,  80,  80,  46,  40,  40,  40,  /*   43 */
 40,  40,  40,  40,  40,  46,  40,  40,  /*   43 */
 40,  46,  40,  40,  40,  40,  40,  40,  /*   43 */
 40,  40,  40,  40,  40,  40,  40,  40,  /*   43 */
 40,  40,  40,  40,  40,  40,  40,  40,  /*   43 */
 40,  46,  40,  40,  40,  40,  40,  40,  /*   43 */
 40,  40,  40,  40,  46,  40,  40,  40,  /*   43 */
 40,  40,  46,  46,  46,  46,  80,  60,  /*   43 */
 80,  80,  80,  80,  80,  46,  60,  80,  /*   44 */
 80,  46,  80,  80,  60,  60,  46,  46,  /*   44 */
 46,  46,  46,  46,  46,  80,  80,  46,  /*   44 */
 46,  46,  46,  46,  46,  46,  40,  46,  /*   44 */
 40,  40,  46,  46,  46,  46,  81,  81,  /*   44 */
 81,  81,  81,  81,  81,  81,  81,  81,  /*   44 */
 46,  46,  46,  46,  46,  46,  46,  46,  /*   44 */
 46,  46,  46,  46,  46,  46,  46,  46,  /*   44 */
 46,  46,  80,  80,  46,  40,  40,  40,  /*   45 */
 40,  40,  40,  40,  40,  46,  40,  40,  /*   45 */
 40,  46,  40,  40,  40,  40,  40,  40,  /*   45 */
 40,  40,  40,  40,  40,  40,  40,  40,  /*   45 */
 40,  40,  40,  40,  40,  40,  40,  40,  /*   45 */
 40,  46,  40,  40,  40,  40,  40,  40,  /*   45 */
 40,  40,  40,  40,  40,  40,  40,  40,  /*   45 */
 40,  40,  46,  46,  46,  46,  80,  80,  /*   45 */
 80,  60,  60,  60,  46,  46,  80,  80,  /*   46 */
 80,  46,  80,  80,  80,  60,  46,  46,  /*   46 */
 46,  46,  46,  46,  46,  46,  46,  80,  /*   46 */
 46,  46,  46,  46,  46,  46,  46,  46,  /*   46 */
 40,  40,  46,  46,  46,  46,  81,  81,  /*   46 */
 81,  81,  81,  81,  81,  81,  81,  81,  /*   46 */
 46,  46,  46,  46,  46,  46,  46,  46,  /*   46 */
 46,  46,  46,  46,  46,  46,  46,  46,  /*   46 */
 46,  40,  40,  40,  40,  40,  40,  40,  /*   47 */
 40,  40,  40,  40,  40,  40,  40,  40,  /*   47 */
 40,  40,  40,  40,  40,  40,  40,  40,  /*   47 */
 40,  40,  40,  40,  40,  40,  40,  40,  /*   47 */
 40,  40,  40,  40,  40,  40,  40,  40,  /*   47 */
 40,  40,  40,  40,  40,  40,  40,   3,  /*   47 */
 40,  60,  40,  40,  60,  60,  60,  60,  /*   47 */
 60,  60,  60,  46,  46,  46,  46,   4,  /*   47 */
 40,  40,  40,  40,  40,  40,  59,  60,  /*   48 */
 60,  60,  60,  60,  60,  60,  60,  15,  /*   48 */
  9,   9,   9,   9,   9,   9,   9,   9,  /*   48 */
  9,   9,   3,   3,  46,  46,  46,  46,  /*   48 */
 46,  46,  46,  46,  46,  46,  46,  46,  /*   48 */
 46,  46,  46,  46,  46,  46,  46,  46,  /*   48 */
 46,  46,  46,  46,  46,  46,  46,  46,  /*   48 */
 46,  46,  46,  46,  46,  46,  46,  46,  /*   48 */
 46,  40,  40,  46,  40,  46,  46,  40,  /*   49 */
 40,  46,  40,  46,  46,  40,  46,  46,  /*   49 */
 46,  46,  46,  46,  40,  40,  40,  40,  /*   49 */
 46,  40,  40,  40,  40,  40,  40,  40,  /*   49 */
 46,  40,  40,  40,  46,  40,  46,  40,  /*   49 */
 46,  46,  40,  40,  46,  40,  40,   3,  /*   49 */
 40,  60,  40,  40,  60,  60,  60,  60,  /*   49 */
 60,  60,  46,  60,  60,  40,  46,  46,  /*   49 */
 40,  40,  40,  40,  40,  46,  59,  46,  /*   50 */
 60,  60,  60,  60,  60,  60,  46,  46,  /*   50 */
  9,   9,   9,   9,   9,   9,   9,   9,  /*   50 */
  9,   9,  46,  46,  40,  40,  46,  46,  /*   50 */
 46,  46,  46,  46,  46,  46,  46,  46,  /*   50 */
 46,  46,  46,  46,  46,  46,  46,  46,  /*   50 */
 46,  46,  46,  46,  46,  46,  46,  46,  /*   50 */
 46,  46,  46,  46,  46,  46,  46,  46,  /*   50 */
 15,  15,  15,  15,   3,   3,   3,   3,  /*   51 */
  3,   3,   3,   3,   3,   3,   3,   3,  /*   51 */
  3,   3,   3,  15,  15,  15,  15,  15,  /*   51 */
 60,  60,  15,  15,  15,  15,  15,  15,  /*   51 */
 78,  78,  78,  78,  78,  78,  78,  78,  /*   51 */
 78,  78,  85,  85,  85,  85,  85,  85,  /*   51 */
 85,  85,  85,  85,  15,  60,  15,  60,  /*   51 */
 15,  60,   5,   6,   5,   6,  80,  80,  /*   51 */
 40,  40,  40,  40,  40,  40,  40,  40,  /*   52 */
 46,  40,  40,  40,  40,  40,  40,  40,  /*   52 */
 40,  40,  40,  40,  40,  40,  40,  40,  /*   52 */
 40,  40,  40,  40,  40,  40,  40,  40,  /*   52 */
 40,  40,  40,  40,  40,  40,  40,  40,  /*   52 */
 40,  40,  46,  46,  46,  46,  46,  46,  /*   52 */
 46,  60,  60,  60,  60,  60,  60,  60,  /*   52 */
 60,  60,  60,  60,  60,  60,  60,  80,  /*   52 */
 60,  60,  60,  60,  60,   3,  60,  60,  /*   53 */
 60,  60,  60,  60,  46,  46,  46,  46,  /*   53 */
 60,  60,  60,  60,  60,  60,  46,  60,  /*   53 */
 46,  60,  60,  60,  60,  60,  60,  60,  /*   53 */
 60,  60,  60,  60,  60,  60,  60,  60,  /*   53 */
 60,  60,  60,  60,  60,  60,  46,  46,  /*   53 */
 46,  60,  60,  60,  60,  60,  60,  60,  /*   53 */
 46,  60,  46,  46,  46,  46,  46,  46,  /*   53 */
 46,  46,  46,  46,  46,  46,  46,  46,  /*   54 */
 46,  46,  46,  46,  46,  46,  46,  46,  /*   54 */
 46,  46,  46,  46,  46,  46,  46,  46,  /*   54 */
 46,  46,  46,  46,  46,  46,  46,  46,  /*   54 */
 76,  76,  76,  76,  76,  76,  76,  76,  /*   54 */
 76,  76,  76,  76,  76,  76,  76,  76,  /*   54 */
 76,  76,  76,  76,  76,  76,  76,  76,  /*   54 */
 76,  76,  76,  76,  76,  76,  76,  76,  /*   54 */
 76,  76,  76,  76,  76,  76,  46,  46,  /*   55 */
 46,  46,  46,  46,  46,  46,  46,  46,  /*   55 */
 16,  16,  16,  16,  16,  16,  16,  16,  /*   55 */
 16,  16,  16,  16,  16,  16,  16,  16,  /*   55 */
 16,  16,  16,  16,  16,  16,  16,  16,  /*   55 */
 16,  16,  16,  16,  16,  16,  16,  16,  /*   55 */
 16,  16,  16,  16,  16,  16,  16,  46,  /*   55 */
 46,  46,  46,   3,  46,  46,  46,  46,  /*   55 */
 40,  40,  40,  40,  40,  40,  40,  40,  /*   56 */
 40,  40,  40,  40,  40,  40,  40,  40,  /*   56 */
 40,  40,  40,  40,  40,  40,  40,  40,  /*   56 */
 40,  40,  40,  40,  40,  40,  40,  40,  /*   56 */
 40,  40,  40,  40,  40,  40,  40,  40,  /*   56 */
 40,  40,  40,  40,  40,  40,  40,  40,  /*   56 */
 40,  40,  40,  40,  40,  40,  40,  40,  /*   56 */
 40,  40,  40,  40,  40,  40,  40,  40,  /*   56 */
 40,  40,  40,  40,  40,  40,  40,  40,  /*   57 */
 40,  40,  40,  40,  40,  40,  40,  40,  /*   57 */
 40,  40,  40,  40,  40,  40,  40,  40,  /*   57 */
 40,  40,  46,  46,  46,  46,  46,  40,  /*   57 */
 40,  40,  40,  40,  40,  40,  40,  40,  /*   57 */
 40,  40,  40,  40,  40,  40,  40,  40,  /*   57 */
 40,  40,  40,  40,  40,  40,  40,  40,  /*   57 */
 40,  40,  40,  40,  40,  40,  40,  40,  /*   57 */
 40,  40,  40,  40,  40,  40,  40,  40,  /*   58 */
 40,  40,  40,  40,  40,  40,  40,  40,  /*   58 */
 40,  40,  40,  40,  40,  40,  40,  40,  /*   58 */
 40,  40,  40,  40,  40,  40,  40,  40,  /*   58 */
 40,  40,  40,  46,  46,  46,  46,  46,  /*   58 */
 40,  40,  40,  40,  40,  40,  40,  40,  /*   58 */
 40,  40,  40,  40,  40,  40,  40,  40,  /*   58 */
 40,  40,  40,  40,  40,  40,  40,  40,  /*   58 */
 40,  40,  40,  40,  40,  40,  40,  40,  /*   59 */
 40,  40,  40,  40,  40,  40,  40,  40,  /*   59 */
 40,  40,  40,  40,  40,  40,  40,  40,  /*   59 */
 40,  40,  40,  40,  40,  40,  40,  40,  /*   59 */
 40,  40,  40,  40,  40,  40,  40,  40,  /*   59 */
 40,  40,  40,  40,  40,  40,  40,  40,  /*   59 */
 40,  40,  40,  40,  40,  40,  40,  40,  /*   59 */
 40,  40,  46,  46,  46,  46,  46,  46,  /*   59 */
 23,  24,  23,  24,  23,  24,  23,  24,  /*   60 */
 23,  24,  23,  24,  23,  24,  23,  24,  /*   60 */
 23,  24,  23,  24,  23,  24,  23,  24,  /*   60 */
 23,  24,  23,  24,  23,  24,  23,  24,  /*   60 */
 23,  24,  23,  24,  23,  24,  23,  24,  /*   60 */
 23,  24,  23,  24,  23,  24,  23,  24,  /*   60 */
 23,  24,  23,  24,  23,  24,  23,  24,  /*   60 */
 23,  24,  23,  24,  23,  24,  23,  24,  /*   60 */
 23,  24,  23,  24,  23,  24,  23,  24,  /*   61 */
 23,  24,  23,  24,  23,  24,  23,  24,  /*   61 */
 23,  24,  23,  24,  23,  24,  16,  16,  /*   61 */
 16,  16,  16,  16,  46,  46,  46,  46,  /*   61 */
 23,  24,  23,  24,  23,  24,  23,  24,  /*   61 */
 23,  24,  23,  24,  23,  24,  23,  24,  /*   61 */
 23,  24,  23,  24,  23,  24,  23,  24,  /*   61 */
 23,  24,  23,  24,  23,  24,  23,  24,  /*   61 */
 23,  24,  23,  24,  23,  24,  23,  24,  /*   62 */
 23,  24,  23,  24,  23,  24,  23,  24,  /*   62 */
 23,  24,  23,  24,  23,  24,  23,  24,  /*   62 */
 23,  24,  23,  24,  23,  24,  23,  24,  /*   62 */
 23,  24,  23,  24,  23,  24,  23,  24,  /*   62 */
 23,  24,  23,  24,  23,  24,  23,  24,  /*   62 */
 23,  24,  23,  24,  23,  24,  23,  24,  /*   62 */
 23,  24,  46,  46,  46,  46,  46,  46,  /*   62 */
 86,  86,  86,  86,  86,  86,  86,  86,  /*   63 */
 87,  87,  87,  87,  87,  87,  87,  87,  /*   63 */
 86,  86,  86,  86,  86,  86,  46,  46,  /*   63 */
 87,  87,  87,  87,  87,  87,  46,  46,  /*   63 */
 86,  86,  86,  86,  86,  86,  86,  86,  /*   63 */
 87,  87,  87,  87,  87,  87,  87,  87,  /*   63 */
 86,  86,  86,  86,  86,  86,  86,  86,  /*   63 */
 87,  87,  87,  87,  87,  87,  87,  87,  /*   63 */
 86,  86,  86,  86,  86,  86,  46,  46,  /*   64 */
 87,  87,  87,  87,  87,  87,  46,  46,  /*   64 */
 16,  86,  16,  86,  16,  86,  16,  86,  /*   64 */
 46,  87,  46,  87,  46,  87,  46,  87,  /*   64 */
 86,  86,  86,  86,  86,  86,  86,  86,  /*   64 */
 87,  87,  87,  87,  87,  87,  87,  87,  /*   64 */
 88,  88,  89,  89,  89,  89,  90,  90,  /*   64 */
 91,  91,  92,  92,  93,  93,  46,  46,  /*   64 */
 86,  86,  86,  86,  86,  86,  86,  86,  /*   65 */
 87,  87,  87,  87,  87,  87,  87,  87,  /*   65 */
 86,  86,  86,  86,  86,  86,  86,  86,  /*   65 */
 87,  87,  87,  87,  87,  87,  87,  87,  /*   65 */
 86,  86,  86,  86,  86,  86,  86,  86,  /*   65 */
 87,  87,  87,  87,  87,  87,  87,  87,  /*   65 */
 86,  86,  16,  94,  16,  46,  16,  16,  /*   65 */
 87,  87,  95,  95,  96,  11,  38,  11,  /*   65 */
 11,  11,  16,  94,  16,  46,  16,  16,  /*   66 */
 97,  97,  97,  97,  96,  11,  11,  11,  /*   66 */
 86,  86,  16,  16,  46,  46,  16,  16,  /*   66 */
 87,  87,  98,  98,  46,  11,  11,  11,  /*   66 */
 86,  86,  16,  16,  16,  99,  16,  16,  /*   66 */
 87,  87, 100, 100, 101,  11,  11,  11,  /*   66 */
 46,  46,  16,  94,  16,  46,  16,  16,  /*   66 */
102, 102, 103, 103,  96,  11,  11,  46,  /*   66 */
  2,   2,   2,   2,   2,   2,   2,   2,  /*   67 */
  2,   2,   2,   2, 104, 104, 104, 104,  /*   67 */
  8,   8,   8,   8,   8,   8,   3,   3,  /*   67 */
  5,   6,   5,   5,   5,   6,   5,   5,  /*   67 */
  3,   3,   3,   3,   3,   3,   3,   3,  /*   67 */
105, 106, 104, 104, 104, 104, 104,  46,  /*   67 */
  3,   3,   3,   3,   3,   3,   3,   3,  /*   67 */
  3,   5,   6,   3,   3,   3,   3,  12,  /*   67 */
 12,   3,   3,   3,   7,   5,   6,  46,  /*   68 */
 46,  46,  46,  46,  46,  46,  46,  46,  /*   68 */
 46,  46,  46,  46,  46,  46,  46,  46,  /*   68 */
 46,  46,  46,  46,  46,  46,  46,  46,  /*   68 */
 46,  46,  46,  46,  46,  46,  46,  46,  /*   68 */
 46,  46, 104, 104, 104, 104, 104, 104,  /*   68 */
 17,  46,  46,  46,  17,  17,  17,  17,  /*   68 */
 17,  17,   7,   7,   7,   5,   6,  16,  /*   68 */
107, 107, 107, 107, 107, 107, 107, 107,  /*   69 */
107, 107,   7,   7,   7,   5,   6,  46,  /*   69 */
 46,  46,  46,  46,  46,  46,  46,  46,  /*   69 */
 46,  46,  46,  46,  46,  46,  46,  46,  /*   69 */
  4,   4,   4,   4,   4,   4,   4,   4,  /*   69 */
  4,   4,   4,   4,  46,  46,  46,  46,  /*   69 */
 46,  46,  46,  46,  46,  46,  46,  46,  /*   69 */
 46,  46,  46,  46,  46,  46,  46,  46,  /*   69 */
 46,  46,  46,  46,  46,  46,  46,  46,  /*   70 */
 46,  46,  46,  46,  46,  46,  46,  46,  /*   70 */
 60,  60,  60,  60,  60,  60,  60,  60,  /*   70 */
 60,  60,  60,  60,  60,  79,  79,  79,  /*   70 */
 79,  60,  46,  46,  46,  46,  46,  46,  /*   70 */
 46,  46,  46,  46,  46,  46,  46,  46,  /*   70 */
 46,  46,  46,  46,  46,  46,  46,  46,  /*   70 */
 46,  46,  46,  46,  46,  46,  46,  46,  /*   70 */
 15,  15,  38,  15,  15,  15,  15,  38,  /*   71 */
 15,  15,  16,  38,  38,  38,  16,  16,  /*   71 */
 38,  38,  38,  16,  15,  38,  15,  15,  /*   71 */
 38,  38,  38,  38,  38,  38,  15,  15,  /*   71 */
 15,  15,  15,  15,  38,  15,  38,  15,  /*   71 */
 38,  15,  38,  38,  38,  38,  16,  16,  /*   71 */
 38,  38,  15,  38,  16,  40,  40,  40,  /*   71 */
 40,  46,  46,  46,  46,  46,  46,  46,  /*   71 */
 46,  46,  46,  46,  46,  46,  46,  46,  /*   72 */
 46,  46,  46,  46,  46,  46,  46,  46,  /*   72 */
 46,  46,  46,  19,  19,  19,  19,  19,  /*   72 */
 19,  19,  19,  19,  19,  19,  19, 108,  /*   72 */
109, 109, 109, 109, 109, 109, 109, 109,  /*   72 */
109, 109, 109, 109, 110, 110, 110, 110,  /*   72 */
111, 111, 111, 111, 111, 111, 111, 111,  /*   72 */
111, 111, 111, 111, 112, 112, 112, 112,  /*   72 */
113, 113, 113,  46,  46,  46,  46,  46,  /*   73 */
 46,  46,  46,  46,  46,  46,  46,  46,  /*   73 */
  7,   7,   7,   7,   7,  15,  15,  15,  /*   73 */
 15,  15,  15,  15,  15,  15,  15,  15,  /*   73 */
 15,  15,  15,  15,  15,  15,  15,  15,  /*   73 */
 15,  15,  15,  15,  15,  15,  15,  15,  /*   73 */
 15,  15,  15,  15,  15,  15,  15,  15,  /*   73 */
 15,  15,  15,  15,  15,  15,  15,  15,  /*   73 */
 15,  15,  15,  15,  15,  15,  15,  15,  /*   74 */
 15,  15,  15,  15,  15,  15,  15,  15,  /*   74 */
 15,  15,   7,  15,   7,  15,  15,  15,  /*   74 */
 15,  15,  15,  15,  15,  15,  15,  15,  /*   74 */
 15,  15,  15,  15,  15,  15,  15,  15,  /*   74 */
 15,  15,  15,  46,  46,  46,  46,  46,  /*   74 */
 46,  46,  46,  46,  46,  46,  46,  46,  /*   74 */
 46,  46,  46,  46,  46,  46,  46,  46,  /*   74 */
  7,   7,   7,   7,   7,   7,   7,   7,  /*   75 */
  7,   7,   7,   7,   7,   7,   7,   7,  /*   75 */
  7,   7,   7,   7,   7,   7,   7,   7,  /*   75 */
  7,   7,   7,   7,   7,   7,   7,   7,  /*   75 */
  7,   7,   7,   7,   7,   7,   7,   7,  /*   75 */
  7,   7,   7,   7,   7,   7,   7,   7,  /*   75 */
  7,   7,   7,   7,   7,   7,   7,   7,  /*   75 */
  7,   7,   7,   7,   7,   7,   7,   7,  /*   75 */
  7,   7,   7,   7,   7,   7,   7,   7,  /*   76 */
  7,   7,   7,   7,   7,   7,   7,   7,  /*   76 */
  7,   7,   7,   7,   7,   7,   7,   7,  /*   76 */
  7,   7,   7,   7,   7,   7,   7,   7,  /*   76 */
  7,   7,   7,   7,   7,   7,   7,   7,  /*   76 */
  7,   7,   7,   7,   7,   7,   7,   7,  /*   76 */
  7,   7,  46,  46,  46,  46,  46,  46,  /*   76 */
 46,  46,  46,  46,  46,  46,  46,  46,  /*   76 */
 15,  46,  15,  15,  15,  15,  15,  15,  /*   77 */
  7,   7,   7,   7,  15,  15,  15,  15,  /*   77 */
 15,  15,  15,  15,  15,  15,  15,  15,  /*   77 */
 15,  15,  15,  15,  15,  15,  15,  15,  /*   77 */
  7,   7,  15,  15,  15,  15,  15,  15,  /*   77 */
 15,   5,   6,  15,  15,  15,  15,  15,  /*   77 */
 15,  15,  15,  15,  15,  15,  15,  15,  /*   77 */
 15,  15,  15,  15,  15,  15,  15,  15,  /*   77 */
 15,  15,  15,  15,  15,  15,  15,  15,  /*   78 */
 15,  15,  15,  15,  15,  15,  15,  15,  /*   78 */
 15,  15,  15,  15,  15,  15,  15,  15,  /*   78 */
 15,  15,  15,  15,  15,  15,  15,  15,  /*   78 */
 15,  15,  15,  15,  15,  15,  15,  15,  /*   78 */
 15,  15,  15,  15,  15,  15,  15,  15,  /*   78 */
 15,  15,  15,  15,  15,  15,  15,  15,  /*   78 */
 15,  15,  15,  46,  46,  46,  46,  46,  /*   78 */
 15,  15,  15,  15,  15,  15,  15,  15,  /*   79 */
 15,  15,  15,  15,  15,  15,  15,  15,  /*   79 */
 15,  15,  15,  15,  15,  15,  15,  15,  /*   79 */
 15,  15,  15,  15,  15,  15,  15,  15,  /*   79 */
 15,  15,  15,  15,  15,  46,  46,  46,  /*   79 */
 46,  46,  46,  46,  46,  46,  46,  46,  /*   79 */
 46,  46,  46,  46,  46,  46,  46,  46,  /*   79 */
 46,  46,  46,  46,  46,  46,  46,  46,  /*   79 */
 15,  15,  15,  15,  15,  15,  15,  15,  /*   80 */
 15,  15,  15,  46,  46,  46,  46,  46,  /*   80 */
 46,  46,  46,  46,  46,  46,  46,  46,  /*   80 */
 46,  46,  46,  46,  46,  46,  46,  46,  /*   80 */
114, 114, 114, 114, 114, 114, 114, 114,  /*   80 */
114, 114, 114, 114, 114, 114, 114, 114,  /*   80 */
114, 114, 114, 114,  82,  82,  82,  82,  /*   80 */
 82,  82,  82,  82,  82,  82,  82,  82,  /*   80 */
 82,  82,  82,  82,  82,  82,  82,  82,  /*   81 */
115, 115, 115, 115, 115, 115, 115, 115,  /*   81 */
115, 115, 115, 115, 115, 115, 115, 115,  /*   81 */
115, 115, 115, 115,  15,  15,  15,  15,  /*   81 */
 15,  15,  15,  15,  15,  15,  15,  15,  /*   81 */
 15,  15,  15,  15,  15,  15,  15,  15,  /*   81 */
 15,  15,  15,  15,  15,  15, 116, 116,  /*   81 */
116, 116, 116, 116, 116, 116, 116, 116,  /*   81 */
116, 116, 116, 116, 116, 116, 116, 116,  /*   82 */
116, 116, 116, 116, 116, 116, 116, 116,  /*   82 */
117, 117, 117, 117, 117, 117, 117, 117,  /*   82 */
117, 117, 117, 117, 117, 117, 117, 117,  /*   82 */
117, 117, 117, 117, 117, 117, 117, 117,  /*   82 */
117, 117, 118,  46,  46,  46,  46,  46,  /*   82 */
 46,  46,  46,  46,  46,  46,  46,  46,  /*   82 */
 46,  46,  46,  46,  46,  46,  46,  46,  /*   82 */
 15,  15,  15,  15,  15,  15,  15,  15,  /*   83 */
 15,  15,  15,  15,  15,  15,  15,  15,  /*   83 */
 15,  15,  15,  15,  15,  15,  15,  15,  /*   83 */
 15,  15,  15,  15,  15,  15,  15,  15,  /*   83 */
 15,  15,  15,  15,  15,  15,  15,  15,  /*   83 */
 15,  15,  15,  15,  15,  15,  15,  15,  /*   83 */
 15,  15,  15,  15,  15,  15,  15,  15,  /*   83 */
 15,  15,  15,  15,  15,  15,  15,  15,  /*   83 */
 15,  15,  15,  15,  15,  15,  15,  15,  /*   84 */
 15,  15,  15,  15,  15,  15,  15,  15,  /*   84 */
 15,  15,  15,  15,  15,  15,  46,  46,  /*   84 */
 46,  46,  46,  46,  46,  46,  46,  46,  /*   84 */
 15,  15,  15,  15,  15,  15,  15,  15,  /*   84 */
 15,  15,  15,  15,  15,  15,  15,  15,  /*   84 */
 15,  15,  15,  15,  15,  15,  15,  15,  /*   84 */
 15,  15,  15,  15,  15,  15,  15,  15,  /*   84 */
 15,  15,  15,  15,  15,  15,  15,  15,  /*   85 */
 15,  15,  15,  15,  15,  15,  15,  15,  /*   85 */
 15,  15,  15,  15,  15,  15,  15,  15,  /*   85 */
 15,  15,  15,  15,  15,  15,  15,  15,  /*   85 */
 15,  15,  15,  15,  15,  15,  15,  15,  /*   85 */
 15,  15,  15,  15,  15,  15,  15,  15,  /*   85 */
 46,  46,  46,  46,  46,  46,  46,  46,  /*   85 */
 46,  46,  46,  46,  46,  46,  46,  46,  /*   85 */
 15,  15,  15,  15,  15,  15,  15,  15,  /*   86 */
 15,  15,  15,  15,  15,  15,  15,  15,  /*   86 */
 15,  15,  15,  15,  46,  46,  46,  46,  /*   86 */
 46,  46,  15,  15,  15,  15,  15,  15,  /*   86 */
 15,  15,  15,  15,  15,  15,  15,  15,  /*   86 */
 15,  15,  15,  15,  15,  15,  15,  15,  /*   86 */
 15,  15,  15,  15,  15,  15,  15,  15,  /*   86 */
 15,  15,  15,  15,  15,  15,  15,  15,  /*   86 */
 46,  15,  15,  15,  15,  46,  15,  15,  /*   87 */
 15,  15,  46,  46,  15,  15,  15,  15,  /*   87 */
 15,  15,  15,  15,  15,  15,  15,  15,  /*   87 */
 15,  15,  15,  15,  15,  15,  15,  15,  /*   87 */
 15,  15,  15,  15,  15,  15,  15,  15,  /*   87 */
 46,  15,  15,  15,  15,  15,  15,  15,  /*   87 */
 15,  15,  15,  15,  15,  15,  15,  15,  /*   87 */
 15,  15,  15,  15,  15,  15,  15,  15,  /*   87 */
 15,  15,  15,  15,  15,  15,  15,  15,  /*   88 */
 15,  15,  15,  15,  46,  15,  46,  15,  /*   88 */
 15,  15,  15,  46,  46,  46,  15,  46,  /*   88 */
 15,  15,  15,  15,  15,  15,  15,  46,  /*   88 */
 46,  15,  15,  15,  15,  15,  15,  15,  /*   88 */
 46,  46,  46,  46,  46,  46,  46,  46,  /*   88 */
 46,  46,  46,  46,  46,  46, 119, 119,  /*   88 */
119, 119, 119, 119, 119, 119, 119, 119,  /*   88 */
114, 114, 114, 114, 114, 114, 114, 114,  /*   89 */
114, 114,  83,  83,  83,  83,  83,  83,  /*   89 */
 83,  83,  83,  83,  15,  46,  46,  46,  /*   89 */
 15,  15,  15,  15,  15,  15,  15,  15,  /*   89 */
 15,  15,  15,  15,  15,  15,  15,  15,  /*   89 */
 15,  15,  15,  15,  15,  15,  15,  15,  /*   89 */
 46,  15,  15,  15,  15,  15,  15,  15,  /*   89 */
 15,  15,  15,  15,  15,  15,  15,  46,  /*   89 */
  2,   3,   3,   3,  15,  59,   3, 120,  /*   90 */
  5,   6,   5,   6,   5,   6,   5,   6,  /*   90 */
  5,   6,  15,  15,   5,   6,   5,   6,  /*   90 */
  5,   6,   5,   6,   8,   5,   6,   5,  /*   90 */
 15, 121, 121, 121, 121, 121, 121, 121,  /*   90 */
121, 121,  60,  60,  60,  60,  60,  60,  /*   90 */
  8,  59,  59,  59,  59,  59,  15,  15,  /*   90 */
 46,  46,  46,  46,  46,  46,  46,  15,  /*   90 */
 46,  40,  40,  40,  40,  40,  40,  40,  /*   91 */
 40,  40,  40,  40,  40,  40,  40,  40,  /*   91 */
 40,  40,  40,  40,  40,  40,  40,  40,  /*   91 */
 40,  40,  40,  40,  40,  40,  40,  40,  /*   91 */
 40,  40,  40,  40,  40,  40,  40,  40,  /*   91 */
 40,  40,  40,  40,  40,  40,  40,  40,  /*   91 */
 40,  40,  40,  40,  40,  40,  40,  40,  /*   91 */
 40,  40,  40,  40,  40,  40,  40,  40,  /*   91 */
 40,  40,  40,  40,  40,  40,  40,  40,  /*   92 */
 40,  40,  40,  40,  40,  40,  40,  40,  /*   92 */
 40,  40,  40,  40,  40,  46,  46,  46,  /*   92 */
 46,  60,  60,  59,  59,  59,  59,  46,  /*   92 */
 46,  40,  40,  40,  40,  40,  40,  40,  /*   92 */
 40,  40,  40,  40,  40,  40,  40,  40,  /*   92 */
 40,  40,  40,  40,  40,  40,  40,  40,  /*   92 */
 40,  40,  40,  40,  40,  40,  40,  40,  /*   92 */
 40,  40,  40,  40,  40,  40,  40,  40,  /*   93 */
 40,  40,  40,  40,  40,  40,  40,  40,  /*   93 */
 40,  40,  40,  40,  40,  40,  40,  40,  /*   93 */
 40,  40,  40,  40,  40,  40,  40,  40,  /*   93 */
 40,  40,  40,  40,  40,  40,  40,  40,  /*   93 */
 40,  40,  40,  40,  40,  40,  40,  40,  /*   93 */
 40,  40,  40,  40,  40,  40,  40,  40,  /*   93 */
 40,  40,  40,   3,  59,  59,  59,  46,  /*   93 */
 46,  46,  46,  46,  46,  40,  40,  40,  /*   94 */
 40,  40,  40,  40,  40,  40,  40,  40,  /*   94 */
 40,  40,  40,  40,  40,  40,  40,  40,  /*   94 */
 40,  40,  40,  40,  40,  40,  40,  40,  /*   94 */
 40,  40,  40,  40,  40,  40,  40,  40,  /*   94 */
 40,  40,  40,  40,  40,  46,  46,  46,  /*   94 */
 46,  40,  40,  40,  40,  40,  40,  40,  /*   94 */
 40,  40,  40,  40,  40,  40,  40,  40,  /*   94 */
 40,  40,  40,  40,  40,  40,  40,  40,  /*   95 */
 40,  40,  40,  40,  40,  40,  40,  46,  /*   95 */
 15,  15,  85,  85,  85,  85,  15,  15,  /*   95 */
 15,  15,  15,  15,  15,  15,  15,  15,  /*   95 */
 46,  46,  46,  46,  46,  46,  46,  46,  /*   95 */
 46,  46,  46,  46,  46,  46,  46,  46,  /*   95 */
 46,  46,  46,  46,  46,  46,  46,  46,  /*   95 */
 46,  46,  46,  46,  46,  46,  46,  46,  /*   95 */
 15,  15,  15,  15,  15,  15,  15,  15,  /*   96 */
 15,  15,  15,  15,  15,  15,  15,  15,  /*   96 */
 15,  15,  15,  15,  15,  15,  15,  15,  /*   96 */
 15,  15,  15,  15,  15,  46,  46,  46,  /*   96 */
 85,  85,  85,  85,  85,  85,  85,  85,  /*   96 */
 85,  85,  15,  15,  15,  15,  15,  15,  /*   96 */
 15,  15,  15,  15,  15,  15,  15,  15,  /*   96 */
 15,  15,  15,  15,  15,  15,  15,  15,  /*   96 */
 15,  15,  15,  15,  46,  46,  46,  46,  /*   97 */
 46,  46,  46,  46,  46,  46,  46,  46,  /*   97 */
 46,  46,  46,  46,  46,  46,  46,  46,  /*   97 */
 46,  46,  46,  46,  46,  46,  46,  46,  /*   97 */
 15,  15,  15,  15,  15,  15,  15,  15,  /*   97 */
 15,  15,  15,  15,  15,  15,  15,  15,  /*   97 */
 15,  15,  15,  15,  15,  15,  15,  15,  /*   97 */
 15,  15,  15,  15,  46,  46,  46,  15,  /*   97 */
114, 114, 114, 114, 114, 114, 114, 114,  /*   98 */
114, 114,  15,  15,  15,  15,  15,  15,  /*   98 */
 15,  15,  15,  15,  15,  15,  15,  15,  /*   98 */
 15,  15,  15,  15,  15,  15,  15,  15,  /*   98 */
 15,  15,  15,  15,  15,  15,  15,  15,  /*   98 */
 15,  15,  15,  15,  15,  15,  15,  15,  /*   98 */
 15,  46,  46,  46,  46,  46,  46,  46,  /*   98 */
 46,  46,  46,  46,  46,  46,  46,  46,  /*   98 */
 15,  15,  15,  15,  15,  15,  15,  15,  /*   99 */
 15,  15,  15,  15,  46,  46,  46,  46,  /*   99 */
 15,  15,  15,  15,  15,  15,  15,  15,  /*   99 */
 15,  15,  15,  15,  15,  15,  15,  15,  /*   99 */
 15,  15,  15,  15,  15,  15,  15,  15,  /*   99 */
 15,  15,  15,  15,  15,  15,  15,  15,  /*   99 */
 15,  15,  15,  15,  15,  15,  15,  15,  /*   99 */
 15,  15,  15,  15,  15,  15,  15,  46,  /*   99 */
 15,  15,  15,  15,  15,  15,  15,  15,  /*  100 */
 15,  15,  15,  15,  15,  15,  15,  15,  /*  100 */
 15,  15,  15,  15,  15,  15,  15,  15,  /*  100 */
 15,  15,  15,  15,  15,  15,  15,  15,  /*  100 */
 15,  15,  15,  15,  15,  15,  15,  15,  /*  100 */
 15,  15,  15,  15,  15,  15,  15,  15,  /*  100 */
 15,  15,  15,  15,  15,  15,  15,  46,  /*  100 */
 46,  46,  46,  15,  15,  15,  15,  15,  /*  100 */
 15,  15,  15,  15,  15,  15,  15,  15,  /*  101 */
 15,  15,  15,  15,  15,  15,  15,  15,  /*  101 */
 15,  15,  15,  15,  15,  15,  15,  15,  /*  101 */
 15,  15,  15,  15,  15,  15,  46,  46,  /*  101 */
 15,  15,  15,  15,  15,  15,  15,  15,  /*  101 */
 15,  15,  15,  15,  15,  15,  15,  15,  /*  101 */
 15,  15,  15,  15,  15,  15,  15,  15,  /*  101 */
 15,  15,  15,  15,  15,  15,  15,  46,  /*  101 */
 40,  40,  40,  40,  40,  40,  40,  40,  /*  102 */
 40,  40,  40,  40,  40,  40,  40,  40,  /*  102 */
 40,  40,  40,  40,  40,  40,  40,  40,  /*  102 */
 40,  40,  40,  40,  40,  40,  40,  40,  /*  102 */
 40,  40,  40,  40,  40,  40,  46,  46,  /*  102 */
 46,  46,  46,  46,  46,  46,  46,  46,  /*  102 */
 46,  46,  46,  46,  46,  46,  46,  46,  /*  102 */
 46,  46,  46,  46,  46,  46,  46,  46,  /*  102 */
 40,  40,  40,  40,  40,  40,  40,  40,  /*  103 */
 40,  40,  40,  40,  40,  40,  40,  40,  /*  103 */
 40,  40,  40,  40,  40,  40,  40,  40,  /*  103 */
 40,  40,  40,  40,  40,  40,  40,  40,  /*  103 */
 40,  40,  40,  40,  46,  46,  46,  46,  /*  103 */
 46,  46,  46,  46,  46,  46,  46,  46,  /*  103 */
 46,  46,  46,  46,  46,  46,  46,  46,  /*  103 */
 46,  46,  46,  46,  46,  46,  46,  46,  /*  103 */
122, 122, 122, 122, 122, 122, 122, 122,  /*  104 */
122, 122, 122, 122, 122, 122, 122, 122,  /*  104 */
122, 122, 122, 122, 122, 122, 122, 122,  /*  104 */
122, 122, 122, 122, 122, 122, 122, 122,  /*  104 */
122, 122, 122, 122, 122, 122, 122, 122,  /*  104 */
122, 122, 122, 122, 122, 122, 122, 122,  /*  104 */
122, 122, 122, 122, 122, 122, 122, 122,  /*  104 */
122, 122, 122, 122, 122, 122, 122, 122,  /*  104 */
123, 123, 123, 123, 123, 123, 123, 123,  /*  105 */
123, 123, 123, 123, 123, 123, 123, 123,  /*  105 */
123, 123, 123, 123, 123, 123, 123, 123,  /*  105 */
123, 123, 123, 123, 123, 123, 123, 123,  /*  105 */
123, 123, 123, 123, 123, 123, 123, 123,  /*  105 */
123, 123, 123, 123, 123, 123, 123, 123,  /*  105 */
123, 123, 123, 123, 123, 123, 123, 123,  /*  105 */
123, 123, 123, 123, 123, 123, 123, 123,  /*  105 */
 40,  40,  40,  40,  40,  40,  40,  40,  /*  106 */
 40,  40,  40,  40,  40,  40,  40,  40,  /*  106 */
 40,  40,  40,  40,  40,  40,  40,  40,  /*  106 */
 40,  40,  40,  40,  40,  40,  40,  40,  /*  106 */
 40,  40,  40,  40,  40,  40,  40,  40,  /*  106 */
 40,  40,  40,  40,  40,  40,  46,  46,  /*  106 */
 46,  46,  46,  46,  46,  46,  46,  46,  /*  106 */
 46,  46,  46,  46,  46,  46,  46,  46,  /*  106 */
 16,  16,  16,  16,  16,  16,  16,  46,  /*  107 */
 46,  46,  46,  46,  46,  46,  46,  46,  /*  107 */
 46,  46,  46,  16,  16,  16,  16,  16,  /*  107 */
 46,  46,  46,  46,  46,  46,  60,  40,  /*  107 */
 40,  40,  40,  40,  40,  40,  40,  40,  /*  107 */
 40,   7,  40,  40,  40,  40,  40,  40,  /*  107 */
 40,  40,  40,  40,  40,  40,  40,  46,  /*  107 */
 40,  40,  40,  40,  40,  46,  40,  46,  /*  107 */
 40,  40,  46,  40,  40,  46,  40,  40,  /*  108 */
 40,  40,  40,  40,  40,  40,  40,  40,  /*  108 */
 40,  40,  40,  40,  40,  40,  40,  40,  /*  108 */
 40,  40,  40,  40,  40,  40,  40,  40,  /*  108 */
 40,  40,  40,  40,  40,  40,  40,  40,  /*  108 */
 40,  40,  40,  40,  40,  40,  40,  40,  /*  108 */
 40,  40,  40,  40,  40,  40,  40,  40,  /*  108 */
 40,  40,  40,  40,  40,  40,  40,  40,  /*  108 */
 40,  40,  40,  40,  40,  40,  40,  40,  /*  109 */
 40,  40,  40,  40,  40,  40,  40,  40,  /*  109 */
 40,  40,  40,  40,  40,  40,  40,  40,  /*  109 */
 40,  40,  40,  40,  40,  40,  40,  40,  /*  109 */
 40,  40,  40,  40,  40,  40,  40,  40,  /*  109 */
 40,  40,  40,  40,  40,  40,  40,  40,  /*  109 */
 40,  40,  46,  46,  46,  46,  46,  46,  /*  109 */
 46,  46,  46,  46,  46,  46,  46,  46,  /*  109 */
 46,  46,  46,  46,  46,  46,  46,  46,  /*  110 */
 46,  46,  46,  46,  46,  46,  46,  46,  /*  110 */
 46,  46,  46,  40,  40,  40,  40,  40,  /*  110 */
 40,  40,  40,  40,  40,  40,  40,  40,  /*  110 */
 40,  40,  40,  40,  40,  40,  40,  40,  /*  110 */
 40,  40,  40,  40,  40,  40,  40,  40,  /*  110 */
 40,  40,  40,  40,  40,  40,  40,  40,  /*  110 */
 40,  40,  40,  40,  40,  40,  40,  40,  /*  110 */
 40,  40,  40,  40,  40,  40,  40,  40,  /*  111 */
 40,  40,  40,  40,  40,  40,  40,  40,  /*  111 */
 40,  40,  40,  40,  40,  40,  40,  40,  /*  111 */
 40,  40,  40,  40,  40,  40,  40,  40,  /*  111 */
 40,  40,  40,  40,  40,  40,  40,  40,  /*  111 */
 40,  40,  40,  40,  40,  40,  40,  40,  /*  111 */
 40,  40,  40,  40,  40,  40,  40,  40,  /*  111 */
 40,  40,  40,  40,  40,  40,   5,   6,  /*  111 */
 46,  46,  46,  46,  46,  46,  46,  46,  /*  112 */
 46,  46,  46,  46,  46,  46,  46,  46,  /*  112 */
 40,  40,  40,  40,  40,  40,  40,  40,  /*  112 */
 40,  40,  40,  40,  40,  40,  40,  40,  /*  112 */
 40,  40,  40,  40,  40,  40,  40,  40,  /*  112 */
 40,  40,  40,  40,  40,  40,  40,  40,  /*  112 */
 40,  40,  40,  40,  40,  40,  40,  40,  /*  112 */
 40,  40,  40,  40,  40,  40,  40,  40,  /*  112 */
 40,  40,  40,  40,  40,  40,  40,  40,  /*  113 */
 40,  40,  40,  40,  40,  40,  40,  40,  /*  113 */
 46,  46,  40,  40,  40,  40,  40,  40,  /*  113 */
 40,  40,  40,  40,  40,  40,  40,  40,  /*  113 */
 40,  40,  40,  40,  40,  40,  40,  40,  /*  113 */
 40,  40,  40,  40,  40,  40,  40,  40,  /*  113 */
 40,  40,  40,  40,  40,  40,  40,  40,  /*  113 */
 40,  40,  40,  40,  40,  40,  40,  40,  /*  113 */
 40,  40,  40,  40,  40,  40,  40,  40,  /*  114 */
 46,  46,  46,  46,  46,  46,  46,  46,  /*  114 */
 46,  46,  46,  46,  46,  46,  46,  46,  /*  114 */
 46,  46,  46,  46,  46,  46,  46,  46,  /*  114 */
 46,  46,  46,  46,  46,  46,  46,  46,  /*  114 */
 46,  46,  46,  46,  46,  46,  46,  46,  /*  114 */
 40,  40,  40,  40,  40,  40,  40,  40,  /*  114 */
 40,  40,  40,  40,  46,  46,  46,  46,  /*  114 */
 46,  46,  46,  46,  46,  46,  46,  46,  /*  115 */
 46,  46,  46,  46,  46,  46,  46,  46,  /*  115 */
 46,  46,  46,  46,  46,  46,  46,  46,  /*  115 */
 46,  46,  46,  46,  46,  46,  46,  46,  /*  115 */
 60,  60,  60,  60,  46,  46,  46,  46,  /*  115 */
 46,  46,  46,  46,  46,  46,  46,  46,  /*  115 */
  3,   8,   8,  12,  12,   5,   6,   5,  /*  115 */
  6,   5,   6,   5,   6,   5,   6,   5,  /*  115 */
  6,   5,   6,   5,   6,  46,  46,  46,  /*  116 */
 46,   3,   3,   3,   3,  12,  12,  12,  /*  116 */
  3,   3,   3,  46,   3,   3,   3,   3,  /*  116 */
  8,   5,   6,   5,   6,   5,   6,   3,  /*  116 */
  3,   3,   7,   8,   7,   7,   7,  46,  /*  116 */
  3,   4,   3,   3,  46,  46,  46,  46,  /*  116 */
 40,  40,  40,  46,  40,  46,  40,  40,  /*  116 */
 40,  40,  40,  40,  40,  40,  40,  40,  /*  116 */
 40,  40,  40,  40,  40,  40,  40,  40,  /*  117 */
 40,  40,  40,  40,  40,  40,  40,  40,  /*  117 */
 40,  40,  40,  40,  40,  40,  40,  40,  /*  117 */
 40,  40,  40,  40,  40,  40,  40,  40,  /*  117 */
 40,  40,  40,  40,  40,  40,  40,  40,  /*  117 */
 40,  40,  40,  40,  40,  40,  40,  40,  /*  117 */
 40,  40,  40,  40,  40,  40,  40,  40,  /*  117 */
 40,  40,  40,  40,  40,  46,  46, 104,  /*  117 */
 46,   3,   3,   3,   4,   3,   3,   3,  /*  118 */
  5,   6,   3,   7,   3,   8,   3,   3,  /*  118 */
  9,   9,   9,   9,   9,   9,   9,   9,  /*  118 */
  9,   9,   3,   3,   7,   7,   7,   3,  /*  118 */
  3,  10,  10,  10,  10,  10,  10,  10,  /*  118 */
 10,  10,  10,  10,  10,  10,  10,  10,  /*  118 */
 10,  10,  10,  10,  10,  10,  10,  10,  /*  118 */
 10,  10,  10,   5,   3,   6,  11,  12,  /*  118 */
 11,  13,  13,  13,  13,  13,  13,  13,  /*  119 */
 13,  13,  13,  13,  13,  13,  13,  13,  /*  119 */
 13,  13,  13,  13,  13,  13,  13,  13,  /*  119 */
 13,  13,  13,   5,   7,   6,   7,  46,  /*  119 */
 46,   3,   5,   6,   3,   3,  40,  40,  /*  119 */
 40,  40,  40,  40,  40,  40,  40,  40,  /*  119 */
 59,  40,  40,  40,  40,  40,  40,  40,  /*  119 */
 40,  40,  40,  40,  40,  40,  40,  40,  /*  119 */
 40,  40,  40,  40,  40,  40,  40,  40,  /*  120 */
 40,  40,  40,  40,  40,  40,  40,  40,  /*  120 */
 40,  40,  40,  40,  40,  40,  40,  40,  /*  120 */
 40,  40,  40,  40,  40,  40,  59,  59,  /*  120 */
 40,  40,  40,  40,  40,  40,  40,  40,  /*  120 */
 40,  40,  40,  40,  40,  40,  40,  40,  /*  120 */
 40,  40,  40,  40,  40,  40,  40,  40,  /*  120 */
 40,  40,  40,  40,  40,  40,  40,  46,  /*  120 */
 46,  46,  40,  40,  40,  40,  40,  40,  /*  121 */
 46,  46,  40,  40,  40,  40,  40,  40,  /*  121 */
 46,  46,  40,  40,  40,  40,  40,  40,  /*  121 */
 46,  46,  40,  40,  40,  46,  46,  46,  /*  121 */
  4,   4,   7,  11,  15,   4,   4,  46,  /*  121 */
  7,   7,   7,   7,   7,  15,  15,  46,  /*  121 */
 46,  46,  46,  46,  46,  46,  46,  46,  /*  121 */
 46,  46,  46,  46,  46,  15,  46,  46   /*  121 */
};

/* The A table has 124 entries for a total of 496 bytes. */

const uint32 js_A[] = {
0x0001000F,  /*    0   Cc, ignorable */
0x0004000F,  /*    1   Cc, whitespace */
0x0004000C,  /*    2   Zs, whitespace */
0x00000018,  /*    3   Po */
0x0006001A,  /*    4   Sc, currency */
0x00000015,  /*    5   Ps */
0x00000016,  /*    6   Pe */
0x00000019,  /*    7   Sm */
0x00000014,  /*    8   Pd */
0x00036089,  /*    9   Nd, identifier part, decimal 16 */
0x0827FF81,  /*   10   Lu, hasLower (add 32), identifier start, supradecimal 31 */
0x0000001B,  /*   11   Sk */
0x00050017,  /*   12   Pc, underscore */
0x0817FF82,  /*   13   Ll, hasUpper (subtract 32), identifier start, supradecimal 31 */
0x0000000C,  /*   14   Zs */
0x0000001C,  /*   15   So */
0x00070182,  /*   16   Ll, identifier start */
0x0000600B,  /*   17   No, decimal 16 */
0x0000500B,  /*   18   No, decimal 8 */
0x0000800B,  /*   19   No, strange */
0x08270181,  /*   20   Lu, hasLower (add 32), identifier start */
0x08170182,  /*   21   Ll, hasUpper (subtract 32), identifier start */
0xE1D70182,  /*   22   Ll, hasUpper (subtract -121), identifier start */
0x00670181,  /*   23   Lu, hasLower (add 1), identifier start */
0x00570182,  /*   24   Ll, hasUpper (subtract 1), identifier start */
0xCE670181,  /*   25   Lu, hasLower (add -199), identifier start */
0x3A170182,  /*   26   Ll, hasUpper (subtract 232), identifier start */
0xE1E70181,  /*   27   Lu, hasLower (add -121), identifier start */
0x4B170182,  /*   28   Ll, hasUpper (subtract 300), identifier start */
0x34A70181,  /*   29   Lu, hasLower (add 210), identifier start */
0x33A70181,  /*   30   Lu, hasLower (add 206), identifier start */
0x33670181,  /*   31   Lu, hasLower (add 205), identifier start */
0x32A70181,  /*   32   Lu, hasLower (add 202), identifier start */
0x32E70181,  /*   33   Lu, hasLower (add 203), identifier start */
0x33E70181,  /*   34   Lu, hasLower (add 207), identifier start */
0x34E70181,  /*   35   Lu, hasLower (add 211), identifier start */
0x34670181,  /*   36   Lu, hasLower (add 209), identifier start */
0x35670181,  /*   37   Lu, hasLower (add 213), identifier start */
0x00070181,  /*   38   Lu, identifier start */
0x36A70181,  /*   39   Lu, hasLower (add 218), identifier start */
0x00070185,  /*   40   Lo, identifier start */
0x36670181,  /*   41   Lu, hasLower (add 217), identifier start */
0x36E70181,  /*   42   Lu, hasLower (add 219), identifier start */
0x00AF0181,  /*   43   Lu, hasLower (add 2), hasTitle, identifier start */
0x007F0183,  /*   44   Lt, hasUpper (subtract 1), hasLower (add 1), hasTitle, identifier start */
0x009F0182,  /*   45   Ll, hasUpper (subtract 2), hasTitle, identifier start */
0x00000000,  /*   46   unassigned */
0x34970182,  /*   47   Ll, hasUpper (subtract 210), identifier start */
0x33970182,  /*   48   Ll, hasUpper (subtract 206), identifier start */
0x33570182,  /*   49   Ll, hasUpper (subtract 205), identifier start */
0x32970182,  /*   50   Ll, hasUpper (subtract 202), identifier start */
0x32D70182,  /*   51   Ll, hasUpper (subtract 203), identifier start */
0x33D70182,  /*   52   Ll, hasUpper (subtract 207), identifier start */
0x34570182,  /*   53   Ll, hasUpper (subtract 209), identifier start */
0x34D70182,  /*   54   Ll, hasUpper (subtract 211), identifier start */
0x35570182,  /*   55   Ll, hasUpper (subtract 213), identifier start */
0x36970182,  /*   56   Ll, hasUpper (subtract 218), identifier start */
0x36570182,  /*   57   Ll, hasUpper (subtract 217), identifier start */
0x36D70182,  /*   58   Ll, hasUpper (subtract 219), identifier start */
0x00070084,  /*   59   Lm, identifier start */
0x00030086,  /*   60   Mn, identifier part */
0x09A70181,  /*   61   Lu, hasLower (add 38), identifier start */
0x09670181,  /*   62   Lu, hasLower (add 37), identifier start */
0x10270181,  /*   63   Lu, hasLower (add 64), identifier start */
0x0FE70181,  /*   64   Lu, hasLower (add 63), identifier start */
0x09970182,  /*   65   Ll, hasUpper (subtract 38), identifier start */
0x09570182,  /*   66   Ll, hasUpper (subtract 37), identifier start */
0x10170182,  /*   67   Ll, hasUpper (subtract 64), identifier start */
0x0FD70182,  /*   68   Ll, hasUpper (subtract 63), identifier start */
0x0F970182,  /*   69   Ll, hasUpper (subtract 62), identifier start */
0x0E570182,  /*   70   Ll, hasUpper (subtract 57), identifier start */
0x0BD70182,  /*   71   Ll, hasUpper (subtract 47), identifier start */
0x0D970182,  /*   72   Ll, hasUpper (subtract 54), identifier start */
0x15970182,  /*   73   Ll, hasUpper (subtract 86), identifier start */
0x14170182,  /*   74   Ll, hasUpper (subtract 80), identifier start */
0x14270181,  /*   75   Lu, hasLower (add 80), identifier start */
0x0C270181,  /*   76   Lu, hasLower (add 48), identifier start */
0x0C170182,  /*   77   Ll, hasUpper (subtract 48), identifier start */
0x00034089,  /*   78   Nd, identifier part, decimal 0 */
0x00000087,  /*   79   Me */
0x00030088,  /*   80   Mc, identifier part */
0x00037489,  /*   81   Nd, identifier part, decimal 26 */
0x00005A0B,  /*   82   No, decimal 13 */
0x00006E0B,  /*   83   No, decimal 23 */
0x0000740B,  /*   84   No, decimal 26 */
0x0000000B,  /*   85   No */
0xFE170182,  /*   86   Ll, hasUpper (subtract -8), identifier start */
0xFE270181,  /*   87   Lu, hasLower (add -8), identifier start */
0xED970182,  /*   88   Ll, hasUpper (subtract -74), identifier start */
0xEA970182,  /*   89   Ll, hasUpper (subtract -86), identifier start */
0xE7170182,  /*   90   Ll, hasUpper (subtract -100), identifier start */
0xE0170182,  /*   91   Ll, hasUpper (subtract -128), identifier start */
0xE4170182,  /*   92   Ll, hasUpper (subtract -112), identifier start */
0xE0970182,  /*   93   Ll, hasUpper (subtract -126), identifier start */
0xFDD70182,  /*   94   Ll, hasUpper (subtract -9), identifier start */
0xEDA70181,  /*   95   Lu, hasLower (add -74), identifier start */
0xFDE70181,  /*   96   Lu, hasLower (add -9), identifier start */
0xEAA70181,  /*   97   Lu, hasLower (add -86), identifier start */
0xE7270181,  /*   98   Lu, hasLower (add -100), identifier start */
0xFE570182,  /*   99   Ll, hasUpper (subtract -7), identifier start */
0xE4270181,  /*  100   Lu, hasLower (add -112), identifier start */
0xFE670181,  /*  101   Lu, hasLower (add -7), identifier start */
0xE0270181,  /*  102   Lu, hasLower (add -128), identifier start */
0xE0A70181,  /*  103   Lu, hasLower (add -126), identifier start */
0x00010010,  /*  104   Cf, ignorable */
0x0004000D,  /*  105   Zl, whitespace */
0x0004000E,  /*  106   Zp, whitespace */
0x0000400B,  /*  107   No, decimal 0 */
0x0000440B,  /*  108   No, decimal 2 */
0x0427438A,  /*  109   Nl, hasLower (add 16), identifier start, decimal 1 */
0x0427818A,  /*  110   Nl, hasLower (add 16), identifier start, strange */
0x0417638A,  /*  111   Nl, hasUpper (subtract 16), identifier start, decimal 17 */
0x0417818A,  /*  112   Nl, hasUpper (subtract 16), identifier start, strange */
0x0007818A,  /*  113   Nl, identifier start, strange */
0x0000420B,  /*  114   No, decimal 1 */
0x0000720B,  /*  115   No, decimal 25 */
0x06A0001C,  /*  116   So, hasLower (add 26) */
0x0690001C,  /*  117   So, hasUpper (subtract 26) */
0x00006C0B,  /*  118   No, decimal 22 */
0x0000560B,  /*  119   No, decimal 11 */
0x0007738A,  /*  120   Nl, identifier start, decimal 25 */
0x0007418A,  /*  121   Nl, identifier start, decimal 0 */
0x00000013,  /*  122   Cs */
0x00000012   /*  123   Co */
};

const jschar js_uriReservedPlusPound_ucstr[] =
    {';', '/', '?', ':', '@', '&', '=', '+', '$', ',', '#', 0};
const jschar js_uriUnescaped_ucstr[] =
    {'0', '1', '2', '3', '4', '5', '6', '7', '8', '9',
     'A', 'B', 'C', 'D', 'E', 'F', 'G', 'H', 'I', 'J', 'K', 'L', 'M',
     'N', 'O', 'P', 'Q', 'R', 'S', 'T', 'U', 'V', 'W', 'X', 'Y', 'Z',
     'a', 'b', 'c', 'd', 'e', 'f', 'g', 'h', 'i', 'j', 'k', 'l', 'm',
     'n', 'o', 'p', 'q', 'r', 's', 't', 'u', 'v', 'w', 'x', 'y', 'z',
     '-', '_', '.', '!', '~', '*', '\'', '(', ')', 0};

#define ____ false

/*
 * This table allows efficient testing for the regular expression \w which is
 * defined by ECMA-262 15.10.2.6 to be [0-9A-Z_a-z].
 */
const bool js_alnum[] = {
/*       0     1     2     3     4     5     6     7     8     9  */
/*  0 */ ____, ____, ____, ____, ____, ____, ____, ____, ____, ____,
/*  1 */ ____, ____, ____, ____, ____, ____, ____, ____, ____, ____,
/*  2 */ ____, ____, ____, ____, ____, ____, ____, ____, ____, ____,
/*  3 */ ____, ____, ____, ____, ____, ____, ____, ____, ____, ____,
/*  4 */ ____, ____, ____, ____, ____, ____, ____, ____, true, true,
/*  5 */ true, true, true, true, true, true, true, true, ____, ____,
/*  6 */ ____, ____, ____, ____, ____, true, true, true, true, true,
/*  7 */ true, true, true, true, true, true, true, true, true, true,
/*  8 */ true, true, true, true, true, true, true, true, true, true,
/*  9 */ true, ____, ____, ____, ____, true, ____, true, true, true,
/* 10 */ true, true, true, true, true, true, true, true, true, true,
/* 11 */ true, true, true, true, true, true, true, true, true, true,
/* 12 */ true, true, true, ____, ____, ____, ____, ____
};

/*
 * Identifier start chars:
 * -      36:    $
 * -  65..90: A..Z
 * -      95:    _
 * - 97..122: a..z
 */
const bool js_isidstart[] = {
/*       0     1     2     3     4     5     6     7     8     9  */
/*  0 */ ____, ____, ____, ____, ____, ____, ____, ____, ____, ____,
/*  1 */ ____, ____, ____, ____, ____, ____, ____, ____, ____, ____,
/*  2 */ ____, ____, ____, ____, ____, ____, ____, ____, ____, ____,
/*  3 */ ____, ____, ____, ____, ____, ____, true, ____, ____, ____,
/*  4 */ ____, ____, ____, ____, ____, ____, ____, ____, ____, ____,
/*  5 */ ____, ____, ____, ____, ____, ____, ____, ____, ____, ____,
/*  6 */ ____, ____, ____, ____, ____, true, true, true, true, true, 
/*  7 */ true, true, true, true, true, true, true, true, true, true, 
/*  8 */ true, true, true, true, true, true, true, true, true, true, 
/*  9 */ true, ____, ____, ____, ____, true, ____, true, true, true, 
/* 10 */ true, true, true, true, true, true, true, true, true, true, 
/* 11 */ true, true, true, true, true, true, true, true, true, true, 
/* 12 */ true, true, true, ____, ____, ____, ____, ____
};

/*
 * Identifier chars:
 * -      36:    $
 * -  48..57: 0..9
 * -  65..90: A..Z
 * -      95:    _
 * - 97..122: a..z
 */
const bool js_isident[] = {
/*       0     1     2     3     4     5     6     7     8     9  */
/*  0 */ ____, ____, ____, ____, ____, ____, ____, ____, ____, ____,
/*  1 */ ____, ____, ____, ____, ____, ____, ____, ____, ____, ____,
/*  2 */ ____, ____, ____, ____, ____, ____, ____, ____, ____, ____,
/*  3 */ ____, ____, ____, ____, ____, ____, true, ____, ____, ____,
/*  4 */ ____, ____, ____, ____, ____, ____, ____, ____, true, true, 
/*  5 */ true, true, true, true, true, true, true, true, ____, ____,
/*  6 */ ____, ____, ____, ____, ____, true, true, true, true, true, 
/*  7 */ true, true, true, true, true, true, true, true, true, true, 
/*  8 */ true, true, true, true, true, true, true, true, true, true, 
/*  9 */ true, ____, ____, ____, ____, true, ____, true, true, true, 
/* 10 */ true, true, true, true, true, true, true, true, true, true, 
/* 11 */ true, true, true, true, true, true, true, true, true, true, 
/* 12 */ true, true, true, ____, ____, ____, ____, ____
};

/* Whitespace chars: '\t', '\n', '\v', '\f', '\r', ' '. */
const bool js_isspace[] = {
/*       0     1     2     3     4     5     6     7     8     9  */
/*  0 */ ____, ____, ____, ____, ____, ____, ____, ____, ____, true,
/*  1 */ true, true, true, true, ____, ____, ____, ____, ____, ____,
/*  2 */ ____, ____, ____, ____, ____, ____, ____, ____, ____, ____,
/*  3 */ ____, ____, true, ____, ____, ____, ____, ____, ____, ____,
/*  4 */ ____, ____, ____, ____, ____, ____, ____, ____, ____, ____,
/*  5 */ ____, ____, ____, ____, ____, ____, ____, ____, ____, ____,
/*  6 */ ____, ____, ____, ____, ____, ____, ____, ____, ____, ____,
/*  7 */ ____, ____, ____, ____, ____, ____, ____, ____, ____, ____,
/*  8 */ ____, ____, ____, ____, ____, ____, ____, ____, ____, ____,
/*  9 */ ____, ____, ____, ____, ____, ____, ____, ____, ____, ____,
/* 10 */ ____, ____, ____, ____, ____, ____, ____, ____, ____, ____,
/* 11 */ ____, ____, ____, ____, ____, ____, ____, ____, ____, ____,
/* 12 */ ____, ____, ____, ____, ____, ____, ____, ____
};

#undef ____

#define URI_CHUNK 64U

static inline bool
TransferBufferToString(JSContext *cx, StringBuffer &sb, Value *rval)
{
    JSString *str = sb.finishString();
    if (!str)
        return false;
    rval->setString(str);
    return true;
}

/*
 * ECMA 3, 15.1.3 URI Handling Function Properties
 *
 * The following are implementations of the algorithms
 * given in the ECMA specification for the hidden functions
 * 'Encode' and 'Decode'.
 */
static JSBool
Encode(JSContext *cx, JSString *str, const jschar *unescapedSet,
       const jschar *unescapedSet2, Value *rval)
{
    static const char HexDigits[] = "0123456789ABCDEF"; /* NB: uppercase */

    size_t length = str->length();
    const jschar *chars = str->getChars(cx);
    if (!chars)
        return JS_FALSE;

    if (length == 0) {
        rval->setString(cx->runtime->emptyString);
        return JS_TRUE;
    }

    StringBuffer sb(cx);
    jschar hexBuf[4];
    hexBuf[0] = '%';
    hexBuf[3] = 0;
    for (size_t k = 0; k < length; k++) {
        jschar c = chars[k];
        if (js_strchr(unescapedSet, c) ||
            (unescapedSet2 && js_strchr(unescapedSet2, c))) {
            if (!sb.append(c))
                return JS_FALSE;
        } else {
            if ((c >= 0xDC00) && (c <= 0xDFFF)) {
                JS_ReportErrorNumber(cx, js_GetErrorMessage, NULL,
                                 JSMSG_BAD_URI, NULL);
                return JS_FALSE;
            }
            uint32 v;
            if (c < 0xD800 || c > 0xDBFF) {
                v = c;
            } else {
                k++;
                if (k == length) {
                    JS_ReportErrorNumber(cx, js_GetErrorMessage, NULL,
                                     JSMSG_BAD_URI, NULL);
                    return JS_FALSE;
                }
                jschar c2 = chars[k];
                if ((c2 < 0xDC00) || (c2 > 0xDFFF)) {
                    JS_ReportErrorNumber(cx, js_GetErrorMessage, NULL,
                                     JSMSG_BAD_URI, NULL);
                    return JS_FALSE;
                }
                v = ((c - 0xD800) << 10) + (c2 - 0xDC00) + 0x10000;
            }
            uint8 utf8buf[4];
            size_t L = js_OneUcs4ToUtf8Char(utf8buf, v);
            for (size_t j = 0; j < L; j++) {
                hexBuf[1] = HexDigits[utf8buf[j] >> 4];
                hexBuf[2] = HexDigits[utf8buf[j] & 0xf];
                if (!sb.append(hexBuf, 3))
                    return JS_FALSE;
            }
        }
    }

    return TransferBufferToString(cx, sb, rval);
}

static JSBool
Decode(JSContext *cx, JSString *str, const jschar *reservedSet, Value *rval)
{
    size_t length = str->length();
    const jschar *chars = str->getChars(cx);
    if (!chars)
        return JS_FALSE;

    if (length == 0) {
        rval->setString(cx->runtime->emptyString);
        return JS_TRUE;
    }

    StringBuffer sb(cx);
    for (size_t k = 0; k < length; k++) {
        jschar c = chars[k];
        if (c == '%') {
            size_t start = k;
            if ((k + 2) >= length)
                goto report_bad_uri;
            if (!JS7_ISHEX(chars[k+1]) || !JS7_ISHEX(chars[k+2]))
                goto report_bad_uri;
            jsuint B = JS7_UNHEX(chars[k+1]) * 16 + JS7_UNHEX(chars[k+2]);
            k += 2;
            if (!(B & 0x80)) {
                c = (jschar)B;
            } else {
                intN n = 1;
                while (B & (0x80 >> n))
                    n++;
                if (n == 1 || n > 4)
                    goto report_bad_uri;
                uint8 octets[4];
                octets[0] = (uint8)B;
                if (k + 3 * (n - 1) >= length)
                    goto report_bad_uri;
                for (intN j = 1; j < n; j++) {
                    k++;
                    if (chars[k] != '%')
                        goto report_bad_uri;
                    if (!JS7_ISHEX(chars[k+1]) || !JS7_ISHEX(chars[k+2]))
                        goto report_bad_uri;
                    B = JS7_UNHEX(chars[k+1]) * 16 + JS7_UNHEX(chars[k+2]);
                    if ((B & 0xC0) != 0x80)
                        goto report_bad_uri;
                    k += 2;
                    octets[j] = (char)B;
                }
                uint32 v = Utf8ToOneUcs4Char(octets, n);
                if (v >= 0x10000) {
                    v -= 0x10000;
                    if (v > 0xFFFFF)
                        goto report_bad_uri;
                    c = (jschar)((v & 0x3FF) + 0xDC00);
                    jschar H = (jschar)((v >> 10) + 0xD800);
                    if (!sb.append(H))
                        return JS_FALSE;
                } else {
                    c = (jschar)v;
                }
            }
            if (js_strchr(reservedSet, c)) {
                if (!sb.append(chars + start, k - start + 1))
                    return JS_FALSE;
            } else {
                if (!sb.append(c))
                    return JS_FALSE;
            }
        } else {
            if (!sb.append(c))
                return JS_FALSE;
        }
    }

    return TransferBufferToString(cx, sb, rval);

  report_bad_uri:
    JS_ReportErrorNumber(cx, js_GetErrorMessage, NULL, JSMSG_BAD_URI);
    /* FALL THROUGH */

    return JS_FALSE;
}

static JSBool
str_decodeURI(JSContext *cx, uintN argc, Value *vp)
{
    JSLinearString *str = ArgToRootedString(cx, argc, vp, 0);
    if (!str)
        return JS_FALSE;
    return Decode(cx, str, js_uriReservedPlusPound_ucstr, vp);
}

static JSBool
str_decodeURI_Component(JSContext *cx, uintN argc, Value *vp)
{
    JSLinearString *str = ArgToRootedString(cx, argc, vp, 0);
    if (!str)
        return JS_FALSE;
    return Decode(cx, str, js_empty_ucstr, vp);
}

static JSBool
str_encodeURI(JSContext *cx, uintN argc, Value *vp)
{
    JSLinearString *str = ArgToRootedString(cx, argc, vp, 0);
    if (!str)
        return JS_FALSE;
    return Encode(cx, str, js_uriReservedPlusPound_ucstr, js_uriUnescaped_ucstr,
                  vp);
}

static JSBool
str_encodeURI_Component(JSContext *cx, uintN argc, Value *vp)
{
    JSLinearString *str = ArgToRootedString(cx, argc, vp, 0);
    if (!str)
        return JS_FALSE;
    return Encode(cx, str, js_uriUnescaped_ucstr, NULL, vp);
}

/*
 * Convert one UCS-4 char and write it into a UTF-8 buffer, which must be at
 * least 4 bytes long.  Return the number of UTF-8 bytes of data written.
 */
int
js_OneUcs4ToUtf8Char(uint8 *utf8Buffer, uint32 ucs4Char)
{
    int utf8Length = 1;

    JS_ASSERT(ucs4Char <= 0x10FFFF);
    if (ucs4Char < 0x80) {
        *utf8Buffer = (uint8)ucs4Char;
    } else {
        int i;
        uint32 a = ucs4Char >> 11;
        utf8Length = 2;
        while (a) {
            a >>= 5;
            utf8Length++;
        }
        i = utf8Length;
        while (--i) {
            utf8Buffer[i] = (uint8)((ucs4Char & 0x3F) | 0x80);
            ucs4Char >>= 6;
        }
        *utf8Buffer = (uint8)(0x100 - (1 << (8-utf8Length)) + ucs4Char);
    }
    return utf8Length;
}

/*
 * Convert a utf8 character sequence into a UCS-4 character and return that
 * character.  It is assumed that the caller already checked that the sequence
 * is valid.
 */
static uint32
Utf8ToOneUcs4Char(const uint8 *utf8Buffer, int utf8Length)
{
    uint32 ucs4Char;
    uint32 minucs4Char;
    /* from Unicode 3.1, non-shortest form is illegal */
    static const uint32 minucs4Table[] = {
        0x00000080, 0x00000800, 0x00010000
    };

    JS_ASSERT(utf8Length >= 1 && utf8Length <= 4);
    if (utf8Length == 1) {
        ucs4Char = *utf8Buffer;
        JS_ASSERT(!(ucs4Char & 0x80));
    } else {
        JS_ASSERT((*utf8Buffer & (0x100 - (1 << (7-utf8Length)))) ==
                  (0x100 - (1 << (8-utf8Length))));
        ucs4Char = *utf8Buffer++ & ((1<<(7-utf8Length))-1);
        minucs4Char = minucs4Table[utf8Length-2];
        while (--utf8Length) {
            JS_ASSERT((*utf8Buffer & 0xC0) == 0x80);
            ucs4Char = ucs4Char<<6 | (*utf8Buffer++ & 0x3F);
        }
        if (JS_UNLIKELY(ucs4Char < minucs4Char)) {
            ucs4Char = OVERLONG_UTF8;
        } else if (ucs4Char == 0xFFFE || ucs4Char == 0xFFFF) {
            ucs4Char = 0xFFFD;
        }
    }
    return ucs4Char;
}

namespace js {

size_t
PutEscapedStringImpl(char *buffer, size_t bufferSize, FILE *fp, JSLinearString *str, uint32 quote)
{
    enum {
        STOP, FIRST_QUOTE, LAST_QUOTE, CHARS, ESCAPE_START, ESCAPE_MORE
    } state;

    JS_ASSERT(quote == 0 || quote == '\'' || quote == '"');
    JS_ASSERT_IF(!buffer, bufferSize == 0);
    JS_ASSERT_IF(fp, !buffer);

    if (bufferSize == 0)
        buffer = NULL;
    else
        bufferSize--;

    const jschar *chars = str->chars();
    const jschar *charsEnd = chars + str->length();
    size_t n = 0;
    state = FIRST_QUOTE;
    uintN shift = 0;
    uintN hex = 0;
    uintN u = 0;
    char c = 0;  /* to quell GCC warnings */

    for (;;) {
        switch (state) {
          case STOP:
            goto stop;
          case FIRST_QUOTE:
            state = CHARS;
            goto do_quote;
          case LAST_QUOTE:
            state = STOP;
          do_quote:
            if (quote == 0)
                continue;
            c = (char)quote;
            break;
          case CHARS:
            if (chars == charsEnd) {
                state = LAST_QUOTE;
                continue;
            }
            u = *chars++;
            if (u < ' ') {
                if (u != 0) {
                    const char *escape = strchr(js_EscapeMap, (int)u);
                    if (escape) {
                        u = escape[1];
                        goto do_escape;
                    }
                }
                goto do_hex_escape;
            }
            if (u < 127) {
                if (u == quote || u == '\\')
                    goto do_escape;
                c = (char)u;
            } else if (u < 0x100) {
                goto do_hex_escape;
            } else {
                shift = 16;
                hex = u;
                u = 'u';
                goto do_escape;
            }
            break;
          do_hex_escape:
            shift = 8;
            hex = u;
            u = 'x';
          do_escape:
            c = '\\';
            state = ESCAPE_START;
            break;
          case ESCAPE_START:
            JS_ASSERT(' ' <= u && u < 127);
            c = (char)u;
            state = ESCAPE_MORE;
            break;
          case ESCAPE_MORE:
            if (shift == 0) {
                state = CHARS;
                continue;
            }
            shift -= 4;
            u = 0xF & (hex >> shift);
            c = (char)(u + (u < 10 ? '0' : 'A' - 10));
            break;
        }
        if (buffer) {
            JS_ASSERT(n <= bufferSize);
            if (n != bufferSize) {
                buffer[n] = c;
            } else {
                buffer[n] = '\0';
                buffer = NULL;
            }
        } else if (fp) {
            if (fputc(c, fp) < 0)
                return size_t(-1);
        }
        n++;
    }
  stop:
    if (buffer)
        buffer[n] = '\0';
    return n;
}

} /* namespace js */<|MERGE_RESOLUTION|>--- conflicted
+++ resolved
@@ -3546,14 +3546,14 @@
     JS_FS_END
 };
 
-<<<<<<< HEAD
 static void type_NewString(JSContext *cx, JSTypeFunction *jsfun, JSTypeCallsite *jssite)
 {
     if (Valueify(jssite)->isNew)
         JS_TypeHandlerNew(cx, jsfun, jssite);
     else
         JS_TypeHandlerString(cx, jsfun, jssite);
-=======
+}
+
 const Shape *
 JSObject::assignInitialStringShape(JSContext *cx)
 {
@@ -3563,7 +3563,6 @@
 
     return addDataProperty(cx, ATOM_TO_JSID(cx->runtime->atomState.lengthAtom),
                            JSSLOT_STRING_LENGTH, JSPROP_PERMANENT | JSPROP_READONLY);
->>>>>>> 8edfaaa3
 }
 
 JSObject *
@@ -3571,39 +3570,6 @@
 {
     JS_ASSERT(global->isGlobal());
     JS_ASSERT(global->isNative());
-
-<<<<<<< HEAD
-    proto = js_InitClass(cx, obj, NULL, &js_StringClass, js_String, 1,
-                         type_NewString,
-                         NULL, string_methods,
-                         NULL, string_static_methods);
-    if (!proto)
-        return NULL;
-    proto->setPrimitiveThis(StringValue(cx->runtime->emptyString));
-    jsid lengthId = ATOM_TO_JSID(cx->runtime->atomState.lengthAtom);
-    if (!js_DefineNativeProperty(cx, proto, lengthId,
-                                 UndefinedValue(), NULL, NULL,
-                                 JSPROP_READONLY | JSPROP_PERMANENT | JSPROP_SHARED, 0, 0,
-                                 NULL)) {
-        return JS_FALSE;
-    }
-
-    /* Define the escape, unescape functions in the global object. */
-    if (!JS_DefineFunctionsWithPrefix(cx, obj, string_functions, js_String_str))
-        return NULL;
-
-    if (!cx->addTypePropertyId(proto->getType(), lengthId, TYPE_INT32))
-        return NULL;
-
-    TypeObject *objectType = proto->getNewType(cx);
-    if (!objectType || !cx->addTypeProperty(objectType, NULL, TYPE_STRING))
-=======
-    /*
-     * Define escape/unescape, the URI encode/decode functions, and maybe
-     * uneval on the global object.
-     */
-    if (!JS_DefineFunctions(cx, global, string_functions))
-        return NULL;
 
     /* Create and initialize String.prototype. */
     JSObject *objectProto;
@@ -3611,12 +3577,20 @@
         return NULL;
 
     JSObject *proto = NewObject<WithProto::Class>(cx, &js_StringClass, objectProto, global);
-    if (!proto || !proto->initString(cx, cx->runtime->emptyString))
+    if (!proto)
+        return NULL;
+
+    types::TypeObject *protoType = cx->newTypeObject("String", "prototype", proto->getProto(), false);
+    if (!protoType || !proto->setTypeAndUniqueShape(cx, protoType))
+        return NULL;
+
+    if (!proto->initString(cx, cx->runtime->emptyString))
         return NULL;
 
     /* Now create the String function. */
     JSAtom *atom = CLASS_ATOM(cx, String);
-    JSFunction *ctor = js_NewFunction(cx, NULL, js_String, 1, JSFUN_CONSTRUCTOR, global, atom);
+    JSFunction *ctor = js_NewFunction(cx, NULL, js_String, 1, JSFUN_CONSTRUCTOR, global, atom,
+                                      type_NewString, js_String_str);
     if (!ctor)
         return NULL;
 
@@ -3624,25 +3598,29 @@
     FUN_CLASP(ctor) = &js_StringClass;
 
     /* Define String.prototype and String.prototype.constructor. */
-    if (!ctor->defineProperty(cx, ATOM_TO_JSID(cx->runtime->atomState.classPrototypeAtom),
-                              ObjectValue(*proto), PropertyStub, StrictPropertyStub,
-                              JSPROP_PERMANENT | JSPROP_READONLY) ||
-        !proto->defineProperty(cx, ATOM_TO_JSID(cx->runtime->atomState.constructorAtom),
-                               ObjectValue(*ctor), PropertyStub, StrictPropertyStub, 0))
+    if (!js_SetClassPrototype(cx, ctor, proto, JSPROP_PERMANENT | JSPROP_READONLY))
+        return NULL;
+
+    /* Add properties and methods to the prototype and the constructor. */
+    if (!JS_DefineFunctionsWithPrefix(cx, proto, string_methods, js_String_str) ||
+        !JS_DefineFunctionsWithPrefix(cx, ctor, string_static_methods, js_String_str))
     {
         return NULL;
     }
 
-    /* Add properties and methods to the prototype and the constructor. */
-    if (!JS_DefineFunctions(cx, proto, string_methods) ||
-        !JS_DefineFunctions(cx, ctor, string_static_methods))
-    {
+    /* Pre-brand String and String.prototype for trace-jitted code. */
+    if (!cx->typeInferenceEnabled()) {
+        proto->brand(cx);
+        ctor->brand(cx);
+    }
+
+    jsid lengthId = ATOM_TO_JSID(cx->runtime->atomState.lengthAtom);
+    if (!cx->addTypePropertyId(proto->getType(), lengthId, TYPE_INT32))
         return NULL;
-    }
-
-    /* Pre-brand String and String.prototype for trace-jitted code. */
-    proto->brand(cx);
-    ctor->brand(cx);
+
+    TypeObject *type = proto->getNewType(cx);
+    if (!type || !cx->addTypePropertyId(type, JSID_VOID, TYPE_STRING))
+        return NULL;
 
     /*
      * Make sure proto's emptyShape is available to be shared by String
@@ -3652,12 +3630,18 @@
      *
      * All callers of JSObject::initSharingEmptyShape depend on this.
      */
-    if (!proto->getEmptyShape(cx, &js_StringClass, FINALIZE_OBJECT0))
+    if (!type->getEmptyShape(cx, &js_StringClass, FINALIZE_OBJECT0))
         return NULL;
 
     /* Install the fully-constructed String and String.prototype. */
     if (!DefineConstructorAndPrototype(cx, global, JSProto_String, ctor, proto))
->>>>>>> 8edfaaa3
+        return NULL;
+
+    /*
+     * Define escape/unescape, the URI encode/decode functions, and maybe
+     * uneval on the global object.
+     */
+    if (!JS_DefineFunctions(cx, global, string_functions))
         return NULL;
 
     return proto;
