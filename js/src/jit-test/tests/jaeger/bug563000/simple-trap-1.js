// |jit-test| debug
setDebug(true);
var x = "failure";
function main() { x = "success"; }

<<<<<<< HEAD
/* The JSOP_STOP in a. */
=======
/* The JSOP_STOP in main. */
>>>>>>> 8969e3ee
trap(main, 10, "");
main();

assertEq(x, "success");<|MERGE_RESOLUTION|>--- conflicted
+++ resolved
@@ -3,11 +3,7 @@
 var x = "failure";
 function main() { x = "success"; }
 
-<<<<<<< HEAD
-/* The JSOP_STOP in a. */
-=======
 /* The JSOP_STOP in main. */
->>>>>>> 8969e3ee
 trap(main, 10, "");
 main();
 
