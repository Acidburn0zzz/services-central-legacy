--- conflicted
+++ resolved
@@ -46,10 +46,7 @@
 #include "frontend/Parser.h"
 
 #include "jsobjinlines.h"
-<<<<<<< HEAD
-=======
 #include "jsfuninlines.h"
->>>>>>> 5dda85e2
 
 using namespace js;
 using namespace js::frontend;
