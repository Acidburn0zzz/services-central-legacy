/* -*- Mode: C++; tab-width: 4; indent-tabs-mode: nil; c-basic-offset: 4 -*-
 * vim: set ts=4 sw=4 et tw=99:
 *
 * ***** BEGIN LICENSE BLOCK *****
 * Version: MPL 1.1/GPL 2.0/LGPL 2.1
 *
 * The contents of this file are subject to the Mozilla Public License Version
 * 1.1 (the "License"); you may not use this file except in compliance with
 * the License. You may obtain a copy of the License at
 * http://www.mozilla.org/MPL/
 *
 * Software distributed under the License is distributed on an "AS IS" basis,
 * WITHOUT WARRANTY OF ANY KIND, either express or implied. See the License
 * for the specific language governing rights and limitations under the
 * License.
 *
 * The Original Code is Mozilla SpiderMonkey JavaScript 1.9 code, released
 * May 28, 2008.
 *
 * The Initial Developer of the Original Code is
 *   Brendan Eich <brendan@mozilla.org>
 *
 * Contributor(s):
 *   David Anderson <danderson@mozilla.com>
 *   David Mandelin <dmandelin@mozilla.com>
 *
 * Alternatively, the contents of this file may be used under the terms of
 * either of the GNU General Public License Version 2 or later (the "GPL"),
 * or the GNU Lesser General Public License Version 2.1 or later (the "LGPL"),
 * in which case the provisions of the GPL or the LGPL are applicable instead
 * of those above. If you wish to allow use of your version of this file only
 * under the terms of either the GPL or the LGPL, and not to allow others to
 * use your version of this file under the terms of the MPL, indicate your
 * decision by deleting the provisions above and replace them with the notice
 * and other provisions required by the GPL or the LGPL. If you do not delete
 * the provisions above, a recipient may use your version of this file under
 * the terms of any one of the MPL, the GPL or the LGPL.
 *
 * ***** END LICENSE BLOCK ***** */
#include "jsbool.h"
#include "jscntxt.h"
#include "jsemit.h"
#include "jslibmath.h"
#include "jsnum.h"
#include "jsscope.h"
#include "jsobjinlines.h"
#include "methodjit/MethodJIT.h"
#include "methodjit/Compiler.h"
#include "methodjit/StubCalls.h"
#include "methodjit/FrameState-inl.h"

#include "jsautooplen.h"

using namespace js;
using namespace js::mjit;

typedef JSC::MacroAssembler::RegisterID RegisterID;

RegisterID
mjit::Compiler::rightRegForShift(FrameEntry *rhs)
{
#if defined(JS_CPU_X86) || defined(JS_CPU_X64)
    /*
     * Gross: RHS _must_ be in ECX, on x86.
     * Note that we take this first so that we can't up with other register
     * allocations (below) owning ecx before rhs.
     */
    RegisterID reg = JSC::X86Registers::ecx;
    if (!rhs->isConstant())
        frame.copyDataIntoReg(rhs, reg);
    return reg;
#else
    if (rhs->isConstant())
        return frame.allocReg();
    return frame.copyDataIntoReg(rhs);
#endif
}

void
mjit::Compiler::jsop_rsh_const_int(FrameEntry *lhs, FrameEntry *rhs)
{
    RegisterID rhsData = rightRegForShift(rhs);
    RegisterID result = frame.allocReg();
    masm.move(Imm32(lhs->getValue().toInt32()), result);
    masm.rshift32(rhsData, result);

    frame.freeReg(rhsData);
    frame.popn(2);
    frame.pushTypedPayload(JSVAL_TYPE_INT32, result);
}

void
mjit::Compiler::jsop_rsh_int_int(FrameEntry *lhs, FrameEntry *rhs)
{
    RegisterID rhsData = rightRegForShift(rhs);
    RegisterID lhsData = frame.copyDataIntoReg(lhs);
    masm.rshift32(rhsData, lhsData);
    frame.freeReg(rhsData);
    frame.popn(2);
    frame.pushTypedPayload(JSVAL_TYPE_INT32, lhsData);
}

void
mjit::Compiler::jsop_rsh_int_const(FrameEntry *lhs, FrameEntry *rhs)
{
    int32 shiftAmount = rhs->getValue().toInt32();

    if (!shiftAmount) {
        frame.pop();
        return;
    }

    RegisterID result = frame.copyDataIntoReg(lhs);
    masm.rshift32(Imm32(shiftAmount), result);
    frame.popn(2);
    frame.pushTypedPayload(JSVAL_TYPE_INT32, result);
}

void
mjit::Compiler::ensureInteger(FrameEntry *fe, Uses uses)
{
    if (fe->isConstant()) {
        if (!fe->isType(JSVAL_TYPE_INT32)) {
            JS_ASSERT(fe->isType(JSVAL_TYPE_DOUBLE));
            fe->convertConstantDoubleToInt32(cx);
        }
    } else if (fe->isType(JSVAL_TYPE_DOUBLE)) {
        FPRegisterID fpreg = frame.tempFPRegForData(fe);

        RegisterID data = frame.allocReg();
        Jump truncateGuard = masm.branchTruncateDoubleToInt32(fpreg, data);
        stubcc.linkExit(truncateGuard, uses);

        frame.learnType(fe, JSVAL_TYPE_INT32, data);
    } else if (!fe->isType(JSVAL_TYPE_INT32)) {
        RegisterID typeReg = frame.tempRegForType(fe);
        frame.pinReg(typeReg);
        RegisterID dataReg = frame.tempRegForData(fe);
        frame.pinReg(dataReg);
        RegisterID scratchReg = frame.allocReg();
        frame.unpinReg(dataReg);
        frame.unpinReg(typeReg);

        Jump intGuard = masm.testInt32(Assembler::Equal, typeReg);
        Jump doubleGuard = masm.testDouble(Assembler::NotEqual, typeReg);
        stubcc.linkExit(doubleGuard, uses);

        FPRegisterID fpreg = frame.allocFPReg();
        frame.loadDouble(fe, fpreg, masm);
        Jump truncateGuard = masm.branchTruncateDoubleToInt32(fpreg, scratchReg);
        stubcc.linkExit(truncateGuard, uses);
        masm.move(scratchReg, dataReg);
        intGuard.linkTo(masm.label(), &masm);

        frame.freeReg(fpreg);
        frame.freeReg(scratchReg);
        frame.learnType(fe, JSVAL_TYPE_INT32);
    }
}

void
mjit::Compiler::jsop_rsh()
{
    FrameEntry *rhs = frame.peek(-1);
    FrameEntry *lhs = frame.peek(-2);

    if (tryBinaryConstantFold(cx, frame, JSOP_RSH, lhs, rhs, knownPushedType(0)))
        return;

    if ((lhs->isNotType(JSVAL_TYPE_INT32) && lhs->isNotType(JSVAL_TYPE_DOUBLE)) ||
        (rhs->isNotType(JSVAL_TYPE_INT32) && rhs->isNotType(JSVAL_TYPE_DOUBLE))) {
        prepareStubCall(Uses(2));
        INLINE_STUBCALL(stubs::Rsh);
        frame.popn(2);
        frame.pushSynced(JSVAL_TYPE_INT32);
        return;
    }

    ensureInteger(lhs, Uses(2));
    ensureInteger(rhs, Uses(2));

    stubcc.leave();
    OOL_STUBCALL(stubs::Rsh);

    JS_ASSERT(!(lhs->isConstant() && rhs->isConstant()));
    if (lhs->isConstant()) {
        jsop_rsh_const_int(lhs, rhs);
    } else if (rhs->isConstant()) {
        jsop_rsh_int_const(lhs, rhs);
    } else {
        jsop_rsh_int_int(lhs, rhs);
    }

    stubcc.rejoin(Changes(1));
}

void
mjit::Compiler::jsop_bitnot()
{
    FrameEntry *top = frame.peek(-1);

    /* We only want to handle integers here. */
    if (top->isTypeKnown() && top->getKnownType() != JSVAL_TYPE_INT32) {
        prepareStubCall(Uses(1));
        INLINE_STUBCALL(stubs::BitNot);
        frame.pop();
        frame.pushSynced(JSVAL_TYPE_INT32);
        return;
    }
           
    /* Test the type. */
    bool stubNeeded = false;
    if (!top->isTypeKnown()) {
        Jump intFail = frame.testInt32(Assembler::NotEqual, top);
        stubcc.linkExit(intFail, Uses(1));
        frame.learnType(top, JSVAL_TYPE_INT32);
        stubNeeded = true;
    }

    if (stubNeeded) {
        stubcc.leave();
        OOL_STUBCALL(stubs::BitNot);
    }

    RegisterID reg = frame.ownRegForData(top);
    masm.not32(reg);
    frame.pop();
    frame.pushTypedPayload(JSVAL_TYPE_INT32, reg);

    if (stubNeeded)
        stubcc.rejoin(Changes(1));
}

void
mjit::Compiler::jsop_bitop(JSOp op)
{
    FrameEntry *rhs = frame.peek(-1);
    FrameEntry *lhs = frame.peek(-2);

    VoidStub stub;
    switch (op) {
      case JSOP_BITOR:
        stub = stubs::BitOr;
        break;
      case JSOP_BITAND:
        stub = stubs::BitAnd;
        break;
      case JSOP_BITXOR:
        stub = stubs::BitXor;
        break;
      case JSOP_LSH:
        stub = stubs::Lsh;
        break;
      case JSOP_URSH:
        stub = stubs::Ursh;
        break;
      default:
        JS_NOT_REACHED("wat");
        return;
    }

    bool lhsIntOrDouble = !(lhs->isNotType(JSVAL_TYPE_DOUBLE) && 
                            lhs->isNotType(JSVAL_TYPE_INT32));
    
    /* Fast-path double to int conversion. */
    if (!lhs->isConstant() && rhs->isConstant() && lhsIntOrDouble &&
        rhs->isType(JSVAL_TYPE_INT32) && rhs->getValue().toInt32() == 0 &&
        (op == JSOP_BITOR || op == JSOP_LSH)) {
        ensureInteger(lhs, Uses(2));
        RegisterID reg = frame.copyDataIntoReg(lhs);

        stubcc.leave();
        OOL_STUBCALL(stub);

        frame.popn(2);
        frame.pushTypedPayload(JSVAL_TYPE_INT32, reg);

        stubcc.rejoin(Changes(1));
        return;
    }

    /* Convert a double RHS to integer if it's constant for the test below. */
    if (rhs->isConstant() && rhs->getValue().isDouble())
        rhs->convertConstantDoubleToInt32(cx);

    /* We only want to handle integers here. */
    if ((lhs->isNotType(JSVAL_TYPE_INT32) && lhs->isNotType(JSVAL_TYPE_DOUBLE)) ||
        (rhs->isNotType(JSVAL_TYPE_INT32) && rhs->isNotType(JSVAL_TYPE_DOUBLE)) ||
        (op == JSOP_URSH && rhs->isConstant() && rhs->getValue().toInt32() % 32 == 0)) {
        prepareStubCall(Uses(2));
        INLINE_STUBCALL(stub);
        frame.popn(2);
        frame.pushSynced(op != JSOP_URSH ? JSVAL_TYPE_INT32 : knownPushedType(0));
        return;
    }

    ensureInteger(lhs, Uses(2));
    ensureInteger(rhs, Uses(2));

    if (lhs->isConstant() && rhs->isConstant()) {
        int32 L = lhs->getValue().toInt32();
        int32 R = rhs->getValue().toInt32();

        frame.popn(2);
        switch (op) {
          case JSOP_BITOR:
            frame.push(Int32Value(L | R));
            return;
          case JSOP_BITXOR:
            frame.push(Int32Value(L ^ R));
            return;
          case JSOP_BITAND:
            frame.push(Int32Value(L & R));
            return;
          case JSOP_LSH:
            frame.push(Int32Value(L << R));
            return;
          case JSOP_URSH: 
          {
            uint32 unsignedL;
            if (ValueToECMAUint32(cx, lhs->getValue(), (uint32_t*)&unsignedL)) {
                frame.push(NumberValue(uint32(unsignedL >> (R & 31))));
                return;
            }
            break;
          }
          default:
            JS_NOT_REACHED("say wat");
        }
    }

    RegisterID reg;

    switch (op) {
      case JSOP_BITOR:
      case JSOP_BITXOR:
      case JSOP_BITAND:
      {
        /* Commutative, and we're guaranteed both are ints. */
        if (lhs->isConstant()) {
            JS_ASSERT(!rhs->isConstant());
            FrameEntry *temp = rhs;
            rhs = lhs;
            lhs = temp;
        }

        reg = frame.ownRegForData(lhs);
        if (rhs->isConstant()) {
            if (op == JSOP_BITAND)
                masm.and32(Imm32(rhs->getValue().toInt32()), reg);
            else if (op == JSOP_BITXOR)
                masm.xor32(Imm32(rhs->getValue().toInt32()), reg);
            else
                masm.or32(Imm32(rhs->getValue().toInt32()), reg);
        } else if (frame.shouldAvoidDataRemat(rhs)) {
            if (op == JSOP_BITAND)
                masm.and32(masm.payloadOf(frame.addressOf(rhs)), reg);
            else if (op == JSOP_BITXOR)
                masm.xor32(masm.payloadOf(frame.addressOf(rhs)), reg);
            else
                masm.or32(masm.payloadOf(frame.addressOf(rhs)), reg);
        } else {
            RegisterID rhsReg = frame.tempRegForData(rhs);
            if (op == JSOP_BITAND)
                masm.and32(rhsReg, reg);
            else if (op == JSOP_BITXOR)
                masm.xor32(rhsReg, reg);
            else
                masm.or32(rhsReg, reg);
        }

        break;
      }

      case JSOP_LSH:
      case JSOP_URSH:
      {
        /* Not commutative. */
        if (rhs->isConstant()) {
            RegisterID reg = frame.ownRegForData(lhs);
            int shift = rhs->getValue().toInt32() & 0x1F;

            stubcc.leave();
            OOL_STUBCALL(stub);

            if (shift) {
                if (op == JSOP_LSH)
                    masm.lshift32(Imm32(shift), reg);
                else
                    masm.urshift32(Imm32(shift), reg);
            }
            frame.popn(2);
            
            /* x >>> 0 may result in a double, handled above. */
            JS_ASSERT_IF(op == JSOP_URSH, shift >= 1);
            frame.pushTypedPayload(JSVAL_TYPE_INT32, reg);

            stubcc.rejoin(Changes(1));
            return;
        }
#if defined(JS_CPU_X86) || defined(JS_CPU_X64)
        /* Grosssssss! RHS _must_ be in ECX, on x86 */
        RegisterID rr = frame.tempRegInMaskForData(rhs,
                                                   Registers::maskReg(JSC::X86Registers::ecx));
#else
        RegisterID rr = frame.tempRegForData(rhs);
#endif

        if (frame.haveSameBacking(lhs, rhs)) {
            // It's okay to allocReg(). If |rr| is evicted, it won't result in
            // a load, and |rr == reg| is fine since this is (x << x).
            reg = frame.allocReg();
            if (rr != reg)
                masm.move(rr, reg);
        } else {
            frame.pinReg(rr);
            if (lhs->isConstant()) {
                reg = frame.allocReg();
                masm.move(Imm32(lhs->getValue().toInt32()), reg);
            } else {
                reg = frame.copyDataIntoReg(lhs);
            }
            frame.unpinReg(rr);
        }
        
        if (op == JSOP_LSH) {
            masm.lshift32(rr, reg);
        } else {
            masm.urshift32(rr, reg);
            
            Jump isNegative = masm.branch32(Assembler::LessThan, reg, Imm32(0));
            stubcc.linkExit(isNegative, Uses(2));
        }
        break;
      }

      default:
        JS_NOT_REACHED("NYI");
        return;
    }

    stubcc.leave();
    OOL_STUBCALL(stub);

    frame.pop();
    frame.pop();

    JSValueType type = knownPushedType(0);

    if (type != JSVAL_TYPE_UNKNOWN && type != JSVAL_TYPE_DOUBLE)
        frame.pushTypedPayload(type, reg);
    else if (op == JSOP_URSH)
        frame.pushNumber(reg, true);
    else
        frame.pushTypedPayload(JSVAL_TYPE_INT32, reg);

    stubcc.rejoin(Changes(1));
}

void
mjit::Compiler::jsop_globalinc(JSOp op, uint32 index)
{
    uint32 slot = script->getGlobalSlot(index);
    JSValueType type = knownPushedType(0); 

    jsbytecode *next = PC + JSOP_GLOBALINC_LENGTH;
    bool popped = (JSOp(*next) == JSOP_POP && !analysis->jumpTarget(next));

    int amt = (js_CodeSpec[op].format & JOF_INC) ? 1 : -1;
    bool post = !!(js_CodeSpec[op].format & JOF_POST);

    RegisterID data;
    RegisterID reg = frame.allocReg();
    Address addr = masm.objSlotRef(globalObj, reg, slot);
    uint32 depth = frame.stackDepth();

    if (type != JSVAL_TYPE_UNKNOWN && type != JSVAL_TYPE_INT32) {
        data = frame.allocReg();
        stubcc.linkExit(masm.jump(), Uses(0));
    } else if (post && !popped) {
        Jump notInt = masm.testInt32(Assembler::NotEqual, addr);
        stubcc.linkExit(notInt, Uses(0));
        frame.push(addr, type);
        FrameEntry *fe = frame.peek(-1);
        data = frame.copyDataIntoReg(fe);
    } else {
        Jump notInt = masm.testInt32(Assembler::NotEqual, addr);
        stubcc.linkExit(notInt, Uses(0));
        data = frame.allocReg();
        masm.loadPayload(addr, data);
    }

    Jump ovf;
    if (amt > 0)
        ovf = masm.branchAdd32(Assembler::Overflow, Imm32(1), data);
    else
        ovf = masm.branchSub32(Assembler::Overflow, Imm32(1), data);
    stubcc.linkExit(ovf, Uses(0));

    stubcc.leave();
    stubcc.masm.lea(addr, Registers::ArgReg1);
    stubcc.vpInc(op, depth);

#if defined JS_NUNBOX32
    masm.storePayload(data, addr);
#elif defined JS_PUNBOX64
    masm.storeValueFromComponents(ImmType(JSVAL_TYPE_INT32), data, addr);
#endif

    if (!post && !popped)
        frame.pushInt32(data);
    else
        frame.freeReg(data);

    frame.freeReg(reg);

    stubcc.rejoin(Changes((!post && !popped) ? 1 : 0));

    PC += JSOP_GLOBALINC_LENGTH;
    if (popped)
        PC += JSOP_POP_LENGTH;
}

static inline bool
CheckNullOrUndefined(FrameEntry *fe)
{
    if (!fe->isTypeKnown())
        return false;
    JSValueType type = fe->getKnownType();
    return type == JSVAL_TYPE_NULL || type == JSVAL_TYPE_UNDEFINED;
}

bool
mjit::Compiler::jsop_equality(JSOp op, BoolStub stub, jsbytecode *target, JSOp fused)
{
    FrameEntry *rhs = frame.peek(-1);
    FrameEntry *lhs = frame.peek(-2);

    /* The compiler should have handled constant folding. */
    JS_ASSERT(!(rhs->isConstant() && lhs->isConstant()));

    bool lhsTest;
    if ((lhsTest = CheckNullOrUndefined(lhs)) || CheckNullOrUndefined(rhs)) {
        /* What's the other mask? */
        FrameEntry *test = lhsTest ? rhs : lhs;

        if (test->isTypeKnown())
            return emitStubCmpOp(stub, target, fused);

        /* The other side must be null or undefined. */
        RegisterID reg = frame.ownRegForType(test);
        frame.pop();
        frame.pop();

        /*
         * :FIXME: Easier test for undefined || null?
         * Maybe put them next to each other, subtract, do a single compare?
         */

        if (target) {
            frame.syncAndForgetEverything();

            if ((op == JSOP_EQ && fused == JSOP_IFNE) ||
                (op == JSOP_NE && fused == JSOP_IFEQ)) {
                /*
                 * It would be easier to just have two jumpAndTrace calls here, but since
                 * each jumpAndTrace creates a TRACE IC, and since we want the bytecode
                 * to have a reference to the TRACE IC at the top of the loop, it's much
                 * better to have only one TRACE IC per loop, and hence at most one
                 * jumpAndTrace.
                 */
                Jump b1 = masm.branchPtr(Assembler::Equal, reg, ImmType(JSVAL_TYPE_UNDEFINED));
                Jump b2 = masm.branchPtr(Assembler::Equal, reg, ImmType(JSVAL_TYPE_NULL));
                Jump j1 = masm.jump();
                b1.linkTo(masm.label(), &masm);
                b2.linkTo(masm.label(), &masm);
                Jump j2 = masm.jump();
                if (!jumpAndTrace(j2, target))
                    return false;
                j1.linkTo(masm.label(), &masm);
            } else {
                Jump j = masm.branchPtr(Assembler::Equal, reg, ImmType(JSVAL_TYPE_UNDEFINED));
                Jump j2 = masm.branchPtr(Assembler::NotEqual, reg, ImmType(JSVAL_TYPE_NULL));
                if (!jumpAndTrace(j2, target))
                    return false;
                j.linkTo(masm.label(), &masm);
            }
        } else {
            Jump j = masm.branchPtr(Assembler::Equal, reg, ImmType(JSVAL_TYPE_UNDEFINED));
            Jump j2 = masm.branchPtr(Assembler::Equal, reg, ImmType(JSVAL_TYPE_NULL));
            masm.move(Imm32(op == JSOP_NE), reg);
            Jump j3 = masm.jump();
            j2.linkTo(masm.label(), &masm);
            j.linkTo(masm.label(), &masm);
            masm.move(Imm32(op == JSOP_EQ), reg);
            j3.linkTo(masm.label(), &masm);
            frame.pushTypedPayload(JSVAL_TYPE_BOOLEAN, reg);
        }
        return true;
    }

    return emitStubCmpOp(stub, target, fused);
}

bool
mjit::Compiler::jsop_relational(JSOp op, BoolStub stub, jsbytecode *target, JSOp fused)
{
    FrameEntry *rhs = frame.peek(-1);
    FrameEntry *lhs = frame.peek(-2);

    /* The compiler should have handled constant folding. */
    JS_ASSERT(!(rhs->isConstant() && lhs->isConstant()));

    /* Always slow path... */
    if ((lhs->isNotType(JSVAL_TYPE_INT32) && lhs->isNotType(JSVAL_TYPE_DOUBLE) &&
         lhs->isNotType(JSVAL_TYPE_STRING)) ||
        (rhs->isNotType(JSVAL_TYPE_INT32) && rhs->isNotType(JSVAL_TYPE_DOUBLE) &&
         rhs->isNotType(JSVAL_TYPE_STRING))) {
        if (op == JSOP_EQ || op == JSOP_NE)
            return jsop_equality(op, stub, target, fused);
        return emitStubCmpOp(stub, target, fused);
    }

    if (op == JSOP_EQ || op == JSOP_NE) {
        if ((lhs->isNotType(JSVAL_TYPE_INT32) && lhs->isNotType(JSVAL_TYPE_STRING)) ||
            (rhs->isNotType(JSVAL_TYPE_INT32) && rhs->isNotType(JSVAL_TYPE_STRING))) {
            return emitStubCmpOp(stub, target, fused);
        } else if (!target && (lhs->isType(JSVAL_TYPE_STRING) || rhs->isType(JSVAL_TYPE_STRING))) {
            return emitStubCmpOp(stub, target, fused);
        } else if (frame.haveSameBacking(lhs, rhs)) {
            return emitStubCmpOp(stub, target, fused);
        } else {
            return jsop_equality_int_string(op, stub, target, fused);
        }
    }

    if (frame.haveSameBacking(lhs, rhs)) {
        return jsop_relational_self(op, stub, target, fused);
    } else if (lhs->isType(JSVAL_TYPE_STRING) || rhs->isType(JSVAL_TYPE_STRING)) {
        return emitStubCmpOp(stub, target, fused);
    } else if (lhs->isType(JSVAL_TYPE_DOUBLE) || rhs->isType(JSVAL_TYPE_DOUBLE)) {
        return jsop_relational_double(op, stub, target, fused);
    } else if (lhs->isType(JSVAL_TYPE_INT32) && rhs->isType(JSVAL_TYPE_INT32)) {
        return jsop_relational_int(op, target, fused);
    } else {
        return jsop_relational_full(op, stub, target, fused);
    }
}

void
mjit::Compiler::jsop_not()
{
    FrameEntry *top = frame.peek(-1);

    if (top->isConstant()) {
        const Value &v = top->getValue();
        frame.pop();
        frame.push(BooleanValue(!js_ValueToBoolean(v)));
        return;
    }

    if (top->isTypeKnown()) {
        JSValueType type = top->getKnownType();
        switch (type) {
          case JSVAL_TYPE_INT32:
          {
            RegisterID data = frame.allocReg(Registers::SingleByteRegs).reg();
            if (frame.shouldAvoidDataRemat(top))
                masm.loadPayload(frame.addressOf(top), data);
            else
                masm.move(frame.tempRegForData(top), data);

            masm.set32(Assembler::Equal, data, Imm32(0), data);

            frame.pop();
            frame.pushTypedPayload(JSVAL_TYPE_BOOLEAN, data);
            break;
          }

          case JSVAL_TYPE_BOOLEAN:
          {
            RegisterID reg = frame.ownRegForData(top);

            masm.xor32(Imm32(1), reg);

            frame.pop();
            frame.pushTypedPayload(JSVAL_TYPE_BOOLEAN, reg);
            break;
          }

          case JSVAL_TYPE_OBJECT:
          {
            frame.pop();
            frame.push(BooleanValue(false));
            break;
          }

          default:
          {
            prepareStubCall(Uses(1));
            INLINE_STUBCALL(stubs::ValueToBoolean);

            RegisterID reg = Registers::ReturnReg;
            frame.takeReg(reg);
            masm.xor32(Imm32(1), reg);

            frame.pop();
            frame.pushTypedPayload(JSVAL_TYPE_BOOLEAN, reg);
            break;
          }
        }

        return;
    }

    RegisterID data = frame.allocReg(Registers::SingleByteRegs).reg();
    if (frame.shouldAvoidDataRemat(top))
        masm.loadPayload(frame.addressOf(top), data);
    else
        masm.move(frame.tempRegForData(top), data);
    RegisterID type = frame.tempRegForType(top);
    Label syncTarget = stubcc.syncExitAndJump(Uses(1));


    /* Inline path is for booleans. */
    Jump jmpNotBool = masm.testBoolean(Assembler::NotEqual, type);
    masm.xor32(Imm32(1), data);


    /* OOL path is for int + object. */
    Label lblMaybeInt32 = stubcc.masm.label();

    Jump jmpNotInt32 = stubcc.masm.testInt32(Assembler::NotEqual, type);
    stubcc.masm.set32(Assembler::Equal, data, Imm32(0), data);
    Jump jmpInt32Exit = stubcc.masm.jump();

    Label lblMaybeObject = stubcc.masm.label();
    Jump jmpNotObject = stubcc.masm.testPrimitive(Assembler::Equal, type);
    stubcc.masm.move(Imm32(0), data);
    Jump jmpObjectExit = stubcc.masm.jump();


    /* Rejoin location. */
    Label lblRejoin = masm.label();

    /* Patch up jumps. */
    stubcc.linkExitDirect(jmpNotBool, lblMaybeInt32);

    jmpNotInt32.linkTo(lblMaybeObject, &stubcc.masm);
    stubcc.crossJump(jmpInt32Exit, lblRejoin);

    jmpNotObject.linkTo(syncTarget, &stubcc.masm);
    stubcc.crossJump(jmpObjectExit, lblRejoin);
    

    /* Leave. */
    stubcc.leave();
    OOL_STUBCALL(stubs::Not);

    frame.pop();
    frame.pushTypedPayload(JSVAL_TYPE_BOOLEAN, data);

    stubcc.rejoin(Changes(1));
}

void
mjit::Compiler::jsop_typeof()
{
    FrameEntry *fe = frame.peek(-1);

    if (fe->isTypeKnown()) {
        JSRuntime *rt = cx->runtime;

        JSAtom *atom = NULL;
        switch (fe->getKnownType()) {
          case JSVAL_TYPE_STRING:
            atom = rt->atomState.typeAtoms[JSTYPE_STRING];
            break;
          case JSVAL_TYPE_UNDEFINED:
            atom = rt->atomState.typeAtoms[JSTYPE_VOID];
            break;
          case JSVAL_TYPE_NULL:
            atom = rt->atomState.typeAtoms[JSTYPE_OBJECT];
            break;
          case JSVAL_TYPE_OBJECT:
            atom = NULL;
            break;
          case JSVAL_TYPE_BOOLEAN:
            atom = rt->atomState.typeAtoms[JSTYPE_BOOLEAN];
            break;
          default:
            atom = rt->atomState.typeAtoms[JSTYPE_NUMBER];
            break;
        }

        if (atom) {
            frame.pop();
            frame.push(StringValue(ATOM_TO_STRING(atom)));
            return;
        }
    }

    JSOp fused = JSOp(PC[JSOP_TYPEOF_LENGTH]);
    if (fused == JSOP_STRING && !fe->isTypeKnown()) {
        JSOp op = JSOp(PC[JSOP_TYPEOF_LENGTH + JSOP_STRING_LENGTH]);

        if (op == JSOP_STRICTEQ || op == JSOP_EQ || op == JSOP_STRICTNE || op == JSOP_NE) {
            JSAtom *atom = script->getAtom(fullAtomIndex(PC + JSOP_TYPEOF_LENGTH));
            JSRuntime *rt = cx->runtime;
            JSValueType type = JSVAL_TYPE_UNINITIALIZED;
            Assembler::Condition cond = (op == JSOP_STRICTEQ || op == JSOP_EQ)
                                        ? Assembler::Equal
                                        : Assembler::NotEqual;
            
            if (atom == rt->atomState.typeAtoms[JSTYPE_VOID]) {
                type = JSVAL_TYPE_UNDEFINED;
            } else if (atom == rt->atomState.typeAtoms[JSTYPE_STRING]) {
                type = JSVAL_TYPE_STRING;
            } else if (atom == rt->atomState.typeAtoms[JSTYPE_BOOLEAN]) {
                type = JSVAL_TYPE_BOOLEAN;
            } else if (atom == rt->atomState.typeAtoms[JSTYPE_NUMBER]) {
                type = JSVAL_TYPE_INT32;

                /* JSVAL_TYPE_DOUBLE is 0x0 and JSVAL_TYPE_INT32 is 0x1, use <= or > to match both */
                cond = (cond == Assembler::Equal) ? Assembler::BelowOrEqual : Assembler::Above;
            }

            if (type != JSVAL_TYPE_UNINITIALIZED) {
                PC += JSOP_STRING_LENGTH;;
                PC += JSOP_EQ_LENGTH;

                RegisterID result = frame.allocReg(Registers::SingleByteRegs);

#if defined JS_NUNBOX32
                if (frame.shouldAvoidTypeRemat(fe))
                    masm.set32(cond, masm.tagOf(frame.addressOf(fe)), ImmType(type), result);
                else
                    masm.set32(cond, frame.tempRegForType(fe), ImmType(type), result);
#elif defined JS_PUNBOX64
                masm.setPtr(cond, frame.tempRegForType(fe), ImmType(type), result);
#endif

                frame.pop();
                frame.pushTypedPayload(JSVAL_TYPE_BOOLEAN, result);
                return;
            }
        }
    }

    prepareStubCall(Uses(1));
    INLINE_STUBCALL(stubs::TypeOf);
    frame.pop();
    frame.takeReg(Registers::ReturnReg);
    frame.pushTypedPayload(JSVAL_TYPE_STRING, Registers::ReturnReg);
}

bool
mjit::Compiler::booleanJumpScript(JSOp op, jsbytecode *target)
{
    FrameEntry *fe = frame.peek(-1);

    MaybeRegisterID type;
    MaybeRegisterID data;

    if (!fe->isTypeKnown() && !frame.shouldAvoidTypeRemat(fe))
        type.setReg(frame.copyTypeIntoReg(fe));
    if (!fe->isType(JSVAL_TYPE_DOUBLE))
        data.setReg(frame.copyDataIntoReg(fe));

    frame.syncAndForgetEverything();

    Assembler::Condition cond = (op == JSOP_IFNE || op == JSOP_OR)
                                ? Assembler::NonZero
                                : Assembler::Zero;
    Assembler::Condition ncond = (op == JSOP_IFNE || op == JSOP_OR)
                                 ? Assembler::Zero
                                 : Assembler::NonZero;

    /* Inline path: Boolean guard + call script. */
    MaybeJump jmpNotBool;
    MaybeJump jmpNotExecScript;
    if (type.isSet()) {
        jmpNotBool.setJump(masm.testBoolean(Assembler::NotEqual, type.reg()));
    } else {
        if (!fe->isTypeKnown()) {
            jmpNotBool.setJump(masm.testBoolean(Assembler::NotEqual,
                                                frame.addressOf(fe)));
        } else if (fe->isNotType(JSVAL_TYPE_BOOLEAN) &&
                   fe->isNotType(JSVAL_TYPE_INT32)) {
            jmpNotBool.setJump(masm.jump());
        }
    }

    /* 
     * TODO: We don't need the second jump if
     * jumpInScript() can go from ool path to inline path.
     */
    if (!fe->isType(JSVAL_TYPE_DOUBLE))
        jmpNotExecScript.setJump(masm.branchTest32(ncond, data.reg(), data.reg()));
    Label lblExecScript = masm.label();
    Jump j = masm.jump();


    /* OOL path: Conversion to boolean. */
    MaybeJump jmpCvtExecScript;
    MaybeJump jmpCvtRejoin;
    Label lblCvtPath = stubcc.masm.label();

    if (!fe->isTypeKnown() ||
        !(fe->isType(JSVAL_TYPE_BOOLEAN) || fe->isType(JSVAL_TYPE_INT32))) {
        stubcc.masm.infallibleVMCall(JS_FUNC_TO_DATA_PTR(void *, stubs::ValueToBoolean),
                                     frame.localSlots());

        jmpCvtExecScript.setJump(stubcc.masm.branchTest32(cond, Registers::ReturnReg,
                                                          Registers::ReturnReg));
        jmpCvtRejoin.setJump(stubcc.masm.jump());
    }

    /* Rejoin tag. */
    Label lblAfterScript = masm.label();

    /* Patch up jumps. */
    if (jmpNotBool.isSet())
        stubcc.linkExitDirect(jmpNotBool.getJump(), lblCvtPath);
    if (jmpNotExecScript.isSet())
        jmpNotExecScript.getJump().linkTo(lblAfterScript, &masm);

    if (jmpCvtExecScript.isSet())
        stubcc.crossJump(jmpCvtExecScript.getJump(), lblExecScript);
    if (jmpCvtRejoin.isSet())
        stubcc.crossJump(jmpCvtRejoin.getJump(), lblAfterScript);

    frame.pop();

    return jumpAndTrace(j, target);
}

bool
mjit::Compiler::jsop_ifneq(JSOp op, jsbytecode *target)
{
    FrameEntry *fe = frame.peek(-1);

    if (fe->isConstant()) {
        JSBool b = js_ValueToBoolean(fe->getValue());

        frame.pop();

        if (op == JSOP_IFEQ)
            b = !b;
        if (b) {
            fixDoubleTypes(Uses(0));
            if (!frame.syncForBranch(target, Uses(0)))
                return false;
            if (!jumpAndTrace(masm.jump(), target))
                return false;
        } else {
            if (target < PC && !finishLoop(target))
                return Compile_Error;
        }
        return true;
    }

    return booleanJumpScript(op, target);
}

bool
mjit::Compiler::jsop_andor(JSOp op, jsbytecode *target)
{
    FrameEntry *fe = frame.peek(-1);

    if (fe->isConstant()) {
        JSBool b = js_ValueToBoolean(fe->getValue());
        
        /* Short-circuit. */
        if ((op == JSOP_OR && b == JS_TRUE) ||
            (op == JSOP_AND && b == JS_FALSE)) {
            fixDoubleTypes(Uses(0));
            if (!frame.syncForBranch(target, Uses(0)))
                return false;
            if (!jumpAndTrace(masm.jump(), target))
                return false;
        }

        frame.pop();
        return true;
    }

    return booleanJumpScript(op, target);
}

void
mjit::Compiler::jsop_localinc(JSOp op, uint32 slot, bool popped)
{
<<<<<<< HEAD
    JSValueType type = knownLocalType(slot);

=======
>>>>>>> fecf9a18
    if (popped || (op == JSOP_INCLOCAL || op == JSOP_DECLOCAL)) {
        int amt = (op == JSOP_LOCALINC || op == JSOP_INCLOCAL) ? -1 : 1;

        // Before: 
        // After:  V
<<<<<<< HEAD
        frame.pushLocal(slot, type);
=======
        frame.pushLocal(slot);
>>>>>>> fecf9a18

        // Before: V
        // After:  V 1
        frame.push(Int32Value(amt));

        // Note, SUB will perform integer conversion for us.
        // Before: V 1
        // After:  N+1
<<<<<<< HEAD
        jsop_binary(JSOP_SUB, stubs::Sub, type);

        // Before: N+1
        // After:  N+1
        frame.storeLocal(slot, popped, type);
=======
        jsop_binary(JSOP_SUB, stubs::Sub);

        // Before: N+1
        // After:  N+1
        frame.storeLocal(slot, popped);
>>>>>>> fecf9a18

        if (popped)
            frame.pop();
    } else {
        int amt = (op == JSOP_LOCALINC || op == JSOP_INCLOCAL) ? 1 : -1;

        // Before:
        // After: V
<<<<<<< HEAD
        frame.pushLocal(slot, type);
=======
        frame.pushLocal(slot);
>>>>>>> fecf9a18

        // Before: V
        // After:  N
        jsop_pos();

        // Before: N
        // After:  N N
        frame.dup();

        // Before: N N
        // After:  N N 1
        frame.push(Int32Value(amt));

        // Before: N N 1
        // After:  N N+1
<<<<<<< HEAD
        jsop_binary(JSOP_ADD, stubs::Add, type);

        // Before: N N+1
        // After:  N N+1
        frame.storeLocal(slot, true, type);
=======
        jsop_binary(JSOP_ADD, stubs::Add);

        // Before: N N+1
        // After:  N N+1
        frame.storeLocal(slot, true);
>>>>>>> fecf9a18

        // Before: N N+1
        // After:  N
        frame.pop();
    }
}

void
mjit::Compiler::jsop_arginc(JSOp op, uint32 slot, bool popped)
{
    JSValueType type = knownArgumentType(slot);

    if (popped || (op == JSOP_INCARG || op == JSOP_DECARG)) {
        int amt = (op == JSOP_ARGINC || op == JSOP_INCARG) ? -1 : 1;

        // Before: 
        // After:  V
        frame.pushArg(slot, type);

        // Before: V
        // After:  V 1
        frame.push(Int32Value(amt));

        // Note, SUB will perform integer conversion for us.
        // Before: V 1
        // After:  N+1
        jsop_binary(JSOP_SUB, stubs::Sub, type);

        // Before: N+1
        // After:  N+1
        frame.storeArg(slot, popped, type);

        if (popped)
            frame.pop();
    } else {
        int amt = (op == JSOP_ARGINC || op == JSOP_INCARG) ? 1 : -1;

        // Before:
        // After: V
        frame.pushArg(slot, type);

        // Before: V
        // After:  N
        jsop_pos();

        // Before: N
        // After:  N N
        frame.dup();

        // Before: N N
        // After:  N N 1
        frame.push(Int32Value(amt));

        // Before: N N 1
        // After:  N N+1
        jsop_binary(JSOP_ADD, stubs::Add, type);

        // Before: N N+1
        // After:  N N+1
        frame.storeArg(slot, true, type);

        // Before: N N+1
        // After:  N
        frame.pop();
    }
}

static inline bool
IsCacheableSetElem(FrameEntry *obj, FrameEntry *id, FrameEntry *value)
{
    if (obj->isNotType(JSVAL_TYPE_OBJECT))
        return false;
    if (id->isNotType(JSVAL_TYPE_INT32))
        return false;
    if (id->isConstant() && id->getValue().toInt32() < 0)
        return false;

    // obj[obj] * is not allowed, since it will never optimize.
    // obj[id] = id is allowed.
    // obj[id] = obj is allowed.
    if (obj->hasSameBacking(id))
        return false;

    return true;
}

void
mjit::Compiler::jsop_setelem_dense()
{
    FrameEntry *obj = frame.peek(-3);
    FrameEntry *id = frame.peek(-2);
    FrameEntry *value = frame.peek(-1);

    // We might not know whether this is an object, but if it is an object we
    // know it is a dense array.
    if (!obj->isTypeKnown()) {
        Jump guard = frame.testObject(Assembler::NotEqual, obj);
        stubcc.linkExit(guard, Uses(3));
    }

    // Test for integer index.
    if (!id->isTypeKnown()) {
        Jump guard = frame.testInt32(Assembler::NotEqual, id);
        stubcc.linkExit(guard, Uses(3));
    }

    // Allocate registers.

    ValueRemat vr;
    frame.pinEntry(value, vr);

    Int32Key key = id->isConstant()
                 ? Int32Key::FromConstant(id->getValue().toInt32())
                 : Int32Key::FromRegister(frame.tempRegForData(id));
    if (!key.isConstant() && !frame.haveSameBacking(id, value))
        frame.pinReg(key.reg());

    RegisterID objReg;
    if (frame.haveSameBacking(obj, value)) {
        objReg = frame.allocReg();
        masm.move(vr.dataReg(), objReg);
    } else if (frame.haveSameBacking(obj, id)) {
        objReg = frame.allocReg();
        masm.move(key.reg(), objReg);
    } else {
        objReg = frame.copyDataIntoReg(obj);
    }

    frame.unpinEntry(vr);
    if (!key.isConstant() && !frame.haveSameBacking(id, value))
        frame.unpinReg(key.reg());

    Label syncTarget = stubcc.syncExitAndJump(Uses(3));

    // Check against initialized length.  This always need to be done.
    Jump initlenGuard = masm.guardArrayExtent(offsetof(JSObject, initializedLength),
                                              objReg, key, Assembler::BelowOrEqual);

    // Make an OOL path for setting exactly the initialized length.
    {
        stubcc.linkExitDirect(initlenGuard, stubcc.masm.label());

        // Recheck for an exact initialized length.
        // :TODO: would be nice to reuse the condition bits from the previous test.
        Jump exactlenGuard = stubcc.masm.guardArrayExtent(offsetof(JSObject, initializedLength),
                                                          objReg, key, Assembler::NotEqual);
        exactlenGuard.linkTo(syncTarget, &stubcc.masm);

        // Check array capacity.
        Jump capacityGuard = stubcc.masm.guardArrayExtent(offsetof(JSObject, capacity),
                                                          objReg, key, Assembler::BelowOrEqual);
        capacityGuard.linkTo(syncTarget, &stubcc.masm);

        // Bump the index for setting the array length.  The above guard ensures this
        // won't overflow.
        stubcc.masm.bumpKey(key, 1);

        // Update the initialized length.
        stubcc.masm.storeKey(key, Address(objReg, offsetof(JSObject, initializedLength)));

        // Update the array length if needed.
        Jump lengthGuard = stubcc.masm.guardArrayExtent(offsetof(JSObject, privateData),
                                                        objReg, key, Assembler::AboveOrEqual);
        stubcc.masm.storeKey(key, Address(objReg, offsetof(JSObject, privateData)));
        lengthGuard.linkTo(stubcc.masm.label(), &stubcc.masm);

        // Restore the index.
        stubcc.masm.bumpKey(key, -1);

        // Jump back to the inline path.
        Jump initlenExit = stubcc.masm.jump();
        stubcc.crossJump(initlenExit, masm.label());
    }

    // Fully store the value. :TODO: don't need to do this in the non-initlen case
    // if the array is packed and monomorphic.
    masm.loadPtr(Address(objReg, offsetof(JSObject, slots)), objReg);
    if (key.isConstant())
        masm.storeValue(vr, Address(objReg, key.index() * sizeof(Value)));
    else
        masm.storeValue(vr, BaseIndex(objReg, key.reg(), masm.JSVAL_SCALE));

    stubcc.leave();
    OOL_STUBCALL(STRICT_VARIANT(stubs::SetElem));

    frame.freeReg(objReg);
    frame.shimmy(2);
    stubcc.rejoin(Changes(2));
}

bool
mjit::Compiler::jsop_setelem()
{
    FrameEntry *obj = frame.peek(-3);
    FrameEntry *id = frame.peek(-2);
    FrameEntry *value = frame.peek(-1);

    if (!IsCacheableSetElem(obj, id, value) || analysis->monitored(PC)) {
        jsop_setelem_slow();
        return true;
    }

    types::ObjectKind kind = knownPoppedObjectKind(2);
    if (id->mightBeType(JSVAL_TYPE_INT32) &&
        (kind == types::OBJECT_DENSE_ARRAY || kind == types::OBJECT_PACKED_ARRAY) &&
        !arrayPrototypeHasIndexedSetter()) {
        // this is definitely a dense array, generate code directly without
        // using an inline cache.
        jsop_setelem_dense();
        return true;
    }

    SetElementICInfo ic = SetElementICInfo(JSOp(*PC));

    // One by one, check if the most important stack entries have registers,
    // and if so, pin them. This is to avoid spilling and reloading from the
    // stack as we incrementally allocate other registers.
    MaybeRegisterID pinnedValueType = frame.maybePinType(value);
    MaybeRegisterID pinnedValueData = frame.maybePinData(value);

    // Pin |obj| if it doesn't share a backing with |value|.
    MaybeRegisterID pinnedObjData;
    if (!obj->hasSameBacking(value))
        pinnedObjData = frame.maybePinData(obj);

    // Pin |id| if it doesn't share a backing with |value|.
    MaybeRegisterID pinnedIdData;
    if (!id->hasSameBacking(value))
        pinnedIdData = frame.maybePinData(id);

    // Note: The fact that |obj| and |value|, or |id| and |value| can be
    // copies, is a little complicated, but it is safe. Explanations
    // follow at each point. Keep in mind two points:
    //  1) maybePin() never allocates a register, it only pins if a register
    //     already existed.
    //  2) tempRegForData() will work fine on a pinned register.
 
    // Guard that the object is an object.
    if (!obj->isTypeKnown()) {
        Jump j = frame.testObject(Assembler::NotEqual, obj);
        stubcc.linkExit(j, Uses(3));
    }

    // Guard that the id is int32.
    if (!id->isTypeKnown()) {
        Jump j = frame.testInt32(Assembler::NotEqual, id);
        stubcc.linkExit(j, Uses(3));
    }

    // Grab a register for the object. It's safe to unpin |obj| because it
    // won't have been pinned if it shares a backing with |value|. However,
    // it would not be safe to copyDataIntoReg() if the value was pinned,
    // since this could evict the register. So we special case.
    frame.maybeUnpinReg(pinnedObjData);
    if (obj->hasSameBacking(value) && pinnedValueData.isSet()) {
        ic.objReg = frame.allocReg();
        masm.move(pinnedValueData.reg(), ic.objReg);
    } else {
        ic.objReg = frame.copyDataIntoReg(obj);
    }

    // pinEntry() will ensure pinned registers for |value|. To avoid a
    // double-pin assert, first unpin any registers that |value| had.
    frame.maybeUnpinReg(pinnedValueType);
    frame.maybeUnpinReg(pinnedValueData);
    frame.pinEntry(value, ic.vr);

    // Store rematerialization information about the key. This is the final
    // register we allocate, and thus it can use tempRegForData() without
    // the worry of being spilled. Once again, this is safe even if |id|
    // shares a backing with |value|, because tempRegForData() will work on
    // the pinned register, and |pinnedIdData| will not double-pin.
    frame.maybeUnpinReg(pinnedIdData);
    if (id->isConstant())
        ic.key = Int32Key::FromConstant(id->getValue().toInt32());
    else
        ic.key = Int32Key::FromRegister(frame.tempRegForData(id));

    // Unpin the value since register allocation is complete.
    frame.unpinEntry(ic.vr);

    // Now it's also safe to grab remat info for obj (all exits that can
    // generate stubs must have the same register state).
    ic.objRemat = frame.dataRematInfo(obj);

    // All patchable guards must occur after this point.
    ic.fastPathStart = masm.label();

    // Create the common out-of-line sync block, taking care to link previous
    // guards here after.
    ic.slowPathStart = stubcc.syncExit(Uses(3));

    // Guard obj is a dense array.
    ic.claspGuard = masm.testObjClass(Assembler::NotEqual, ic.objReg, &js_ArrayClass);
    stubcc.linkExitDirect(ic.claspGuard, ic.slowPathStart);

    // Guard in range of initialized length.
    Jump initlenGuard = masm.guardArrayExtent(offsetof(JSObject, initializedLength),
                                              ic.objReg, ic.key, Assembler::BelowOrEqual);
    stubcc.linkExitDirect(initlenGuard, ic.slowPathStart);

    // Load the dynamic slots vector.
    masm.loadPtr(Address(ic.objReg, offsetof(JSObject, slots)), ic.objReg);

    // Guard there's no hole, then store directly to the slot.
    if (ic.key.isConstant()) {
        Address slot(ic.objReg, ic.key.index() * sizeof(Value));
        ic.holeGuard = masm.guardNotHole(slot);
        masm.storeValue(ic.vr, slot);
    } else {
        BaseIndex slot(ic.objReg, ic.key.reg(), Assembler::JSVAL_SCALE);
        ic.holeGuard = masm.guardNotHole(slot);
        masm.storeValue(ic.vr, slot);
    }
    stubcc.linkExitDirect(ic.holeGuard, ic.slowPathStart);

    stubcc.leave();
#ifdef JS_POLYIC
    passICAddress(&ic);
    ic.slowPathCall = OOL_STUBCALL(STRICT_VARIANT(ic::SetElement));
#else
    OOL_STUBCALL(STRICT_VARIANT(stubs::SetElem));
#endif

    ic.fastPathRejoin = masm.label();

    frame.freeReg(ic.objReg);
    frame.shimmy(2);
    stubcc.rejoin(Changes(2));

#ifdef JS_POLYIC
    if (!setElemICs.append(ic))
        return false;

    if (recompiling) {
        OOL_STUBCALL(STRICT_VARIANT(stubs::SetElem));
        stubcc.rejoin(Changes(2));
    }
#endif

    return true;
}

static inline bool
IsCacheableGetElem(FrameEntry *obj, FrameEntry *id)
{
    if (obj->isTypeKnown() && obj->getKnownType() != JSVAL_TYPE_OBJECT)
        return false;
    if (id->isTypeKnown() &&
        !(id->getKnownType() == JSVAL_TYPE_INT32
#ifdef JS_POLYIC
          || id->getKnownType() == JSVAL_TYPE_STRING
#endif
         )) {
        return false;
    }

    if (id->isTypeKnown() && id->getKnownType() == JSVAL_TYPE_INT32 && id->isConstant() &&
        id->getValue().toInt32() < 0) {
        return false;
    }

    // obj[obj] is not allowed, since it will never optimize.
    if (obj->hasSameBacking(id))
        return false;

    return true;
}

void
mjit::Compiler::jsop_getelem_dense(bool isPacked)
{
    FrameEntry *obj = frame.peek(-2);
    FrameEntry *id = frame.peek(-1);

    // We might not know whether this is an object, but if it is an object we
    // know it is a dense array.
    if (!obj->isTypeKnown()) {
        Jump guard = frame.testObject(Assembler::NotEqual, obj);
        stubcc.linkExit(guard, Uses(2));
    }

    // Test for integer index.
    if (!id->isTypeKnown()) {
        Jump guard = frame.testInt32(Assembler::NotEqual, id);
        stubcc.linkExit(guard, Uses(2));
    }

    JSValueType type = knownPushedType(0);

    // Allocate registers.

    RegisterID objReg = frame.tempRegForData(obj);
    frame.pinReg(objReg);

    Int32Key key = id->isConstant()
                 ? Int32Key::FromConstant(id->getValue().toInt32())
                 : Int32Key::FromRegister(frame.tempRegForData(id));
    if (!key.isConstant() && !frame.haveSameBacking(id, obj))
        frame.pinReg(key.reg());

    RegisterID dataReg = frame.allocReg();

    MaybeRegisterID typeReg;
    if (!isPacked || type == JSVAL_TYPE_UNKNOWN || type == JSVAL_TYPE_DOUBLE)
        typeReg = frame.allocReg();

    frame.unpinReg(objReg);
    if (!key.isConstant() && !frame.haveSameBacking(id, obj))
        frame.unpinReg(key.reg());

    // Guard on the array's initialized length.
    Jump initlenGuard = masm.guardArrayExtent(offsetof(JSObject, initializedLength),
                                              objReg, key, Assembler::BelowOrEqual);
    stubcc.linkExit(initlenGuard, Uses(2));

    masm.loadPtr(Address(objReg, offsetof(JSObject, slots)), dataReg);

    // Get the slot, skipping the hole check if the array is known to be packed.
    Jump holeCheck;
    if (key.isConstant()) {
        Address slot(dataReg, key.index() * sizeof(Value));
        holeCheck = masm.fastArrayLoadSlot(slot, !isPacked, typeReg, dataReg);
    } else {
        JS_ASSERT(key.reg() != dataReg);
        BaseIndex slot(dataReg, key.reg(), masm.JSVAL_SCALE);
        holeCheck = masm.fastArrayLoadSlot(slot, !isPacked, typeReg, dataReg);
    }

    if (!isPacked) {
        stubcc.linkExit(holeCheck, Uses(2));
        if (type != JSVAL_TYPE_UNKNOWN && type != JSVAL_TYPE_DOUBLE)
            frame.freeReg(typeReg.reg());
    }

    stubcc.leave();
    OOL_STUBCALL(stubs::GetElem);

    frame.popn(2);

    if (type == JSVAL_TYPE_UNKNOWN || type == JSVAL_TYPE_DOUBLE)
        frame.pushRegs(typeReg.reg(), dataReg, type);
    else
        frame.pushTypedPayload(type, dataReg);

    stubcc.rejoin(Changes(2));
}

bool
mjit::Compiler::jsop_getelem(bool isCall)
{
    FrameEntry *obj = frame.peek(-2);
    FrameEntry *id = frame.peek(-1);

    if (!IsCacheableGetElem(obj, id)) {
        if (isCall)
            jsop_callelem_slow();
        else
            jsop_getelem_slow();
        return true;
    }

    types::ObjectKind kind = knownPoppedObjectKind(1);

    if (!isCall && id->mightBeType(JSVAL_TYPE_INT32) &&
        (kind == types::OBJECT_DENSE_ARRAY || kind == types::OBJECT_PACKED_ARRAY)) {
        // this is definitely a dense array, generate code directly without
        // using an inline cache.
        jsop_getelem_dense(kind == types::OBJECT_PACKED_ARRAY);
        return true;
    }

    GetElementICInfo ic = GetElementICInfo(JSOp(*PC));

    // Pin the top of the stack to avoid spills, before allocating registers.
    MaybeRegisterID pinnedIdData = frame.maybePinData(id);
    MaybeRegisterID pinnedIdType = frame.maybePinType(id);

    MaybeJump objTypeGuard;
    if (!obj->isTypeKnown()) {
        // Test the type of the object without spilling the payload.
        MaybeRegisterID pinnedObjData = frame.maybePinData(obj);
        Jump guard = frame.testObject(Assembler::NotEqual, obj);
        frame.maybeUnpinReg(pinnedObjData);

        // Create a sync path, which we'll rejoin manually later. This is safe
        // as long as the IC does not build a stub; it won't, because |obj|
        // won't be an object. If we extend this IC to support strings, all
        // that needs to change is a little code movement.
        stubcc.linkExit(guard, Uses(2));
        objTypeGuard = stubcc.masm.jump();
    }

    // Get a mutable register for the object. This will be the data reg.
    ic.objReg = frame.copyDataIntoReg(obj);

    // For potential dense array calls, grab an extra reg to save the
    // outgoing object.
    MaybeRegisterID thisReg;
    if (isCall && id->mightBeType(JSVAL_TYPE_INT32)) {
        thisReg = frame.allocReg();
        masm.move(ic.objReg, thisReg.reg());
    }

    // Get a mutable register for pushing the result type. We kill two birds
    // with one stone by making sure, if the key type is not known, to be loaded
    // into this register. In this case it is both an input and an output.
    frame.maybeUnpinReg(pinnedIdType);
    if (id->isConstant() || id->isTypeKnown())
        ic.typeReg = frame.allocReg();
    else
        ic.typeReg = frame.copyTypeIntoReg(id);

    // Fill in the id value.
    frame.maybeUnpinReg(pinnedIdData);
    if (id->isConstant()) {
        ic.id = ValueRemat::FromConstant(id->getValue());
    } else {
        RegisterID dataReg = frame.tempRegForData(id);
        if (id->isTypeKnown())
            ic.id = ValueRemat::FromKnownType(id->getKnownType(), dataReg);
        else
            ic.id = ValueRemat::FromRegisters(ic.typeReg, dataReg);
    }

    ic.fastPathStart = masm.label();

    // Note: slow path here is safe, since the frame will not be modified.
    ic.slowPathStart = stubcc.masm.label();
    frame.sync(stubcc.masm, Uses(2));

    if (id->mightBeType(JSVAL_TYPE_INT32)) {
        // Always test the type first (see comment in PolyIC.h).
        if (!id->isTypeKnown()) {
            ic.typeGuard = masm.testInt32(Assembler::NotEqual, ic.typeReg);
            stubcc.linkExitDirect(ic.typeGuard.get(), ic.slowPathStart);
        }

        // Guard on the clasp.
        ic.claspGuard = masm.testObjClass(Assembler::NotEqual, ic.objReg, &js_ArrayClass);
        stubcc.linkExitDirect(ic.claspGuard, ic.slowPathStart);

        Int32Key key = id->isConstant()
                       ? Int32Key::FromConstant(id->getValue().toInt32())
                       : Int32Key::FromRegister(ic.id.dataReg());

        Assembler::FastArrayLoadFails fails =
            masm.fastArrayLoad(ic.objReg, key, ic.typeReg, ic.objReg);

        // Store the object back to sp[-1] for calls. This must occur after
        // all guards because otherwise sp[-1] will be clobbered.
        if (isCall) {
            Address thisSlot = frame.addressOf(id);
            masm.storeValueFromComponents(ImmType(JSVAL_TYPE_OBJECT), thisReg.reg(), thisSlot);
            frame.freeReg(thisReg.reg());
        }

        stubcc.linkExitDirect(fails.rangeCheck, ic.slowPathStart);
        stubcc.linkExitDirect(fails.holeCheck, ic.slowPathStart);
    } else {
        // The type is known to not be dense-friendly ahead of time, so always
        // fall back to a slow path.
        ic.claspGuard = masm.jump();
        stubcc.linkExitDirect(ic.claspGuard, ic.slowPathStart);
    }

    stubcc.leave();
    if (objTypeGuard.isSet())
        objTypeGuard.get().linkTo(stubcc.masm.label(), &stubcc.masm);
#ifdef JS_POLYIC
    passICAddress(&ic);
    if (isCall)
        ic.slowPathCall = OOL_STUBCALL(ic::CallElement);
    else
        ic.slowPathCall = OOL_STUBCALL(ic::GetElement);
#else
    if (isCall)
        ic.slowPathCall = OOL_STUBCALL(stubs::CallElem);
    else
        ic.slowPathCall = OOL_STUBCALL(stubs::GetElem);
#endif

    ic.fastPathRejoin = masm.label();

    frame.popn(2);
    frame.pushRegs(ic.typeReg, ic.objReg, knownPushedType(0));
    if (isCall)
        frame.pushSynced(knownPushedType(1));

    stubcc.rejoin(Changes(2));

#ifdef JS_POLYIC
    if (!getElemICs.append(ic))
        return false;
#endif

    return true;
}

static inline bool
ReallySimpleStrictTest(FrameEntry *fe)
{
    if (!fe->isTypeKnown())
        return false;
    JSValueType type = fe->getKnownType();
    return type == JSVAL_TYPE_NULL || type == JSVAL_TYPE_UNDEFINED;
}

static inline bool
BooleanStrictTest(FrameEntry *fe)
{
    return fe->isConstant() && fe->getKnownType() == JSVAL_TYPE_BOOLEAN;
}

void
mjit::Compiler::jsop_stricteq(JSOp op)
{
    FrameEntry *rhs = frame.peek(-1);
    FrameEntry *lhs = frame.peek(-2);

    Assembler::Condition cond = (op == JSOP_STRICTEQ) ? Assembler::Equal : Assembler::NotEqual;

    /*
     * NB: x64 can do full-Value comparisons. This is beneficial
     * to do if the payload/type are not yet in registers.
     */

    /* Constant-fold. */
    if (lhs->isConstant() && rhs->isConstant()) {
        bool b = StrictlyEqual(cx, lhs->getValue(), rhs->getValue());
        frame.popn(2);
        frame.push(BooleanValue((op == JSOP_STRICTEQ) ? b : !b));
        return;
    }

    if (frame.haveSameBacking(lhs, rhs)) {
        /* False iff NaN. */
        if (lhs->isTypeKnown() && lhs->isNotType(JSVAL_TYPE_DOUBLE)) {
            frame.popn(2);
            frame.push(BooleanValue(op == JSOP_STRICTEQ));
            return;
        }
        
        /* Assume NaN is in canonical form. */
        RegisterID result = frame.allocReg(Registers::SingleByteRegs).reg();
        RegisterID treg = frame.tempRegForType(lhs);

        Assembler::Condition oppositeCond = (op == JSOP_STRICTEQ) ? Assembler::NotEqual : Assembler::Equal;

#if defined JS_CPU_X86 || defined JS_CPU_ARM
        static const int CanonicalNaNType = 0x7FF80000;
        masm.setPtr(oppositeCond, treg, Imm32(CanonicalNaNType), result);
#elif defined JS_CPU_X64
        static const void *CanonicalNaNType = (void *)0x7FF8000000000000; 
        masm.move(ImmPtr(CanonicalNaNType), JSC::X86Registers::r11);
        masm.setPtr(oppositeCond, treg, JSC::X86Registers::r11, result);
#endif

        frame.popn(2);
        frame.pushTypedPayload(JSVAL_TYPE_BOOLEAN, result);
        return;
    }

    /* Comparison against undefined or null is super easy. */
    bool lhsTest;
    if ((lhsTest = ReallySimpleStrictTest(lhs)) || ReallySimpleStrictTest(rhs)) {
        FrameEntry *test = lhsTest ? rhs : lhs;
        FrameEntry *known = lhsTest ? lhs : rhs;

        if (test->isTypeKnown()) {
            frame.popn(2);
            frame.push(BooleanValue((test->getKnownType() == known->getKnownType()) ==
                                  (op == JSOP_STRICTEQ)));
            return;
        }

        /* This is only true if the other side is |null|. */
        RegisterID result = frame.allocReg(Registers::SingleByteRegs).reg();
#if defined JS_CPU_X86 || defined JS_CPU_ARM
        JSValueTag mask = known->getKnownTag();
        if (frame.shouldAvoidTypeRemat(test))
            masm.set32(cond, masm.tagOf(frame.addressOf(test)), Imm32(mask), result);
        else
            masm.set32(cond, frame.tempRegForType(test), Imm32(mask), result);
#elif defined JS_CPU_X64
        RegisterID maskReg = frame.allocReg();
        masm.move(ImmTag(known->getKnownTag()), maskReg);

        RegisterID r = frame.tempRegForType(test);
        masm.setPtr(cond, r, maskReg, result);

        frame.freeReg(maskReg);
#endif
        frame.popn(2);
        frame.pushTypedPayload(JSVAL_TYPE_BOOLEAN, result);
        return;
    }

    /* Hardcoded booleans are easy too. */
    if ((lhsTest = BooleanStrictTest(lhs)) || BooleanStrictTest(rhs)) {
        FrameEntry *test = lhsTest ? rhs : lhs;

        if (test->isTypeKnown() && test->isNotType(JSVAL_TYPE_BOOLEAN)) {
            frame.popn(2);
            frame.push(BooleanValue(op == JSOP_STRICTNE));
            return;
        }

        if (test->isConstant()) {
            frame.popn(2);
            const Value &L = lhs->getValue();
            const Value &R = rhs->getValue();
            frame.push(BooleanValue((L.toBoolean() == R.toBoolean()) == (op == JSOP_STRICTEQ)));
            return;
        }

        RegisterID data = frame.copyDataIntoReg(test);

        RegisterID result = data;
        if (!(Registers::maskReg(data) & Registers::SingleByteRegs))
            result = frame.allocReg(Registers::SingleByteRegs).reg();
        
        Jump notBoolean;
        if (!test->isTypeKnown())
           notBoolean = frame.testBoolean(Assembler::NotEqual, test);

        /* Do a dynamic test. */
        bool val = lhsTest ? lhs->getValue().toBoolean() : rhs->getValue().toBoolean();
        masm.set32(cond, data, Imm32(val), result);

        if (!test->isTypeKnown()) {
            Jump done = masm.jump();
            notBoolean.linkTo(masm.label(), &masm);
            masm.move(Imm32((op == JSOP_STRICTNE)), result);
            done.linkTo(masm.label(), &masm);
        }

        if (data != result)
            frame.freeReg(data);

        frame.popn(2);
        frame.pushTypedPayload(JSVAL_TYPE_BOOLEAN, result);
        return;
    }

    /* Is it impossible that both Values are ints? */
    if ((lhs->isTypeKnown() && lhs->isNotType(JSVAL_TYPE_INT32)) ||
        (rhs->isTypeKnown() && rhs->isNotType(JSVAL_TYPE_INT32))) {
        prepareStubCall(Uses(2));

        if (op == JSOP_STRICTEQ)
            INLINE_STUBCALL(stubs::StrictEq);
        else
            INLINE_STUBCALL(stubs::StrictNe);

        frame.popn(2);
        frame.pushSynced(JSVAL_TYPE_BOOLEAN);
        return;
    }

#ifndef JS_CPU_ARM
    /* Try an integer fast-path. */
    bool needStub = false;
    if (!lhs->isTypeKnown()) {
        Jump j = frame.testInt32(Assembler::NotEqual, lhs);
        stubcc.linkExit(j, Uses(2));
        needStub = true;
    }

    if (!rhs->isTypeKnown() && !frame.haveSameBacking(lhs, rhs)) {
        Jump j = frame.testInt32(Assembler::NotEqual, rhs);
        stubcc.linkExit(j, Uses(2));
        needStub = true;
    }

    FrameEntry *test  = lhs->isConstant() ? rhs : lhs;
    FrameEntry *other = lhs->isConstant() ? lhs : rhs;

    /* ReturnReg is safely usable with set32, since %ah can be accessed. */
    RegisterID resultReg = Registers::ReturnReg;
    frame.takeReg(resultReg);
    RegisterID testReg = frame.tempRegForData(test);
    frame.pinReg(testReg);

    JS_ASSERT(resultReg != testReg);

    /* Set boolean in resultReg. */
    if (other->isConstant()) {
        masm.set32(cond, testReg, Imm32(other->getValue().toInt32()), resultReg);
    } else if (frame.shouldAvoidDataRemat(other)) {
        masm.set32(cond, testReg, frame.addressOf(other), resultReg);
    } else {
        RegisterID otherReg = frame.tempRegForData(other);

        JS_ASSERT(otherReg != resultReg);
        JS_ASSERT(otherReg != testReg);

        masm.set32(cond, testReg, otherReg, resultReg);
    }

    frame.unpinReg(testReg);

    if (needStub) {
        stubcc.leave();
        if (op == JSOP_STRICTEQ)
            OOL_STUBCALL(stubs::StrictEq);
        else
            OOL_STUBCALL(stubs::StrictNe);
    }

    frame.popn(2);
    frame.pushTypedPayload(JSVAL_TYPE_BOOLEAN, resultReg);

    if (needStub)
        stubcc.rejoin(Changes(1));
#else
    /* TODO: Port set32() logic to ARM. */
    prepareStubCall(Uses(2));

    if (op == JSOP_STRICTEQ)
        INLINE_STUBCALL(stubs::StrictEq);
    else
        INLINE_STUBCALL(stubs::StrictNe);

    frame.popn(2);
    frame.pushSyncedType(JSVAL_TYPE_BOOLEAN);
    return;
#endif
}

void
mjit::Compiler::jsop_pos()
{
    FrameEntry *top = frame.peek(-1);

    if (top->isTypeKnown()) {
        if (top->getKnownType() <= JSVAL_TYPE_INT32)
            return;
        prepareStubCall(Uses(1));
        INLINE_STUBCALL(stubs::Pos);
        frame.pop();
        frame.pushSynced(knownPushedType(0));
        return;
    }

    frame.giveOwnRegs(top);

    Jump j;
    if (frame.shouldAvoidTypeRemat(top))
        j = masm.testNumber(Assembler::NotEqual, frame.addressOf(top));
    else
        j = masm.testNumber(Assembler::NotEqual, frame.tempRegForType(top));
    stubcc.linkExit(j, Uses(1));

    stubcc.leave();
    OOL_STUBCALL(stubs::Pos);

    stubcc.rejoin(Changes(1));
}

void
mjit::Compiler::jsop_initmethod()
{
#ifdef DEBUG
    FrameEntry *obj = frame.peek(-2);
#endif
    JSAtom *atom = script->getAtom(fullAtomIndex(PC));

    /* Initializers with INITMETHOD are not fast yet. */
    JS_ASSERT(!obj->initializerObject());

    prepareStubCall(Uses(2));
    masm.move(ImmPtr(atom), Registers::ArgReg1);
    INLINE_STUBCALL(stubs::InitMethod);
}

void
mjit::Compiler::jsop_initprop()
{
    FrameEntry *obj = frame.peek(-2);
    FrameEntry *fe = frame.peek(-1);
    JSAtom *atom = script->getAtom(fullAtomIndex(PC));

    JSObject *baseobj = obj->initializerObject();

    if (!baseobj) {
        prepareStubCall(Uses(2));
        masm.move(ImmPtr(atom), Registers::ArgReg1);
        INLINE_STUBCALL(stubs::InitProp);
        return;
    }

    JSObject *holder;
    JSProperty *prop = NULL;
#ifdef DEBUG
    int res =
#endif
    js_LookupPropertyWithFlags(cx, baseobj, ATOM_TO_JSID(atom),
                               JSRESOLVE_QUALIFIED, &holder, &prop);
    JS_ASSERT(res >= 0 && prop && holder == baseobj);

    RegisterID objReg = frame.copyDataIntoReg(obj);
    masm.loadPtr(Address(objReg, offsetof(JSObject, slots)), objReg);

    /* Perform the store. */
    Shape *shape = (Shape *) prop;
    frame.storeTo(fe, Address(objReg, shape->slot * sizeof(Value)));
    frame.freeReg(objReg);
}

void
mjit::Compiler::jsop_initelem()
{
    FrameEntry *obj = frame.peek(-3);
    FrameEntry *id = frame.peek(-2);
    FrameEntry *fe = frame.peek(-1);

    /*
     * The initialized index is always a constant, but we won't remember which
     * constant if there are branches inside the code computing the initializer
     * expression (e.g. the expression uses the '?' operator).  Slow path those
     * cases, as well as those where INITELEM is used on an object initializer
     * or a non-fast array initializer.
     */
    if (!id->isConstant() || !obj->initializerArray()) {
        JSOp next = JSOp(PC[JSOP_INITELEM_LENGTH]);

        prepareStubCall(Uses(3));
        masm.move(Imm32(next == JSOP_ENDINIT ? 1 : 0), Registers::ArgReg1);
        INLINE_STUBCALL(stubs::InitElem);
        return;
    }

    int32 idx = id->getValue().toInt32();

    RegisterID objReg = frame.copyDataIntoReg(obj);

    /* Update the initialized length. */
    masm.store32(Imm32(idx + 1), Address(objReg, offsetof(JSObject, initializedLength)));

    /* Perform the store. */
    masm.loadPtr(Address(objReg, offsetof(JSObject, slots)), objReg);
    frame.storeTo(fe, Address(objReg, idx * sizeof(Value)));
    frame.freeReg(objReg);
}<|MERGE_RESOLUTION|>--- conflicted
+++ resolved
@@ -829,7 +829,7 @@
                 PC += JSOP_STRING_LENGTH;;
                 PC += JSOP_EQ_LENGTH;
 
-                RegisterID result = frame.allocReg(Registers::SingleByteRegs);
+                RegisterID result = frame.allocReg(Registers::SingleByteRegs).reg();
 
 #if defined JS_NUNBOX32
                 if (frame.shouldAvoidTypeRemat(fe))
@@ -991,21 +991,14 @@
 void
 mjit::Compiler::jsop_localinc(JSOp op, uint32 slot, bool popped)
 {
-<<<<<<< HEAD
     JSValueType type = knownLocalType(slot);
 
-=======
->>>>>>> fecf9a18
     if (popped || (op == JSOP_INCLOCAL || op == JSOP_DECLOCAL)) {
         int amt = (op == JSOP_LOCALINC || op == JSOP_INCLOCAL) ? -1 : 1;
 
         // Before: 
         // After:  V
-<<<<<<< HEAD
         frame.pushLocal(slot, type);
-=======
-        frame.pushLocal(slot);
->>>>>>> fecf9a18
 
         // Before: V
         // After:  V 1
@@ -1014,19 +1007,11 @@
         // Note, SUB will perform integer conversion for us.
         // Before: V 1
         // After:  N+1
-<<<<<<< HEAD
         jsop_binary(JSOP_SUB, stubs::Sub, type);
 
         // Before: N+1
         // After:  N+1
         frame.storeLocal(slot, popped, type);
-=======
-        jsop_binary(JSOP_SUB, stubs::Sub);
-
-        // Before: N+1
-        // After:  N+1
-        frame.storeLocal(slot, popped);
->>>>>>> fecf9a18
 
         if (popped)
             frame.pop();
@@ -1035,11 +1020,7 @@
 
         // Before:
         // After: V
-<<<<<<< HEAD
         frame.pushLocal(slot, type);
-=======
-        frame.pushLocal(slot);
->>>>>>> fecf9a18
 
         // Before: V
         // After:  N
@@ -1055,19 +1036,11 @@
 
         // Before: N N 1
         // After:  N N+1
-<<<<<<< HEAD
         jsop_binary(JSOP_ADD, stubs::Add, type);
 
         // Before: N N+1
         // After:  N N+1
         frame.storeLocal(slot, true, type);
-=======
-        jsop_binary(JSOP_ADD, stubs::Add);
-
-        // Before: N N+1
-        // After:  N N+1
-        frame.storeLocal(slot, true);
->>>>>>> fecf9a18
 
         // Before: N N+1
         // After:  N
