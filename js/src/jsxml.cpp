--- conflicted
+++ resolved
@@ -7171,10 +7171,6 @@
         return NULL;
     if (!LinkConstructorAndPrototype(cx, FUN_OBJECT(fun), proto))
         return NULL;
-<<<<<<< HEAD
-    }
-=======
->>>>>>> 8743c907
 
     return proto;
 }
