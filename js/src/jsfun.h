/* -*- Mode: C++; tab-width: 8; indent-tabs-mode: nil; c-basic-offset: 4 -*-
 *
 * ***** BEGIN LICENSE BLOCK *****
 * Version: MPL 1.1/GPL 2.0/LGPL 2.1
 *
 * The contents of this file are subject to the Mozilla Public License Version
 * 1.1 (the "License"); you may not use this file except in compliance with
 * the License. You may obtain a copy of the License at
 * http://www.mozilla.org/MPL/
 *
 * Software distributed under the License is distributed on an "AS IS" basis,
 * WITHOUT WARRANTY OF ANY KIND, either express or implied. See the License
 * for the specific language governing rights and limitations under the
 * License.
 *
 * The Original Code is Mozilla Communicator client code, released
 * March 31, 1998.
 *
 * The Initial Developer of the Original Code is
 * Netscape Communications Corporation.
 * Portions created by the Initial Developer are Copyright (C) 1998
 * the Initial Developer. All Rights Reserved.
 *
 * Contributor(s):
 *
 * Alternatively, the contents of this file may be used under the terms of
 * either of the GNU General Public License Version 2 or later (the "GPL"),
 * or the GNU Lesser General Public License Version 2.1 or later (the "LGPL"),
 * in which case the provisions of the GPL or the LGPL are applicable instead
 * of those above. If you wish to allow use of your version of this file only
 * under the terms of either the GPL or the LGPL, and not to allow others to
 * use your version of this file under the terms of the MPL, indicate your
 * decision by deleting the provisions above and replace them with the notice
 * and other provisions required by the GPL or the LGPL. If you do not delete
 * the provisions above, a recipient may use your version of this file under
 * the terms of any one of the MPL, the GPL or the LGPL.
 *
 * ***** END LICENSE BLOCK ***** */

#ifndef jsfun_h___
#define jsfun_h___
/*
 * JS function definitions.
 */
#include "jsprvtd.h"
#include "jspubtd.h"
#include "jsobj.h"
#include "jsatom.h"
#include "jsscript.h"
#include "jsstr.h"
#include "jsopcode.h"

/*
 * The high two bits of JSFunction.flags encode whether the function is native
 * or interpreted, and if interpreted, what kind of optimized closure form (if
 * any) it might be.
 *
 *   00   not interpreted
 *   01   interpreted, neither flat nor null closure
 *   10   interpreted, flat closure
 *   11   interpreted, null closure
 *
 * isFlatClosure() implies isInterpreted() and u.i.script->upvarsOffset != 0.
 * isNullClosure() implies isInterpreted() and u.i.script->upvarsOffset == 0.
 *
 * isInterpreted() but not isFlatClosure() and u.i.script->upvarsOffset != 0
 * is an Algol-like function expression or nested function, i.e., a function
 * that never escapes upward or downward (heapward), and is only ever called.
 *
 * Finally, isInterpreted() and u.i.script->upvarsOffset == 0 could be either
 * a non-closure (a global function definition, or any function that uses no
 * outer names), or a closure of an escaping function that uses outer names
 * whose values can't be snapshot (because the outer names could be reassigned
 * after the closure is formed, or because assignments could not be analyzed
 * due to with or eval).
 *
 * Such a hard-case function must use JSOP_NAME, etc., and reify outer function
 * activations' call objects, etc. if it's not a global function.
 *
 * NB: JSFUN_EXPR_CLOSURE reuses JSFUN_STUB_GSOPS, which is an API request flag
 * bit only, never stored in fun->flags.
 *
 * If we need more bits in the future, all flags for interpreted functions can
 * move to u.i.script->flags. For now we use function flag bits to minimize
 * pointer-chasing.
 */
#define JSFUN_JOINABLE      0x0001  /* function is null closure that does not
                                       appear to call itself via its own name
                                       or arguments.callee */

#define JSFUN_PROTOTYPE     0x0800  /* function is Function.prototype for some
                                       global object */

#define JSFUN_EXPR_CLOSURE  0x1000  /* expression closure: function(x) x*x */
#define JSFUN_EXTENDED      0x2000  /* structure is FunctionExtended */
#define JSFUN_INTERPRETED   0x4000  /* use u.i if kind >= this value else u.n */
#define JSFUN_FLAT_CLOSURE  0x8000  /* flat (aka "display") closure */
#define JSFUN_NULL_CLOSURE  0xc000  /* null closure entrains no scope chain */
#define JSFUN_KINDMASK      0xc000  /* encode interp vs. native and closure
                                       optimization level -- see above */

namespace js { class FunctionExtended; }

struct JSFunction : public JSObject
{
    uint16          nargs;        /* maximum number of specified arguments,
                                     reflected as f.length/f.arity */
    uint16          flags;        /* flags, see JSFUN_* below and in jsapi.h */
    union U {
        struct {
            js::Native  native;   /* native method pointer or null */
            js::Class   *clasp;   /* class of objects constructed
                                     by this function */
        } n;
        struct Scripted {
            JSScript    *script_; /* interpreted bytecode descriptor or null;
                                     use the setter! */
            JSObject    *scope;   /* scope to use when calling this function */
        } i;
        void            *nativeOrScript;
    } u;
    JSAtom          *atom;        /* name for diagnostics and decompiling */

    bool optimizedClosure()  const { return kind() > JSFUN_INTERPRETED; }
    bool isInterpreted()     const { return kind() >= JSFUN_INTERPRETED; }
    bool isNative()          const { return !isInterpreted(); }
    bool isConstructor()     const { return flags & JSFUN_CONSTRUCTOR; }
    bool isHeavyweight()     const { return JSFUN_HEAVYWEIGHT_TEST(flags); }
    bool isNullClosure()     const { return kind() == JSFUN_NULL_CLOSURE; }
    bool isFlatClosure()     const { return kind() == JSFUN_FLAT_CLOSURE; }
    bool isFunctionPrototype() const { return flags & JSFUN_PROTOTYPE; }
    bool isInterpretedConstructor() const { return isInterpreted() && !isFunctionPrototype(); }

    uint16 kind()            const { return flags & JSFUN_KINDMASK; }
    void setKind(uint16 k) {
        JS_ASSERT(!(k & ~JSFUN_KINDMASK));
        flags = (flags & ~JSFUN_KINDMASK) | k;
    }

    /* Returns the strictness of this function, which must be interpreted. */
    inline bool inStrictMode() const;

    void setArgCount(uint16 nargs) {
        JS_ASSERT(this->nargs == 0);
        this->nargs = nargs;
    }

    /* uint16 representation bounds number of call object dynamic slots. */
    enum { MAX_ARGS_AND_VARS = 2 * ((1U << 16) - 1) };

#define JS_LOCAL_NAME_TO_ATOM(nameWord)  ((JSAtom *) ((nameWord) & ~(jsuword) 1))
#define JS_LOCAL_NAME_IS_CONST(nameWord) ((((nameWord) & (jsuword) 1)) != 0)

    bool mightEscape() const {
        return isInterpreted() && (isFlatClosure() || !script()->bindings.hasUpvars());
    }

    bool joinable() const {
        return flags & JSFUN_JOINABLE;
    }

    /*
     * Accessors for the scope chain to use when calling an interpreted
     * function. The parent link for such functions points to the scope chain's
     * global object.
     */
    inline JSObject *callScope() const;
    inline void setCallScope(JSObject *obj);

    static inline size_t offsetOfCallScope() { return offsetof(JSFunction, u.i.scope); }

    inline void setJoinable();

    JSScript *script() const {
        JS_ASSERT(isInterpreted());
        return u.i.script_;
    }

    void setScript(JSScript *script) {
        JS_ASSERT(isInterpreted());
        u.i.script_ = script;
    }

    JSScript *maybeScript() const {
        return isInterpreted() ? script() : NULL;
    }

    JSNative native() const {
        JS_ASSERT(isNative());
        return u.n.native;
    }

    JSNative maybeNative() const {
        return isInterpreted() ? NULL : native();
    }

    static uintN offsetOfNativeOrScript() {
        JS_STATIC_ASSERT(offsetof(U, n.native) == offsetof(U, i.script_));
        JS_STATIC_ASSERT(offsetof(U, n.native) == offsetof(U, nativeOrScript));
        return offsetof(JSFunction, u.nativeOrScript);
    }

    js::Class *getConstructorClass() const {
        JS_ASSERT(isNative());
        return u.n.clasp;
    }

    void setConstructorClass(js::Class *clasp) {
        JS_ASSERT(isNative());
        u.n.clasp = clasp;
    }

#if JS_BITS_PER_WORD == 32
    static const js::gc::AllocKind FinalizeKind = js::gc::FINALIZE_OBJECT2;
    static const js::gc::AllocKind ExtendedFinalizeKind = js::gc::FINALIZE_OBJECT4;
#else
    static const js::gc::AllocKind FinalizeKind = js::gc::FINALIZE_OBJECT4;
    static const js::gc::AllocKind ExtendedFinalizeKind = js::gc::FINALIZE_OBJECT8;
#endif

    inline void trace(JSTracer *trc);

  private:
    inline js::FunctionExtended *toExtended();
    inline const js::FunctionExtended *toExtended() const;

    inline bool isExtended() const {
        JS_STATIC_ASSERT(FinalizeKind != ExtendedFinalizeKind);
        JS_ASSERT(!!(flags & JSFUN_EXTENDED) == (getAllocKind() == ExtendedFinalizeKind));
        return !!(flags & JSFUN_EXTENDED);
    }

  public:
    /* Accessors for data stored in extended functions. */

    inline void clearExtended();

    inline void setNativeReserved(size_t which, const js::Value &val);
    inline const js::Value &getNativeReserved(size_t which);

    static inline size_t getFlatClosureUpvarsOffset();

    inline js::Value *getFlatClosureUpvars() const;
    inline js::Value getFlatClosureUpvar(uint32 i) const;
    inline const js::Value &getFlatClosureUpvar(uint32 i);
    inline void setFlatClosureUpvar(uint32 i, const js::Value &v);
    inline void setFlatClosureUpvars(js::Value *upvars);

    /* See comments in fun_finalize. */
    inline void finalizeUpvars();

    inline bool initBoundFunction(JSContext *cx, const js::Value &thisArg,
                                  const js::Value *args, uintN argslen);

    inline JSObject *getBoundFunctionTarget() const;
    inline const js::Value &getBoundFunctionThis() const;
    inline const js::Value &getBoundFunctionArgument(uintN which) const;
    inline size_t getBoundFunctionArgumentCount() const;

    /* Whether this is a function cloned from a method. */
    inline bool isClonedMethod() const;

    /* For a cloned method, pointer to the object the method was cloned for. */
    inline JSObject *methodObj() const;
    inline void setMethodObj(JSObject& obj);

    /*
     * Method name imputed from property uniquely assigned to or initialized,
     * where the function does not need to be cloned to carry a scope chain or
     * flattened upvars. This is set on both the original and cloned function.
     */
    inline JSAtom *methodAtom() const;
    inline void setMethodAtom(JSAtom *atom);
};

inline JSFunction *
JSObject::toFunction()
{
    JS_ASSERT(JS_ObjectIsFunction(NULL, this));
    return static_cast<JSFunction *>(this);
}

inline const JSFunction *
JSObject::toFunction() const
{
    JS_ASSERT(JS_ObjectIsFunction(NULL, const_cast<JSObject *>(this)));
    return static_cast<const JSFunction *>(this);
}

/*
 * Trace-annotated native. This expands to a JSFunctionSpec initializer (like
 * JS_FN in jsapi.h). fastcall is a FastNative; trcinfo is a
 * JSNativeTraceInfo*.
 */
#ifdef JS_TRACER
/* MSVC demands the intermediate (void *) cast here. */
# define JS_TN(name,fastcall,nargs,flags,trcinfo)                             \
    JS_FN(name, JS_DATA_TO_FUNC_PTR(Native, trcinfo), nargs,                  \
          (flags) | JSFUN_STUB_GSOPS | JSFUN_TRCINFO)
#else
# define JS_TN(name,fastcall,nargs,flags,trcinfo)                             \
    JS_FN(name, fastcall, nargs, flags)
#endif

extern JSString *
fun_toStringHelper(JSContext *cx, JSObject *obj, uintN indent);

extern JSFunction *
js_NewFunction(JSContext *cx, JSObject *funobj, JSNative native, uintN nargs,
               uintN flags, JSObject *parent, JSAtom *atom,
               js::gc::AllocKind kind = JSFunction::FinalizeKind);

extern void
js_FinalizeFunction(JSContext *cx, JSFunction *fun);

<<<<<<< HEAD
extern JSFunction * JS_FASTCALL
js_CloneFunctionObject(JSContext *cx, JSFunction *fun, JSObject *parent, JSObject *proto,
                       js::gc::AllocKind kind = JSFunction::FinalizeKind);

extern JSFunction * JS_FASTCALL
=======
extern JSObject * JS_FASTCALL
js_CloneFunctionObject(JSContext *cx, JSFunction *fun, JSObject *parent,
                       JSObject *proto);

inline JSObject *
CloneFunctionObject(JSContext *cx, JSFunction *fun, JSObject *parent,
                    bool ignoreSingletonClone = false);

inline JSObject *
CloneFunctionObject(JSContext *cx, JSFunction *fun)
{
    /*
     * Variant which makes an exact clone of fun, preserving parent and proto.
     * Calling the above version CloneFunctionObject(cx, fun, fun->getParent())
     * is not equivalent: API clients, including XPConnect, can reparent
     * objects so that fun->getGlobal() != fun->getProto()->getGlobal().
     * See ReparentWrapperIfFound.
     */
    JS_ASSERT(fun->getParent() && fun->getProto());

    if (fun->hasSingletonType())
        return fun;

    return js_CloneFunctionObject(cx, fun, fun->getParent(), fun->getProto());
}

extern JSObject * JS_FASTCALL
>>>>>>> 4e1d2f76
js_AllocFlatClosure(JSContext *cx, JSFunction *fun, JSObject *scopeChain);

extern JSFunction *
js_NewFlatClosure(JSContext *cx, JSFunction *fun, JSOp op, size_t oplen);

extern JSFunction *
js_DefineFunction(JSContext *cx, JSObject *obj, jsid id, JSNative native,
                  uintN nargs, uintN flags,
                  js::gc::AllocKind kind = JSFunction::FinalizeKind);

/*
 * Flags for js_ValueToFunction and js_ReportIsNotFunction.
 */
#define JSV2F_CONSTRUCT         INITIAL_CONSTRUCT
#define JSV2F_SEARCH_STACK      0x10000

extern JSFunction *
js_ValueToFunction(JSContext *cx, const js::Value *vp, uintN flags);

extern JSObject *
js_ValueToCallableObject(JSContext *cx, js::Value *vp, uintN flags);

extern void
js_ReportIsNotFunction(JSContext *cx, const js::Value *vp, uintN flags);

extern JSObject * JS_FASTCALL
js_CreateCallObjectOnTrace(JSContext *cx, JSFunction *fun, JSObject *callee, JSObject *scopeChain);

extern void
js_PutCallObject(js::StackFrame *fp);

extern JSBool JS_FASTCALL
js_PutCallObjectOnTrace(JSObject *scopeChain, uint32 nargs, js::Value *argv,
                        uint32 nvars, js::Value *slots);

namespace js {

CallObject *
CreateFunCallObject(JSContext *cx, StackFrame *fp);

CallObject *
CreateEvalCallObject(JSContext *cx, StackFrame *fp);

extern JSBool
GetCallArg(JSContext *cx, JSObject *obj, jsid id, js::Value *vp);

extern JSBool
GetCallVar(JSContext *cx, JSObject *obj, jsid id, js::Value *vp);

extern JSBool
GetCallUpvar(JSContext *cx, JSObject *obj, jsid id, js::Value *vp);

extern JSBool
SetCallArg(JSContext *cx, JSObject *obj, jsid id, JSBool strict, js::Value *vp);

extern JSBool
SetCallVar(JSContext *cx, JSObject *obj, jsid id, JSBool strict, js::Value *vp);

extern JSBool
SetCallUpvar(JSContext *cx, JSObject *obj, jsid id, JSBool strict, js::Value *vp);

/*
 * Function extended with extra fields used by specific kinds of functions.
 * Most functions do not have these extensions, but enough are that efficient
 * storage is required (no malloc'ed reserved slots).
 */
class FunctionExtended : public JSFunction
{
    friend struct JSFunction;

    union {

        /* Reserved slots available for storage by particular native functions. */
        Value nativeReserved[2];

        /*
         * Flat closures with one or more upvars snapshot the upvars' values
         * into a vector of js::Values referenced from here.
         */
        Value *flatClosureUpvars;

        /* State for original and cloned method functions. */
        struct {
            /* Associated method property, needed for foo.caller handling. */
            JSAtom *property;

            /* If this is a clone, the object this was cloned as a property from. */
            JSObject *obj;
        } methodFunction;

    } extu;
};

} // namespace js

inline js::FunctionExtended *
JSFunction::toExtended()
{
    JS_ASSERT(isExtended());
    return static_cast<js::FunctionExtended *>(this);
}

inline const js::FunctionExtended *
JSFunction::toExtended() const
{
    JS_ASSERT(isExtended());
    return static_cast<const js::FunctionExtended *>(this);
}

inline void
JSFunction::clearExtended()
{
    JS_ASSERT(isExtended());
    memset((char *)&this[1], 0, sizeof(js::FunctionExtended) - sizeof(JSFunction));
}

extern JSBool
js_GetArgsValue(JSContext *cx, js::StackFrame *fp, js::Value *vp);

extern JSBool
js_GetArgsProperty(JSContext *cx, js::StackFrame *fp, jsid id, js::Value *vp);

/*
 * Get the arguments object for the given frame.  If the frame is strict mode
 * code, its current arguments will be copied into the arguments object.
 *
 * NB: Callers *must* get the arguments object before any parameters are
 *     mutated when the frame is strict mode code!  The emitter ensures this
 *     occurs for strict mode functions containing syntax which might mutate a
 *     named parameter by synthesizing an arguments access at the start of the
 *     function.
 */
extern JSObject *
js_GetArgsObject(JSContext *cx, js::StackFrame *fp);

extern void
js_PutArgsObject(js::StackFrame *fp);

inline bool
js_IsNamedLambda(JSFunction *fun) { return (fun->flags & JSFUN_LAMBDA) && fun->atom; }

extern JSBool
js_XDRFunctionObject(JSXDRState *xdr, JSObject **objp);

extern JSBool
js_fun_apply(JSContext *cx, uintN argc, js::Value *vp);

extern JSBool
js_fun_call(JSContext *cx, uintN argc, js::Value *vp);

#endif /* jsfun_h___ */<|MERGE_RESOLUTION|>--- conflicted
+++ resolved
@@ -313,41 +313,11 @@
 extern void
 js_FinalizeFunction(JSContext *cx, JSFunction *fun);
 
-<<<<<<< HEAD
 extern JSFunction * JS_FASTCALL
 js_CloneFunctionObject(JSContext *cx, JSFunction *fun, JSObject *parent, JSObject *proto,
                        js::gc::AllocKind kind = JSFunction::FinalizeKind);
 
 extern JSFunction * JS_FASTCALL
-=======
-extern JSObject * JS_FASTCALL
-js_CloneFunctionObject(JSContext *cx, JSFunction *fun, JSObject *parent,
-                       JSObject *proto);
-
-inline JSObject *
-CloneFunctionObject(JSContext *cx, JSFunction *fun, JSObject *parent,
-                    bool ignoreSingletonClone = false);
-
-inline JSObject *
-CloneFunctionObject(JSContext *cx, JSFunction *fun)
-{
-    /*
-     * Variant which makes an exact clone of fun, preserving parent and proto.
-     * Calling the above version CloneFunctionObject(cx, fun, fun->getParent())
-     * is not equivalent: API clients, including XPConnect, can reparent
-     * objects so that fun->getGlobal() != fun->getProto()->getGlobal().
-     * See ReparentWrapperIfFound.
-     */
-    JS_ASSERT(fun->getParent() && fun->getProto());
-
-    if (fun->hasSingletonType())
-        return fun;
-
-    return js_CloneFunctionObject(cx, fun, fun->getParent(), fun->getProto());
-}
-
-extern JSObject * JS_FASTCALL
->>>>>>> 4e1d2f76
 js_AllocFlatClosure(JSContext *cx, JSFunction *fun, JSObject *scopeChain);
 
 extern JSFunction *
