--- conflicted
+++ resolved
@@ -163,11 +163,6 @@
    */
   void *mData;
 
-<<<<<<< HEAD
-  SurfaceFormat mFormat;
-
-=======
->>>>>>> 3c33b263
   RefPtr<SourceSurfaceCGContext> mSnapshot;
 };
 
