/* -*- Mode: C++; tab-width: 2; indent-tabs-mode: nil; c-basic-offset: 2 -*- */
/* vim:expandtab:shiftwidth=2:tabstop=2:
*/
/* ***** BEGIN LICENSE BLOCK *****
 * Version: MPL 1.1/GPL 2.0/LGPL 2.1
 *
 * The contents of this file are subject to the Mozilla Public License Version
 * 1.1 (the "License"); you may not use this file except in compliance with
 * the License. You may obtain a copy of the License at
 * http://www.mozilla.org/MPL/
 *
 * Software distributed under the License is distributed on an "AS IS" basis,
 * WITHOUT WARRANTY OF ANY KIND, either express or implied. See the License
 * for the specific language governing rights and limitations under the
 * License.
 *
 * The Original Code is mozilla.org code.
 *
 * The Initial Developer of the Original Code is
 * Sun Microsystems, Inc.
 * Portions created by the Initial Developer are Copyright (C) 2003
 * the Initial Developer. All Rights Reserved.
 *
 * Contributor(s):
 *   Robin Lu <robin.lu@sun.com>
 *
 * Alternatively, the contents of this file may be used under the terms of
 * either the GNU General Public License Version 2 or later (the "GPL"), or
 * the GNU Lesser General Public License Version 2.1 or later (the "LGPL"),
 * in which case the provisions of the GPL or the LGPL are applicable instead
 * of those above. If you wish to allow use of your version of this file only
 * under the terms of either the GPL or the LGPL, and not to allow others to
 * use your version of this file under the terms of the MPL, indicate your
 * decision by deleting the provisions above and replace them with the notice
 * and other provisions required by the GPL or the LGPL. If you do not delete
 * the provisions above, a recipient may use your version of this file under
 * the terms of any one of the MPL, the GPL or the LGPL.
 *
 * ***** END LICENSE BLOCK ***** */

/**
 *  This file is the Gtk2 implementation of plugin native window.
 */

#include "nsDebug.h"
#include "nsPluginNativeWindow.h"
#include "npapi.h"
#include <gtk/gtk.h>
#include <gdk/gdkx.h>
#include <gdk/gdk.h>

#if (MOZ_PLATFORM_MAEMO == 5)
#define MOZ_COMPOSITED_PLUGINS
#endif

#ifdef MOZ_COMPOSITED_PLUGINS
extern "C" {
#include <X11/extensions/Xdamage.h>
#include <X11/extensions/Xcomposite.h>
}
#endif

#include "gtk2xtbin.h"

class nsPluginNativeWindowGtk2 : public nsPluginNativeWindow {
public: 
  nsPluginNativeWindowGtk2();
  virtual ~nsPluginNativeWindowGtk2();

  virtual nsresult CallSetWindow(nsCOMPtr<nsIPluginInstance> &aPluginInstance);
private:
  NPSetWindowCallbackStruct mWsInfo;
  /**
   * Either a GtkSocket or a special GtkXtBin widget (derived from GtkSocket)
   * that encapsulates the Xt toolkit within a Gtk Application.
   */
  GtkWidget* mSocketWidget;
  nsresult  CreateXEmbedWindow();
  nsresult  CreateXtWindow();
  void      SetAllocation();
  PRBool    CanGetValueFromPlugin(nsCOMPtr<nsIPluginInstance> &aPluginInstance);
#ifdef MOZ_COMPOSITED_PLUGINS
  nsresult  CreateXCompositedWindow();
  static GdkFilterReturn    plugin_composite_filter_func (GdkXEvent *xevent,
    GdkEvent *event,
    gpointer data);

  Damage     mDamage;
  GtkWidget* mParentWindow;
#endif
};

static gboolean plug_removed_cb   (GtkWidget *widget, gpointer data);
static void socket_unrealize_cb   (GtkWidget *widget, gpointer data);

nsPluginNativeWindowGtk2::nsPluginNativeWindowGtk2() : nsPluginNativeWindow()
{
  // initialize the struct fields
  window = nsnull; 
  x = 0; 
  y = 0; 
  width = 0; 
  height = 0; 
  memset(&clipRect, 0, sizeof(clipRect));
  ws_info = &mWsInfo;
  type = NPWindowTypeWindow;
  mSocketWidget = 0;
  mWsInfo.type = 0;
  mWsInfo.display = nsnull;
  mWsInfo.visual = nsnull;
  mWsInfo.colormap = 0;
  mWsInfo.depth = 0;
#ifdef MOZ_COMPOSITED_PLUGINS
  mDamage = 0;
  mParentWindow = 0;
#endif
}

nsPluginNativeWindowGtk2::~nsPluginNativeWindowGtk2() 
{
  if(mSocketWidget) {
    gtk_widget_destroy(mSocketWidget);
  }

#ifdef MOZ_COMPOSITED_PLUGINS
  if (mParentWindow) {
    gtk_widget_destroy(mParentWindow);
  }

  if (mDamage) {
    gdk_window_remove_filter (nsnull, plugin_composite_filter_func, this);
  }
#endif
}

nsresult PLUG_NewPluginNativeWindow(nsPluginNativeWindow ** aPluginNativeWindow)
{
  NS_ENSURE_ARG_POINTER(aPluginNativeWindow);
  *aPluginNativeWindow = new nsPluginNativeWindowGtk2();
  return *aPluginNativeWindow ? NS_OK : NS_ERROR_OUT_OF_MEMORY;
}

nsresult PLUG_DeletePluginNativeWindow(nsPluginNativeWindow * aPluginNativeWindow)
{
  NS_ENSURE_ARG_POINTER(aPluginNativeWindow);
  nsPluginNativeWindowGtk2 *p = (nsPluginNativeWindowGtk2 *)aPluginNativeWindow;
  delete p;
  return NS_OK;
}

#ifdef MOZ_COMPOSITED_PLUGINS
/* the base xdamage event number.*/
static int xdamage_event_base;

GdkFilterReturn
nsPluginNativeWindowGtk2::plugin_composite_filter_func (GdkXEvent *xevent,
    GdkEvent *event,
    gpointer data)
{
  nsPluginNativeWindowGtk2 *native_window = (nsPluginNativeWindowGtk2*)data;
  XDamageNotifyEvent *ev;
  ev = (XDamageNotifyEvent *) xevent;
  if (ev->type != xdamage_event_base + XDamageNotify)
    return GDK_FILTER_CONTINUE;

  //printf("Damage event %d %d %d %d\n",ev->area.x, ev->area.y, ev->area.width, ev->area.height);
  XDamageSubtract (GDK_DISPLAY(), native_window->mDamage, None, None);

  /* We try to do our area invalidation here */
  NPRect rect;
  rect.top = ev->area.x;
  rect.left = ev->area.y;
  rect.right = ev->area.x + ev->area.width;
  rect.bottom = ev->area.y + ev->area.height;

  if (native_window->mPluginInstance)
    native_window->mPluginInstance->InvalidateRect(&rect);

  return GDK_FILTER_REMOVE;
}
#endif

nsresult nsPluginNativeWindowGtk2::CallSetWindow(nsCOMPtr<nsIPluginInstance> &aPluginInstance)
{
  if(aPluginInstance) {
    if (type == NPWindowTypeWindow) {
      nsresult rv;
      if(!mSocketWidget) {
        PRBool needXEmbed = PR_FALSE;
        if (CanGetValueFromPlugin(aPluginInstance)) {
          rv = aPluginInstance->GetValueFromPlugin(NPPVpluginNeedsXEmbed, &needXEmbed);
#ifdef DEBUG
          printf("nsPluginNativeWindowGtk2: NPPVpluginNeedsXEmbed=%d\n", needXEmbed);
#endif
        }
        nsresult rv;
        if(needXEmbed) {
#ifdef MOZ_COMPOSITED_PLUGINS
          rv = CreateXCompositedWindow();
#else
          rv = CreateXEmbedWindow();
#endif
        }
        else {
          rv = CreateXtWindow();
        }
        if(NS_FAILED(rv))
          return NS_ERROR_FAILURE;
      }

      if(!mSocketWidget)
        return NS_ERROR_FAILURE;

      // Make sure to resize and re-place the window if required.
      // Need to reset "window" each time as nsObjectFrame::DidReflow sets it
      // to the ancestor window.
      if(GTK_IS_XTBIN(mSocketWidget)) {
        gtk_xtbin_resize(mSocketWidget, width, height);
        // Point the NPWindow structures window to the actual X window
        window = (void*)GTK_XTBIN(mSocketWidget)->xtwindow;
      }
      else { // XEmbed
        SetAllocation();
        window = (void*)gtk_socket_get_id(GTK_SOCKET(mSocketWidget));
      }
#ifdef DEBUG
      printf("nsPluginNativeWindowGtk2: call SetWindow with xid=%p\n", (void *)window);
#endif
    } // NPWindowTypeWindow
    aPluginInstance->SetWindow(this);
  }
  else if (mPluginInstance)
    mPluginInstance->SetWindow(nsnull);

  SetPluginInstance(aPluginInstance);
  return NS_OK;
}

nsresult nsPluginNativeWindowGtk2::CreateXEmbedWindow() {
  NS_ASSERTION(!mSocketWidget,"Already created a socket widget!");

  GdkWindow *parent_win = gdk_window_lookup((XID)window);
  mSocketWidget = gtk_socket_new();

  //attach the socket to the container widget
  gtk_widget_set_parent_window(mSocketWidget, parent_win);

  // Make sure to handle the plug_removed signal.  If we don't the
  // socket will automatically be destroyed when the plug is
  // removed, which means we're destroying it more than once.
  // SYNTAX ERROR.
  g_signal_connect(mSocketWidget, "plug_removed",
                   G_CALLBACK(plug_removed_cb), NULL);

  g_signal_connect(mSocketWidget, "unrealize",
                   G_CALLBACK(socket_unrealize_cb), NULL);

  g_signal_connect(mSocketWidget, "destroy",
                   G_CALLBACK(gtk_widget_destroyed), &mSocketWidget);

  gpointer user_data = NULL;
  gdk_window_get_user_data(parent_win, &user_data);

  GtkContainer *container = GTK_CONTAINER(user_data);
  gtk_container_add(container, mSocketWidget);
  gtk_widget_realize(mSocketWidget);

  // The GtkSocket has a visible window, but the plugin's XEmbed plug will
  // cover this window.  Normally GtkSockets let the X server paint their
  // background and this would happen immediately (before the plug is
  // created).  Setting the background to None prevents the server from
  // painting this window, avoiding flicker.
  gdk_window_set_back_pixmap(mSocketWidget->window, NULL, FALSE);

  // Resize before we show
  SetAllocation();

  gtk_widget_show(mSocketWidget);

  gdk_flush();
  window = (void*)gtk_socket_get_id(GTK_SOCKET(mSocketWidget));

  // Fill out the ws_info structure.
  // (The windowless case is done in nsObjectFrame.cpp.)
  GdkWindow *gdkWindow = gdk_window_lookup((XID)window);
  if(!gdkWindow)
    return NS_ERROR_FAILURE;

  mWsInfo.display = GDK_WINDOW_XDISPLAY(gdkWindow);
  mWsInfo.colormap = GDK_COLORMAP_XCOLORMAP(gdk_drawable_get_colormap(gdkWindow));
  GdkVisual* gdkVisual = gdk_drawable_get_visual(gdkWindow);
  mWsInfo.visual = GDK_VISUAL_XVISUAL(gdkVisual);
  mWsInfo.depth = gdkVisual->depth;

  return NS_OK;
}

#ifdef MOZ_COMPOSITED_PLUGINS
#include <dlfcn.h>
nsresult nsPluginNativeWindowGtk2::CreateXCompositedWindow() {
  NS_ASSERTION(!mSocketWidget,"Already created a socket widget!");

  mParentWindow = gtk_window_new(GTK_WINDOW_POPUP);
  mSocketWidget = gtk_socket_new();
  GdkWindow *parent_win = mParentWindow->window;

  //attach the socket to the container widget
  gtk_widget_set_parent_window(mSocketWidget, parent_win);

  // Make sure to handle the plug_removed signal.  If we don't the
  // socket will automatically be destroyed when the plug is
  // removed, which means we're destroying it more than once.
  // SYNTAX ERROR.
  g_signal_connect(mSocketWidget, "plug_removed",
                   G_CALLBACK(plug_removed_cb), NULL);

  g_signal_connect(mSocketWidget, "destroy",
                   G_CALLBACK(gtk_widget_destroyed), &mSocketWidget);

  /*gpointer user_data = NULL;
  gdk_window_get_user_data(parent_win, &user_data);
  */
  GtkContainer *container = GTK_CONTAINER(mParentWindow);
  gtk_container_add(container, mSocketWidget);
  gtk_widget_realize(mSocketWidget);

  // Resize before we show
  SetAllocation();
  gtk_widget_set_size_request (mSocketWidget, width, height);
  /* move offscreen */
  gtk_window_move (GTK_WINDOW(mParentWindow), width+1000, height+1000);


  gtk_widget_show(mSocketWidget);
  gtk_widget_show_all(mParentWindow);

  /* store away a reference to the socketwidget */
  mPlugWindow = (mSocketWidget);

  gdk_flush();
  window = (void*)gtk_socket_get_id(GTK_SOCKET(mSocketWidget));

  /* This is useful if we still have the plugin window inline
   * i.e. firefox vs. fennec */
  // gdk_window_set_composited(mSocketWidget->window, TRUE);

  if (!mDamage) {
    /* we install a general handler instead of one specific to a particular window
     * because we don't have a GdkWindow for the plugin window */
    gdk_window_add_filter (parent_win, plugin_composite_filter_func, this);

    int junk;
    if (!XDamageQueryExtension (GDK_DISPLAY (), &xdamage_event_base, &junk))
      printf ("This requires the XDamage extension");

    mDamage = XDamageCreate(GDK_DISPLAY(), (Drawable)window, XDamageReportNonEmpty);
    XCompositeRedirectWindow (GDK_DISPLAY(),
        (Drawable)window,
        CompositeRedirectManual);

    /* this is a hack to avoid having flash causing a crash when it is unloaded.
     * libplayback sets up dbus_connection_filters. When flash is unloaded it takes
     * libplayback with it, however the connection filters are not removed
     * which causes a crash when dbus tries to execute them. dlopening libplayback
     * ensures that those functions stay around even after flash is gone. */
    static void *libplayback_handle;
    if (!libplayback_handle) {
      libplayback_handle = dlopen("libplayback-1.so.0", RTLD_NOW);
    }

  }

  // Fill out the ws_info structure.
  // (The windowless case is done in nsObjectFrame.cpp.)
  GdkWindow *gdkWindow = gdk_window_lookup((XID)window);
  mWsInfo.display = GDK_WINDOW_XDISPLAY(gdkWindow);
  mWsInfo.colormap = GDK_COLORMAP_XCOLORMAP(gdk_drawable_get_colormap(gdkWindow));
  GdkVisual* gdkVisual = gdk_drawable_get_visual(gdkWindow);
  mWsInfo.visual = GDK_VISUAL_XVISUAL(gdkVisual);
  mWsInfo.depth = gdkVisual->depth;

  return NS_OK;
}
#endif

void nsPluginNativeWindowGtk2::SetAllocation() {
  if (!mSocketWidget)
    return;

  GtkAllocation new_allocation;
  new_allocation.x = 0;
  new_allocation.y = 0;
  new_allocation.width = width;
  new_allocation.height = height;
  gtk_widget_size_allocate(mSocketWidget, &new_allocation);
}

nsresult nsPluginNativeWindowGtk2::CreateXtWindow() {
  NS_ASSERTION(!mSocketWidget,"Already created a socket widget!");

#ifdef NS_DEBUG      
  printf("About to create new xtbin of %i X %i from %p...\n",
         width, height, (void*)window);
#endif
  GdkWindow *gdkWindow = gdk_window_lookup((XID)window);
  mSocketWidget = gtk_xtbin_new(gdkWindow, 0);
  // Check to see if creating the xtbin failed for some reason.
  // if it did, we can't go any further.
  if (!mSocketWidget)
    return NS_ERROR_FAILURE;

  g_signal_connect(mSocketWidget, "destroy",
                   G_CALLBACK(gtk_widget_destroyed), &mSocketWidget);

  gtk_widget_set_size_request(mSocketWidget, width, height);

#ifdef NS_DEBUG
  printf("About to show xtbin(%p)...\n", (void*)mSocketWidget); fflush(NULL);
#endif
  gtk_widget_show(mSocketWidget);
#ifdef NS_DEBUG
  printf("completed gtk_widget_show(%p)\n", (void*)mSocketWidget); fflush(NULL);
#endif

  // Fill out the ws_info structure.
  GtkXtBin* xtbin = GTK_XTBIN(mSocketWidget);
  // The xtbin has its own Display structure.
  mWsInfo.display = xtbin->xtdisplay;
  mWsInfo.colormap = xtbin->xtclient.xtcolormap;
  mWsInfo.visual = xtbin->xtclient.xtvisual;
  mWsInfo.depth = xtbin->xtclient.xtdepth;
  // Leave mWsInfo.type = 0 - Who knows what this is meant to be?

  XFlush(mWsInfo.display);

  return NS_OK;
}

PRBool nsPluginNativeWindowGtk2::CanGetValueFromPlugin(nsCOMPtr<nsIPluginInstance> &aPluginInstance)
{
  return PR_TRUE;
}

/* static */
gboolean
plug_removed_cb (GtkWidget *widget, gpointer data)
{
  // Gee, thanks for the info!
  return TRUE;
}

static void
socket_unrealize_cb(GtkWidget *widget, gpointer data)
{
  // Unmap and reparent any child windows that GDK does not yet know about.
  // (See bug 540114 comment 10.)
  GdkWindow* socket_window = widget->window;
  Display* display = GDK_DISPLAY();

  // Ignore X errors that may happen if windows get destroyed (possibly
  // requested by the plugin) between XQueryTree and when we operate on them.
  gdk_error_trap_push();

  Window root, parent;
  Window* children;
  unsigned int nchildren;
  if (!XQueryTree(display, gdk_x11_drawable_get_xid(socket_window),
                  &root, &parent, &children, &nchildren))
    return;

  for (unsigned int i = 0; i < nchildren; ++i) {
    Window child = children[i];
    if (!gdk_window_lookup(child)) {
      // This window is not known to GDK.
      XUnmapWindow(display, child);
      XReparentWindow(display, child, DefaultRootWindow(display), 0, 0);
    }
  }

  if (children) XFree(children);

<<<<<<< HEAD
=======
  XSync(display, False);
>>>>>>> eb2aa146
  gdk_error_trap_pop();
}<|MERGE_RESOLUTION|>--- conflicted
+++ resolved
@@ -479,9 +479,6 @@
 
   if (children) XFree(children);
 
-<<<<<<< HEAD
-=======
   XSync(display, False);
->>>>>>> eb2aa146
   gdk_error_trap_pop();
 }