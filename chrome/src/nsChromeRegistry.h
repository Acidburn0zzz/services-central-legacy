--- conflicted
+++ resolved
@@ -129,8 +129,9 @@
   static nsresult GetProviderAndPath(nsIURL* aChromeURL,
                                      nsACString& aProvider, nsACString& aPath);
 
-<<<<<<< HEAD
 public:
+  static already_AddRefed<nsChromeRegistry> GetSingleton();
+
   struct ManifestProcessingContext
   {
     ManifestProcessingContext(NSLocationType aType, nsILocalFile* aFile)
@@ -151,86 +152,34 @@
     nsCOMPtr<nsIXPConnect> mXPConnect;
   };
 
-  void ManifestContent(ManifestProcessingContext& cx, int lineno,
-                       char *const * argv, bool platform, bool contentaccessible);
-  void ManifestLocale(ManifestProcessingContext& cx, int lineno,
-                      char *const * argv, bool platform, bool contentaccessible);
-  void ManifestSkin(ManifestProcessingContext& cx, int lineno,
-                    char *const * argv, bool platform, bool contentaccessible);
-  void ManifestOverlay(ManifestProcessingContext& cx, int lineno,
-                       char *const * argv, bool platform, bool contentaccessible);
-  void ManifestStyle(ManifestProcessingContext& cx, int lineno,
-                     char *const * argv, bool platform, bool contentaccessible);
-  void ManifestOverride(ManifestProcessingContext& cx, int lineno,
-                        char *const * argv, bool platform, bool contentaccessible);
-  void ManifestResource(ManifestProcessingContext& cx, int lineno,
-                        char *const * argv, bool platform, bool contentaccessible);
+  virtual void ManifestContent(ManifestProcessingContext& cx, int lineno,
+                               char *const * argv, bool platform,
+                               bool contentaccessible) = 0;
+  virtual void ManifestLocale(ManifestProcessingContext& cx, int lineno,
+                              char *const * argv, bool platform,
+                              bool contentaccessible) = 0;
+  virtual void ManifestSkin(ManifestProcessingContext& cx, int lineno,
+                            char *const * argv, bool platform,
+                            bool contentaccessible) = 0;
+  virtual void ManifestOverlay(ManifestProcessingContext& cx, int lineno,
+                               char *const * argv, bool platform,
+                               bool contentaccessible) = 0;
+  virtual void ManifestStyle(ManifestProcessingContext& cx, int lineno,
+                             char *const * argv, bool platform,
+                             bool contentaccessible) = 0;
+  virtual void ManifestOverride(ManifestProcessingContext& cx, int lineno,
+                                char *const * argv, bool platform,
+                                bool contentaccessible) = 0;
+  virtual void ManifestResource(ManifestProcessingContext& cx, int lineno,
+                                char *const * argv, bool platform,
+                                bool contentaccessible) = 0;
 
-public:
-  struct ProviderEntry
-  {
-    ProviderEntry(const nsACString& aProvider, nsIURI* aBase) :
-      provider(aProvider),
-      baseURI(aBase) { }
-
-    nsCString        provider;
-    nsCOMPtr<nsIURI> baseURI;
-  };
-
-  class nsProviderArray
-  {
-  public:
-    nsProviderArray() :
-      mArray(1) { }
-    ~nsProviderArray()
-      { Clear(); }
-
-    // When looking up locales and skins, the "selected" locale is not always
-    // available. This enum identifies what kind of match is desired/found.
-    enum MatchType {
-      EXACT = 0,
-      LOCALE = 1, // "en-GB" is selected, we found "en-US"
-      ANY = 2
-    };
-
-    nsIURI* GetBase(const nsACString& aPreferred, MatchType aType);
-    const nsACString& GetSelected(const nsACString& aPreferred, MatchType aType);
-    void    SetBase(const nsACString& aProvider, nsIURI* base);
-    void    EnumerateToArray(nsTArray<nsCString> *a);
-    void    Clear();
-
-  private:
-    ProviderEntry* GetProvider(const nsACString& aPreferred, MatchType aType);
-
-    nsVoidArray mArray;
-  };
-
-  struct PackageEntry : public PLDHashEntryHdr
-  {
-    PackageEntry(const nsACString& package);
-    ~PackageEntry() { }
-
-    // Available flags
-    enum {
-      // This is a "platform" package (e.g. chrome://global-platform/).
-      // Appends one of win/ unix/ mac/ to the base URI.
-      PLATFORM_PACKAGE = 1 << 0,
-
-      // Content script may access files in this package
-      CONTENT_ACCESSIBLE = 1 << 1
-    };
-
-    nsCString        package;
-    nsCOMPtr<nsIURI> baseURI;
-    PRUint32         flags;
-    nsProviderArray  locales;
-    nsProviderArray  skins;
-=======
   // Available flags
   enum {
     // This is a "platform" package (e.g. chrome://global-platform/).
     // Appends one of win/ unix/ mac/ to the base URI.
     PLATFORM_PACKAGE = 1 << 0,
+
     // This package should use the new XPCNativeWrappers to separate
     // content from chrome. This flag is currently unused (because we call
     // into xpconnect at registration time).
@@ -238,15 +187,12 @@
 
     // Content script may access files in this package
     CONTENT_ACCESSIBLE = 1 << 2
->>>>>>> 4b78fc64
   };
 
   PRBool mInitialized;
 
   // "Override" table (chrome URI string -> real URI)
   nsInterfaceHashtable<nsURIHashKey, nsIURI> mOverrideTable;
-
-
 };
 
 #endif // nsChromeRegistry_h