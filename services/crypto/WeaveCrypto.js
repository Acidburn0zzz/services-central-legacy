--- conflicted
+++ resolved
@@ -51,6 +51,8 @@
 }
 
 WeaveCrypto.prototype = {
+    classDescription: "WeaveCrypto",
+    contractID: "@labs.mozilla.com/Weave/Crypto;2",
     classID: Components.ID("{7fa20841-c90e-4432-a1a1-ba3b20cb6b37}"),
     QueryInterface: XPCOMUtils.generateQI([Ci.IWeaveCrypto]),
 
@@ -1123,9 +1125,6 @@
     }
 };
 
-<<<<<<< HEAD
-const NSGetFactory = XPCOMUtils.generateNSGetFactory([WeaveCrypto]);
-=======
 // Gecko <2.0
 let component = typeof Services == "undefined" || typeof ctypes == "undefined" ? [] : [WeaveCrypto];
 function NSGetModule (compMgr, fileSpec) {
@@ -1134,5 +1133,4 @@
 
 // Gecko >=2.0
 if (typeof XPCOMUtils.generateNSGetFactory == "function")
-    const NSGetFactory = XPCOMUtils.generateNSGetFactory([WeaveCrypto]);
->>>>>>> efc1efae
+    const NSGetFactory = XPCOMUtils.generateNSGetFactory([WeaveCrypto]);