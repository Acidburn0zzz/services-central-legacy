--- conflicted
+++ resolved
@@ -1099,15 +1099,10 @@
     this._log.trace("Reconcile step 3: Find dupes");
     let dupeId = this._findDupe(item);
     if (dupeId) {
-<<<<<<< HEAD
-      this._handleDupe(item, dupeId);
-      this._log.info("Reconciling de-duped record: " + item.id);
-=======
       // _handleDupe() doesn't really handle anything. Instead, it just
       // determines which GUID to use.
       this._handleDupe(item, dupeId);
       this._log.debug("Reconciling de-duped record: " + item.id);
->>>>>>> 38d57d3f
       return this._reconcile(item, true);
     }
 
