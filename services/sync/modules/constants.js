#filter substitution
/* ***** BEGIN LICENSE BLOCK *****
 * Version: MPL 1.1/GPL 2.0/LGPL 2.1
 *
 * The contents of this file are subject to the Mozilla Public License Version
 * 1.1 (the "License"); you may not use this file except in compliance with
 * the License. You may obtain a copy of the License at
 * http://www.mozilla.org/MPL/
 *
 * Software distributed under the License is distributed on an "AS IS" basis,
 * WITHOUT WARRANTY OF ANY KIND, either express or implied. See the License
 * for the specific language governing rights and limitations under the
 * License.
 *
 * The Original Code is Bookmarks Sync.
 *
 * The Initial Developer of the Original Code is Mozilla.
 * Portions created by the Initial Developer are Copyright (C) 2007
 * the Initial Developer. All Rights Reserved.
 *
 * Contributor(s):
 *  Dan Mills <thunder@mozilla.com>
 *  Philipp von Weitershausen <philipp@weitershausen.de>
 *  Richard Newman <rnewman@mozilla.com>
 *
 * Alternatively, the contents of this file may be used under the terms of
 * either the GNU General Public License Version 2 or later (the "GPL"), or
 * the GNU Lesser General Public License Version 2.1 or later (the "LGPL"),
 * in which case the provisions of the GPL or the LGPL are applicable instead
 * of those above. If you wish to allow use of your version of this file only
 * under the terms of either the GPL or the LGPL, and not to allow others to
 * use your version of this file under the terms of the MPL, indicate your
 * decision by deleting the provisions above and replace them with the notice
 * and other provisions required by the GPL or the LGPL. If you do not delete
 * the provisions above, a recipient may use your version of this file under
 * the terms of any one of the MPL, the GPL or the LGPL.
 *
 * ***** END LICENSE BLOCK ***** */

// Process each item in the "constants hash" to add to "global" and give a name
let EXPORTED_SYMBOLS = [((this[key] = val), key) for ([key, val] in Iterator({

WEAVE_CHANNEL:                         "@weave_channel@",
WEAVE_VERSION:                         "@weave_version@",

// Sync Server API version that the client supports.
SYNC_API_VERSION:                      "1.1",
USER_API_VERSION:                      "1.0",
MISC_API_VERSION:                      "1.0",

// Version of the data format this client supports. The data format describes
// how records are packaged; this is separate from the Server API version and
// the per-engine cleartext formats.
STORAGE_VERSION:                       5,

UPDATED_DEV_URL:                       "https://services.mozilla.com/sync/updated/?version=@weave_version@&channel=@weave_channel@",
UPDATED_REL_URL:                       "http://www.mozilla.com/firefox/sync/updated.html",

PREFS_BRANCH:                          "services.sync.",

// Host "key" to access Weave Identity in the password manager
PWDMGR_HOST:                           "chrome://weave",
PWDMGR_PASSWORD_REALM:                 "Mozilla Services Password",
PWDMGR_PASSPHRASE_REALM:               "Mozilla Services Encryption Passphrase",
PWDMGR_KEYBUNDLE_REALM:                "Mozilla Services Key Bundles",

// Put in [] because those aren't allowed in a collection name.
DEFAULT_KEYBUNDLE_NAME:                "[default]",

// Our extra input to SHA256-HMAC in generateEntry.
// This includes the full crypto spec; change this when our algo changes.
HMAC_INPUT:                            "Sync-AES_256_CBC-HMAC256",

// Key dimensions.
SYNC_KEY_ENCODED_LENGTH:               26,
SYNC_KEY_DECODED_LENGTH:               16,
SYNC_KEY_HYPHENATED_LENGTH:            31,    // 26 chars, 5 hyphens.

NO_SYNC_NODE_INTERVAL:                 10 * 60 * 1000, // 10 minutes

MAX_ERROR_COUNT_BEFORE_BACKOFF:        3,
MAX_IGNORE_ERROR_COUNT:                5,

// Backoff intervals
MINIMUM_BACKOFF_INTERVAL:              15 * 60 * 1000,      // 15 minutes
MAXIMUM_BACKOFF_INTERVAL:              8 * 60 * 60 * 1000,  // 8 hours 

// HMAC event handling timeout.
// 10 minutes: a compromise between the multi-desktop sync interval
// and the mobile sync interval.
HMAC_EVENT_INTERVAL:                   600000,

// How long to wait between sync attempts if the Master Password is locked.
MASTER_PASSWORD_LOCKED_RETRY_INTERVAL: 15 * 60 * 1000,   // 15 minutes

// Separate from the ID fetch batch size to allow tuning for mobile.
MOBILE_BATCH_SIZE:                     50,

// 50 is hardcoded here because of URL length restrictions.
// (GUIDs can be up to 64 chars long.)
// Individual engines can set different values for their limit if their
// identifiers are shorter.
DEFAULT_GUID_FETCH_BATCH_SIZE:         50,
DEFAULT_MOBILE_GUID_FETCH_BATCH_SIZE:  50,

// Default batch size for applying incoming records.
DEFAULT_STORE_BATCH_SIZE:              1,
<<<<<<< HEAD
HISTORY_STORE_BATCH_SIZE:              50,      // same as MOBILE_BATCH_SIZE
FORMS_STORE_BATCH_SIZE:                50,      // same as MOBILE_BATCH_SIZE
PASSWORDS_STORE_BATCH_SIZE:            50,      // same as MOBILE_BATCH_SIZE
ADDONS_STORE_BATCH_SIZE:               1000000, // process all addons at once
=======
HISTORY_STORE_BATCH_SIZE:              50, // same as MOBILE_BATCH_SIZE
FORMS_STORE_BATCH_SIZE:                50, // same as MOBILE_BATCH_SIZE
PASSWORDS_STORE_BATCH_SIZE:            50, // same as MOBILE_BATCH_SIZE
APPS_STORE_BATCH_SIZE:                 50, // same as MOBILE_BATCH_SIZE
>>>>>>> 6873013e

// score thresholds for early syncs
SINGLE_USER_THRESHOLD:                 1000,
MULTI_DEVICE_THRESHOLD:                300,

// Other score increment constants
SCORE_INCREMENT_SMALL:                 1,
SCORE_INCREMENT_MEDIUM:                10,

// Instant sync score increment
SCORE_INCREMENT_XLARGE:                300 + 1, //MULTI_DEVICE_THRESHOLD + 1

// Delay before incrementing global score
SCORE_UPDATE_DELAY:                    100,

// Delay for the back observer debouncer. This is chosen to be longer than any
// observed spurious idle/back events and short enough to pre-empt user activity.
IDLE_OBSERVER_BACK_DELAY:              100,

// Number of records to upload in a single POST (multiple POSTS if exceeded)
// FIXME: Record size limit is 256k (new cluster), so this can be quite large!
// (Bug 569295)
MAX_UPLOAD_RECORDS:                    100,
MAX_HISTORY_UPLOAD:                    5000,
MAX_HISTORY_DOWNLOAD:                  5000,

// Top-level statuses:
STATUS_OK:                             "success.status_ok",
SYNC_FAILED:                           "error.sync.failed",
LOGIN_FAILED:                          "error.login.failed",
SYNC_FAILED_PARTIAL:                   "error.sync.failed_partial",
CLIENT_NOT_CONFIGURED:                 "service.client_not_configured",
STATUS_DISABLED:                       "service.disabled",
MASTER_PASSWORD_LOCKED:                "service.master_password_locked",

// success states
LOGIN_SUCCEEDED:                       "success.login",
SYNC_SUCCEEDED:                        "success.sync",
ENGINE_SUCCEEDED:                      "success.engine",

// login failure status codes:
LOGIN_FAILED_NO_USERNAME:              "error.login.reason.no_username",
LOGIN_FAILED_NO_PASSWORD:              "error.login.reason.no_password2",
LOGIN_FAILED_NO_PASSPHRASE:            "error.login.reason.no_recoverykey",
LOGIN_FAILED_NETWORK_ERROR:            "error.login.reason.network",
LOGIN_FAILED_SERVER_ERROR:             "error.login.reason.server",
LOGIN_FAILED_INVALID_PASSPHRASE:       "error.login.reason.recoverykey",
LOGIN_FAILED_LOGIN_REJECTED:           "error.login.reason.account",

// sync failure status codes
METARECORD_DOWNLOAD_FAIL:              "error.sync.reason.metarecord_download_fail",
VERSION_OUT_OF_DATE:                   "error.sync.reason.version_out_of_date",
DESKTOP_VERSION_OUT_OF_DATE:           "error.sync.reason.desktop_version_out_of_date",
SETUP_FAILED_NO_PASSPHRASE:            "error.sync.reason.setup_failed_no_passphrase",
CREDENTIALS_CHANGED:                   "error.sync.reason.credentials_changed",
ABORT_SYNC_COMMAND:                    "aborting sync, process commands said so",
NO_SYNC_NODE_FOUND:                    "error.sync.reason.no_node_found",
OVER_QUOTA:                            "error.sync.reason.over_quota",
PROLONGED_SYNC_FAILURE:                "error.sync.prolonged_failure",
SERVER_MAINTENANCE:                    "error.sync.reason.server_maintenance",

RESPONSE_OVER_QUOTA:                   "14",

// engine failure status codes
ENGINE_UPLOAD_FAIL:                    "error.engine.reason.record_upload_fail",
ENGINE_DOWNLOAD_FAIL:                  "error.engine.reason.record_download_fail",
ENGINE_UNKNOWN_FAIL:                   "error.engine.reason.unknown_fail",
ENGINE_APPLY_FAIL:                     "error.engine.reason.apply_fail",
ENGINE_METARECORD_DOWNLOAD_FAIL:       "error.engine.reason.metarecord_download_fail",
ENGINE_METARECORD_UPLOAD_FAIL:         "error.engine.reason.metarecord_upload_fail",

JPAKE_ERROR_CHANNEL:                   "jpake.error.channel",
JPAKE_ERROR_NETWORK:                   "jpake.error.network",
JPAKE_ERROR_SERVER:                    "jpake.error.server",
JPAKE_ERROR_TIMEOUT:                   "jpake.error.timeout",
JPAKE_ERROR_INTERNAL:                  "jpake.error.internal",
JPAKE_ERROR_INVALID:                   "jpake.error.invalid",
JPAKE_ERROR_NODATA:                    "jpake.error.nodata",
JPAKE_ERROR_KEYMISMATCH:               "jpake.error.keymismatch",
JPAKE_ERROR_WRONGMESSAGE:              "jpake.error.wrongmessage",
JPAKE_ERROR_USERABORT:                 "jpake.error.userabort",
JPAKE_ERROR_DELAYUNSUPPORTED:          "jpake.error.delayunsupported",

// info types for Service.getStorageInfo
INFO_COLLECTIONS:                      "collections",
INFO_COLLECTION_USAGE:                 "collection_usage",
INFO_COLLECTION_COUNTS:                "collection_counts",
INFO_QUOTA:                            "quota",

// Ways that a sync can be disabled (messages only to be printed in debug log)
kSyncMasterPasswordLocked:             "User elected to leave Master Password locked",
kSyncWeaveDisabled:                    "Weave is disabled",
kSyncNetworkOffline:                   "Network is offline",
kSyncBackoffNotMet:                    "Trying to sync before the server said it's okay",
kFirstSyncChoiceNotMade:               "User has not selected an action for first sync",

// Application IDs
FIREFOX_ID:                            "{ec8030f7-c20a-464f-9b0e-13a3a9e97384}",
FENNEC_ID:                             "{a23983c0-fd0e-11dc-95ff-0800200c9a66}",
SEAMONKEY_ID:                          "{92650c4d-4b8e-4d2a-b7eb-24ecf4f6b63a}",
TEST_HARNESS_ID:                       "xuth@mozilla.org",

MIN_PP_LENGTH:                         12,
MIN_PASS_LENGTH:                       8

}))];<|MERGE_RESOLUTION|>--- conflicted
+++ resolved
@@ -105,17 +105,11 @@
 
 // Default batch size for applying incoming records.
 DEFAULT_STORE_BATCH_SIZE:              1,
-<<<<<<< HEAD
 HISTORY_STORE_BATCH_SIZE:              50,      // same as MOBILE_BATCH_SIZE
 FORMS_STORE_BATCH_SIZE:                50,      // same as MOBILE_BATCH_SIZE
 PASSWORDS_STORE_BATCH_SIZE:            50,      // same as MOBILE_BATCH_SIZE
 ADDONS_STORE_BATCH_SIZE:               1000000, // process all addons at once
-=======
-HISTORY_STORE_BATCH_SIZE:              50, // same as MOBILE_BATCH_SIZE
-FORMS_STORE_BATCH_SIZE:                50, // same as MOBILE_BATCH_SIZE
-PASSWORDS_STORE_BATCH_SIZE:            50, // same as MOBILE_BATCH_SIZE
-APPS_STORE_BATCH_SIZE:                 50, // same as MOBILE_BATCH_SIZE
->>>>>>> 6873013e
+APPS_STORE_BATCH_SIZE:                 50,      // same as MOBILE_BATCH_SIZE
 
 // score thresholds for early syncs
 SINGLE_USER_THRESHOLD:                 1000,
