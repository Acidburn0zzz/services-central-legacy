--- conflicted
+++ resolved
@@ -109,10 +109,7 @@
 FORMS_STORE_BATCH_SIZE:                50,      // same as MOBILE_BATCH_SIZE
 PASSWORDS_STORE_BATCH_SIZE:            50,      // same as MOBILE_BATCH_SIZE
 ADDONS_STORE_BATCH_SIZE:               1000000, // process all addons at once
-<<<<<<< HEAD
-=======
 APPS_STORE_BATCH_SIZE:                 50,      // same as MOBILE_BATCH_SIZE
->>>>>>> 9693f812
 
 // score thresholds for early syncs
 SINGLE_USER_THRESHOLD:                 1000,
