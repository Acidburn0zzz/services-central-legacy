/* ***** BEGIN LICENSE BLOCK *****
 * Version: MPL 1.1/GPL 2.0/LGPL 2.1
 *
 * The contents of this file are subject to the Mozilla Public License Version
 * 1.1 (the "License"); you may not use this file except in compliance with
 * the License. You may obtain a copy of the License at
 * http://www.mozilla.org/MPL/
 *
 * Software distributed under the License is distributed on an "AS IS" basis,
 * WITHOUT WARRANTY OF ANY KIND, either express or implied. See the License
 * for the specific language governing rights and limitations under the
 * License.
 *
 * The Original Code is Weave.
 *
 * The Initial Developer of the Original Code is
 * the Mozilla Foundation.
 * Portions created by the Initial Developer are Copyright (C) 2008
 * the Initial Developer. All Rights Reserved.
 *
 * Contributor(s):
 *  Dan Mills <thunder@mozilla.com>
 *  Philipp von Weitershausen <philipp@weitershausen.de>
 *  Richard Newman <rnewman@mozilla.com>
 *
 * Alternatively, the contents of this file may be used under the terms of
 * either the GNU General Public License Version 2 or later (the "GPL"), or
 * the GNU Lesser General Public License Version 2.1 or later (the "LGPL"),
 * in which case the provisions of the GPL or the LGPL are applicable instead
 * of those above. If you wish to allow use of your version of this file only
 * under the terms of either the GPL or the LGPL, and not to allow others to
 * use your version of this file under the terms of the MPL, indicate your
 * decision by deleting the provisions above and replace them with the notice
 * and other provisions required by the GPL or the LGPL. If you do not delete
 * the provisions above, a recipient may use your version of this file under
 * the terms of any one of the MPL, the GPL or the LGPL.
 *
 * ***** END LICENSE BLOCK ***** */

const EXPORTED_SYMBOLS = ["WBORecord", "RecordManager", "Records",
                          "CryptoWrapper", "CollectionKeys", "BulkKeyBundle",
                          "SyncKeyBundle", "Collection"];

const Cc = Components.classes;
const Ci = Components.interfaces;
const Cr = Components.results;
const Cu = Components.utils;

const CRYPTO_COLLECTION = "crypto";
const KEYS_WBO = "keys";

Cu.import("resource://services-sync/constants.js");
Cu.import("resource://services-sync/identity.js");
Cu.import("resource://services-sync/log4moz.js");
Cu.import("resource://services-sync/resource.js");
Cu.import("resource://services-sync/util.js");

function WBORecord(collection, id) {
  this.data = {};
  this.payload = {};
  this.collection = collection;      // Optional.
  this.id = id;                      // Optional.
}
WBORecord.prototype = {
  _logName: "Sync.Record.WBO",

  get sortindex() {
    if (this.data.sortindex)
      return this.data.sortindex;
    return 0;
  },

  // Get thyself from your URI, then deserialize.
  // Set thine 'response' field.
  fetch: function fetch(uri) {
    let r = new Resource(uri).get();
    if (r.success) {
      this.deserialize(r);   // Warning! Muffles exceptions!
    }
    this.response = r;
    return this;
  },

  upload: function upload(uri) {
    return new Resource(uri).put(this);
  },

  // Take a base URI string, with trailing slash, and return the URI of this
  // WBO based on collection and ID.
  uri: function(base) {
    if (this.collection && this.id)
      return Utils.makeURL(base + this.collection + "/" + this.id);
    return null;
  },

  deserialize: function deserialize(json) {
    this.data = json.constructor.toString() == String ? JSON.parse(json) : json;

    try {
      // The payload is likely to be JSON, but if not, keep it as a string
      this.payload = JSON.parse(this.payload);
    } catch(ex) {}
  },

  toJSON: function toJSON() {
    // Copy fields from data to be stringified, making sure payload is a string
    let obj = {};
    for (let [key, val] in Iterator(this.data))
      obj[key] = key == "payload" ? JSON.stringify(val) : val;
    if (this.ttl)
      obj.ttl = this.ttl;
    return obj;
  },

<<<<<<< HEAD
  toString: function WBORec_toString() "{ " + [
      "id: " + this.id,
      "index: " + this.sortindex,
      "modified: " + this.modified,
      "ttl: " + this.ttl,
      "payload: " + JSON.stringify(this.payload)
    ].join("  ") + " }",
=======
  toString: function toString() {
    return "{ " +
      "id: "       + this.id        + "  " +
      "index: "    + this.sortindex + "  " +
      "modified: " + this.modified  + "  " +
      "ttl: "      + this.ttl       + "  " +
      "payload: "  + JSON.stringify(this.payload) +
      " }";
  }
>>>>>>> 38d57d3f
};

Utils.deferGetSet(WBORecord, "data", ["id", "modified", "sortindex", "payload"]);

XPCOMUtils.defineLazyGetter(this, "Records", function () {
  return new RecordManager();
});

function RecordManager() {
  this._log = Log4Moz.repository.getLogger(this._logName);
  this._records = {};
}
RecordManager.prototype = {
  _recordType: WBORecord,
  _logName: "Sync.RecordManager",

  import: function RecordMgr_import(url) {
    this._log.trace("Importing record: " + (url.spec ? url.spec : url));
    try {
      // Clear out the last response with empty object if GET fails
      this.response = {};
      this.response = new Resource(url).get();

      // Don't parse and save the record on failure
      if (!this.response.success)
        return null;

      let record = new this._recordType(url);
      record.deserialize(this.response);

      return this.set(url, record);
    } catch(ex) {
      this._log.debug("Failed to import record: " + Utils.exceptionStr(ex));
      return null;
    }
  },

  get: function RecordMgr_get(url) {
    // Use a url string as the key to the hash
    let spec = url.spec ? url.spec : url;
    if (spec in this._records)
      return this._records[spec];
    return this.import(url);
  },

  set: function RecordMgr_set(url, record) {
    let spec = url.spec ? url.spec : url;
    return this._records[spec] = record;
  },

  contains: function RecordMgr_contains(url) {
    if ((url.spec || url) in this._records)
      return true;
    return false;
  },

  clearCache: function recordMgr_clearCache() {
    this._records = {};
  },

  del: function RecordMgr_del(url) {
    delete this._records[url];
  }
};

function CryptoWrapper(collection, id) {
  this.cleartext = {};
  WBORecord.call(this, collection, id);
  this.ciphertext = null;
  this.id = id;
}
CryptoWrapper.prototype = {
  __proto__: WBORecord.prototype,
  _logName: "Sync.Record.CryptoWrapper",

  ciphertextHMAC: function ciphertextHMAC(keyBundle) {
    let hasher = keyBundle.sha256HMACHasher;
    if (!hasher)
      throw "Cannot compute HMAC without an HMAC key.";

    return Utils.bytesAsHex(Utils.digestUTF8(this.ciphertext, hasher));
  },

  /*
   * Don't directly use the sync key. Instead, grab a key for this
   * collection, which is decrypted with the sync key.
   *
   * Cache those keys; invalidate the cache if the time on the keys collection
   * changes, or other auth events occur.
   *
   * Optional key bundle overrides the collection key lookup.
   */
  encrypt: function encrypt(keyBundle) {
    keyBundle = keyBundle || CollectionKeys.keyForCollection(this.collection);
    if (!keyBundle)
      throw new Error("Key bundle is null for " + this.uri.spec);

    this.IV = Svc.Crypto.generateRandomIV();
    this.ciphertext = Svc.Crypto.encrypt(JSON.stringify(this.cleartext),
                                         keyBundle.encryptionKey, this.IV);
    this.hmac = this.ciphertextHMAC(keyBundle);
    this.cleartext = null;
  },

  // Optional key bundle.
  decrypt: function decrypt(keyBundle) {
    if (!this.ciphertext) {
      throw "No ciphertext: nothing to decrypt?";
    }

    keyBundle = keyBundle || CollectionKeys.keyForCollection(this.collection);
    if (!keyBundle)
      throw new Error("Key bundle is null for " + this.collection + "/" + this.id);

    // Authenticate the encrypted blob with the expected HMAC
    let computedHMAC = this.ciphertextHMAC(keyBundle);

    if (computedHMAC != this.hmac) {
      Utils.throwHMACMismatch(this.hmac, computedHMAC);
    }

    // Handle invalid data here. Elsewhere we assume that cleartext is an object.
    let cleartext = Svc.Crypto.decrypt(this.ciphertext,
                                       keyBundle.encryptionKey, this.IV);
    let json_result = JSON.parse(cleartext);

    if (json_result && (json_result instanceof Object)) {
      this.cleartext = json_result;
      this.ciphertext = null;
    } else {
      throw "Decryption failed: result is <" + json_result + ">, not an object.";
    }

    // Verify that the encrypted id matches the requested record's id.
    if (this.cleartext.id != this.id)
      throw "Record id mismatch: " + this.cleartext.id + " != " + this.id;

    return this.cleartext;
  },

<<<<<<< HEAD
  toString: function CryptoWrap_toString() "{ " + [
      "id: " + this.id,
      "index: " + this.sortindex,
      "modified: " + this.modified,
      "ttl: " + this.ttl,
      "payload: " + (this.deleted ? "DELETED" : JSON.stringify(this.cleartext)),
      "collection: " + (this.collection || "undefined")
    ].join("  ") + " }",
=======
  toString: function toString() {
    let payload = this.deleted ? "DELETED" : JSON.stringify(this.cleartext);

    return "{ " +
      "id: "         + this.id          + "  " +
      "index: "      + this.sortindex   + "  " +
      "modified: "   + this.modified    + "  " +
      "ttl: "        + this.ttl         + "  " +
      "payload: "    + payload          + "  " +
      "collection: " + (this.collection || "undefined") +
      " }";
  },
>>>>>>> 38d57d3f

  // The custom setter below masks the parent's getter, so explicitly call it :(
  get id() WBORecord.prototype.__lookupGetter__("id").call(this),

  // Keep both plaintext and encrypted versions of the id to verify integrity
  set id(val) {
    WBORecord.prototype.__lookupSetter__("id").call(this, val);
    return this.cleartext.id = val;
  },
};

Utils.deferGetSet(CryptoWrapper, "payload", ["ciphertext", "IV", "hmac"]);
Utils.deferGetSet(CryptoWrapper, "cleartext", "deleted");

XPCOMUtils.defineLazyGetter(this, "CollectionKeys", function () {
  return new CollectionKeyManager();
});


/**
 * Keeps track of mappings between collection names ('tabs') and
 * keyStrs, which you can feed into KeyBundle to get encryption tokens.
 *
 * You can update this thing simply by giving it /info/collections. It'll
 * use the last modified time to bring itself up to date.
 */
function CollectionKeyManager() {
  this.lastModified = 0;
  this._collections = {};
  this._default = null;

  this._log = Log4Moz.repository.getLogger("Sync.CollectionKeys");
}

// TODO: persist this locally as an Identity. Bug 610913.
// Note that the last modified time needs to be preserved.
CollectionKeyManager.prototype = {

  // Return information about old vs new keys:
  // * same: true if two collections are equal
  // * changed: an array of collection names that changed.
  _compareKeyBundleCollections: function _compareKeyBundleCollections(m1, m2) {
    let changed = [];

    function process(m1, m2) {
      for (let k1 in m1) {
        let v1 = m1[k1];
        let v2 = m2[k1];
        if (!(v1 && v2 && v1.equals(v2)))
          changed.push(k1);
      }
    }

    // Diffs both ways.
    process(m1, m2);
    process(m2, m1);

    // Return a sorted, unique array.
    changed.sort();
    let last;
    changed = [x for each (x in changed) if ((x != last) && (last = x))];
    return {same: changed.length == 0,
            changed: changed};
  },

  get isClear() {
   return !this._default;
  },

  clear: function clear() {
    this._log.info("Clearing CollectionKeys...");
    this.lastModified = 0;
    this._collections = {};
    this._default = null;
  },

  keyForCollection: function(collection) {
    if (collection && this._collections[collection])
      return this._collections[collection];

    return this._default;
  },

  /**
   * If `collections` (an array of strings) is provided, iterate
   * over it and generate random keys for each collection.
   * Create a WBO for the given data.
   */
  _makeWBO: function(collections, defaultBundle) {
    let wbo = new CryptoWrapper(CRYPTO_COLLECTION, KEYS_WBO);
    let c = {};
    for (let k in collections) {
      c[k] = collections[k].keyPair;
    }
    wbo.cleartext = {
      "default":     defaultBundle ? defaultBundle.keyPair : null,
      "collections": c,
      "collection":  CRYPTO_COLLECTION,
      "id":          KEYS_WBO
    };
    return wbo;
  },

  /**
   * Create a WBO for the current keys.
   */
  asWBO: function(collection, id)
    this._makeWBO(this._collections, this._default),

  /**
   * Compute a new default key, and new keys for any specified collections.
   */
  newKeys: function(collections) {
    let newDefaultKey = new BulkKeyBundle(null, DEFAULT_KEYBUNDLE_NAME);
    newDefaultKey.generateRandom();

    let newColls = {};
    if (collections) {
      collections.forEach(function (c) {
        let b = new BulkKeyBundle(null, c);
        b.generateRandom();
        newColls[c] = b;
      });
    }
    return [newDefaultKey, newColls];
  },

  /**
   * Generates new keys, but does not replace our local copy. Use this to
   * verify an upload before storing.
   */
  generateNewKeysWBO: function(collections) {
    let newDefaultKey, newColls;
    [newDefaultKey, newColls] = this.newKeys(collections);

    return this._makeWBO(newColls, newDefaultKey);
  },

  // Take the fetched info/collections WBO, checking the change
  // time of the crypto collection.
  updateNeeded: function(info_collections) {

    this._log.info("Testing for updateNeeded. Last modified: " + this.lastModified);

    // No local record of modification time? Need an update.
    if (!this.lastModified)
      return true;

    // No keys on the server? We need an update, though our
    // update handling will be a little more drastic...
    if (!(CRYPTO_COLLECTION in info_collections))
      return true;

    // Otherwise, we need an update if our modification time is stale.
    return (info_collections[CRYPTO_COLLECTION] > this.lastModified);
  },

  //
  // Set our keys and modified time to the values fetched from the server.
  // Returns one of three values:
  //
  // * If the default key was modified, return true.
  // * If the default key was not modified, but per-collection keys were,
  //   return an array of such.
  // * Otherwise, return false -- we were up-to-date.
  //
  setContents: function setContents(payload, modified) {

    if (!modified)
      throw "No modified time provided to setContents.";

    let self = this;

    this._log.info("Setting CollectionKeys contents. Our last modified: " +
                   this.lastModified + ", input modified: " + modified + ".");

    if (!payload)
      throw "No payload in CollectionKeys.setContents().";

    if (!payload.default) {
      this._log.warn("No downloaded default key: this should not occur.");
      this._log.warn("Not clearing local keys.");
      throw "No default key in CollectionKeys.setContents(). Cannot proceed.";
    }

    // Process the incoming default key.
    let b = new BulkKeyBundle(null, DEFAULT_KEYBUNDLE_NAME);
    b.keyPair = payload.default;
    let newDefault = b;

    // Process the incoming collections.
    let newCollections = {};
    if ("collections" in payload) {
      this._log.info("Processing downloaded per-collection keys.");
      let colls = payload.collections;
      for (let k in colls) {
        let v = colls[k];
        if (v) {
          let keyObj = new BulkKeyBundle(null, k);
          keyObj.keyPair = v;
          if (keyObj) {
            newCollections[k] = keyObj;
          }
        }
      }
    }

    // Check to see if these are already our keys.
    let sameDefault = (this._default && this._default.equals(newDefault));
    let collComparison = this._compareKeyBundleCollections(newCollections, this._collections);
    let sameColls = collComparison.same;

    if (sameDefault && sameColls) {
      self._log.info("New keys are the same as our old keys! Bumped local modified time.");
      self.lastModified = modified;
      return false;
    }

    // Make sure things are nice and tidy before we set.
    this.clear();

    this._log.info("Saving downloaded keys.");
    this._default     = newDefault;
    this._collections = newCollections;

    // Always trust the server.
    self._log.info("Bumping last modified to " + modified);
    self.lastModified = modified;

    return sameDefault ? collComparison.changed : true;
  },

  updateContents: function updateContents(syncKeyBundle, storage_keys) {
    let log = this._log;
    log.info("Updating collection keys...");

    // storage_keys is a WBO, fetched from storage/crypto/keys.
    // Its payload is the default key, and a map of collections to keys.
    // We lazily compute the key objects from the strings we're given.

    let payload;
    try {
      payload = storage_keys.decrypt(syncKeyBundle);
    } catch (ex) {
      log.warn("Got exception \"" + ex + "\" decrypting storage keys with sync key.");
      log.info("Aborting updateContents. Rethrowing.");
      throw ex;
    }

    let r = this.setContents(payload, storage_keys.modified);
    log.info("Collection keys updated.");
    return r;
  }
}

/**
 * Abuse Identity: store the collection name (or default) in the
 * username field, and the keyStr in the password field.
 *
 * We very rarely want to override the realm, so pass null and
 * it'll default to PWDMGR_KEYBUNDLE_REALM.
 *
 * KeyBundle is the base class for two similar classes:
 *
 * SyncKeyBundle:
 *
 *   A key string is provided, and it must be hashed to derive two different
 *   keys (one HMAC, one AES).
 *
 * BulkKeyBundle:
 *
 *   Two independent keys are provided, or randomly generated on request.
 *
 */
function KeyBundle(realm, collectionName, keyStr) {
  let realm = realm || PWDMGR_KEYBUNDLE_REALM;

  if (keyStr && !keyStr.charAt)
    // Ensure it's valid.
    throw "KeyBundle given non-string key.";

  Identity.call(this, realm, collectionName, keyStr);
}
KeyBundle.prototype = {
  __proto__: Identity.prototype,

  _encrypt: null,
  _hmac: null,
  _hmacObj: null,
  _sha256HMACHasher: null,

  equals: function equals(bundle) {
    return bundle &&
           (bundle.hmacKey == this.hmacKey) &&
           (bundle.encryptionKey == this.encryptionKey);
  },

  /*
   * Accessors for the two keys.
   */
  get encryptionKey() {
    return this._encrypt;
  },

  set encryptionKey(value) {
    this._encrypt = value;
  },

  get hmacKey() {
    return this._hmac;
  },

  set hmacKey(value) {
    this._hmac = value;
    this._hmacObj = value ? Utils.makeHMACKey(value) : null;
    this._sha256HMACHasher = value ? Utils.makeHMACHasher(
      Ci.nsICryptoHMAC.SHA256, this._hmacObj) : null;
  },

  get hmacKeyObject() {
    return this._hmacObj;
  },

  get sha256HMACHasher() {
    return this._sha256HMACHasher;
  }
};

function BulkKeyBundle(realm, collectionName) {
  let log = Log4Moz.repository.getLogger("Sync.BulkKeyBundle");
  log.info("BulkKeyBundle being created for " + collectionName);
  KeyBundle.call(this, realm, collectionName);
}

BulkKeyBundle.prototype = {
  __proto__: KeyBundle.prototype,

  generateRandom: function generateRandom() {
    let generatedHMAC = Svc.Crypto.generateRandomKey();
    let generatedEncr = Svc.Crypto.generateRandomKey();
    this.keyPair = [generatedEncr, generatedHMAC];
  },

  get keyPair() {
    return [this._encrypt, btoa(this._hmac)];
  },

  /*
   * Use keyPair = [enc, hmac], or generateRandom(), when
   * you want to manage the two individual keys.
   */
  set keyPair(value) {
    if (value.length && (value.length == 2)) {
      let json = JSON.stringify(value);
      let en = value[0];
      let hm = value[1];

      this.password = json;
      this.hmacKey  = Utils.safeAtoB(hm);
      this._encrypt = en;          // Store in base64.
    }
    else {
      throw "Invalid keypair";
    }
  }
};

function SyncKeyBundle(realm, collectionName, syncKey) {
  let log = Log4Moz.repository.getLogger("Sync.SyncKeyBundle");
  log.info("SyncKeyBundle being created for " + collectionName);
  KeyBundle.call(this, realm, collectionName, syncKey);
  if (syncKey)
    this.keyStr = syncKey;      // Accessor sets up keys.
}

SyncKeyBundle.prototype = {
  __proto__: KeyBundle.prototype,

  /*
   * Use keyStr when you want to work with a key string that's
   * hashed into individual keys.
   */
  get keyStr() {
    return this.password;
  },

  set keyStr(value) {
    this.password = value;
    this._hmac    = null;
    this._hmacObj = null;
    this._encrypt = null;
    this._sha256HMACHasher = null;
  },

  /*
   * Can't rely on password being set through any of our setters:
   * Identity does work under the hood.
   *
   * Consequently, make sure we derive keys if that work hasn't already been
   * done.
   */
  get encryptionKey() {
    if (!this._encrypt)
      this.generateEntry();
    return this._encrypt;
  },

  get hmacKey() {
    if (!this._hmac)
      this.generateEntry();
    return this._hmac;
  },

  get hmacKeyObject() {
    if (!this._hmacObj)
      this.generateEntry();
    return this._hmacObj;
  },

  get sha256HMACHasher() {
    if (!this._sha256HMACHasher)
      this.generateEntry();
    return this._sha256HMACHasher;
  },

  /*
   * If we've got a string, hash it into keys and store them.
   */
  generateEntry: function generateEntry() {
    let syncKey = this.keyStr;
    if (!syncKey)
      return;

    // Expand the base32 Sync Key to an AES 256 and 256 bit HMAC key.
    let prk = Utils.decodeKeyBase32(syncKey);
    let info = HMAC_INPUT + this.username;
    let okm = Utils.hkdfExpand(prk, info, 32 * 2);
    let enc = okm.slice(0, 32);
    let hmac = okm.slice(32, 64);

    // Save them.
    this._encrypt = btoa(enc);
    // Individual sets: cheaper than calling parent setter.
    this._hmac = hmac;
    this._hmacObj = Utils.makeHMACKey(hmac);
    this._sha256HMACHasher = Utils.makeHMACHasher(
      Ci.nsICryptoHMAC.SHA256, this._hmacObj);
  }
};


function Collection(uri, recordObj) {
  Resource.call(this, uri);
  this._recordObj = recordObj;

  this._full = false;
  this._ids = null;
  this._limit = 0;
  this._older = 0;
  this._newer = 0;
  this._data = [];
}
Collection.prototype = {
  __proto__: Resource.prototype,
  _logName: "Sync.Collection",

  _rebuildURL: function Coll__rebuildURL() {
    // XXX should consider what happens if it's not a URL...
    this.uri.QueryInterface(Ci.nsIURL);

    let args = [];
    if (this.older)
      args.push('older=' + this.older);
    else if (this.newer) {
      args.push('newer=' + this.newer);
    }
    if (this.full)
      args.push('full=1');
    if (this.sort)
      args.push('sort=' + this.sort);
    if (this.ids != null)
      args.push("ids=" + this.ids);
    if (this.limit > 0 && this.limit != Infinity)
      args.push("limit=" + this.limit);

    this.uri.query = (args.length > 0)? '?' + args.join('&') : '';
  },

  // get full items
  get full() { return this._full; },
  set full(value) {
    this._full = value;
    this._rebuildURL();
  },

  // Apply the action to a certain set of ids
  get ids() this._ids,
  set ids(value) {
    this._ids = value;
    this._rebuildURL();
  },

  // Limit how many records to get
  get limit() this._limit,
  set limit(value) {
    this._limit = value;
    this._rebuildURL();
  },

  // get only items modified before some date
  get older() { return this._older; },
  set older(value) {
    this._older = value;
    this._rebuildURL();
  },

  // get only items modified since some date
  get newer() { return this._newer; },
  set newer(value) {
    this._newer = value;
    this._rebuildURL();
  },

  // get items sorted by some criteria. valid values:
  // oldest (oldest first)
  // newest (newest first)
  // index
  get sort() { return this._sort; },
  set sort(value) {
    this._sort = value;
    this._rebuildURL();
  },

  pushData: function Coll_pushData(data) {
    this._data.push(data);
  },

  clearRecords: function Coll_clearRecords() {
    this._data = [];
  },

  set recordHandler(onRecord) {
    // Save this because onProgress is called with this as the ChannelListener
    let coll = this;

    // Switch to newline separated records for incremental parsing
    coll.setHeader("Accept", "application/newlines");

    this._onProgress = function() {
      let newline;
      while ((newline = this._data.indexOf("\n")) > 0) {
        // Split the json record from the rest of the data
        let json = this._data.slice(0, newline);
        this._data = this._data.slice(newline + 1);

        // Deserialize a record from json and give it to the callback
        let record = new coll._recordObj();
        record.deserialize(json);
        onRecord(record);
      }
    };
  }
};<|MERGE_RESOLUTION|>--- conflicted
+++ resolved
@@ -112,15 +112,6 @@
     return obj;
   },
 
-<<<<<<< HEAD
-  toString: function WBORec_toString() "{ " + [
-      "id: " + this.id,
-      "index: " + this.sortindex,
-      "modified: " + this.modified,
-      "ttl: " + this.ttl,
-      "payload: " + JSON.stringify(this.payload)
-    ].join("  ") + " }",
-=======
   toString: function toString() {
     return "{ " +
       "id: "       + this.id        + "  " +
@@ -130,7 +121,6 @@
       "payload: "  + JSON.stringify(this.payload) +
       " }";
   }
->>>>>>> 38d57d3f
 };
 
 Utils.deferGetSet(WBORecord, "data", ["id", "modified", "sortindex", "payload"]);
@@ -271,16 +261,6 @@
     return this.cleartext;
   },
 
-<<<<<<< HEAD
-  toString: function CryptoWrap_toString() "{ " + [
-      "id: " + this.id,
-      "index: " + this.sortindex,
-      "modified: " + this.modified,
-      "ttl: " + this.ttl,
-      "payload: " + (this.deleted ? "DELETED" : JSON.stringify(this.cleartext)),
-      "collection: " + (this.collection || "undefined")
-    ].join("  ") + " }",
-=======
   toString: function toString() {
     let payload = this.deleted ? "DELETED" : JSON.stringify(this.cleartext);
 
@@ -293,7 +273,6 @@
       "collection: " + (this.collection || "undefined") +
       " }";
   },
->>>>>>> 38d57d3f
 
   // The custom setter below masks the parent's getter, so explicitly call it :(
   get id() WBORecord.prototype.__lookupGetter__("id").call(this),
