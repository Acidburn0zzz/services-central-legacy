--- conflicted
+++ resolved
@@ -18,11 +18,7 @@
   [Addons.verifyNot, [id]],
 
   // But it should be marked for Sync.
-<<<<<<< HEAD
-  [Sync, SYNC_WIPE_SERVER]
-=======
   [Sync]
->>>>>>> 9693f812
 ]);
 
 Phase("phase2", [
