--- conflicted
+++ resolved
@@ -87,10 +87,7 @@
     let cb = Async.makeSyncCallback();
     AddonManager.getAddonByID(this.id, cb);
     let addon = Async.waitForSyncCallback(cb);
-<<<<<<< HEAD
-=======
 
->>>>>>> 9693f812
     Logger.AssertTrue(!!addon, 'could not find addon ' + this.id + ' to uninstall');
 
     cb = Async.makeSpinningCallback();
@@ -103,53 +100,6 @@
     let cb = Async.makeSyncCallback();
     AddonManager.getAddonByID(this.id, cb);
     let addon = Async.waitForSyncCallback(cb);
-<<<<<<< HEAD
-
-    if (!addon) {
-      Logger.logInfo("Could not find add-on with ID: " + this.id);
-      return false;
-    }
-
-    this.addon = addon;
-
-    Logger.logInfo("add-on found: " + addon.id + ", enabled: " +
-                   !addon.userDisabled);
-    if (state == STATE_ENABLED) {
-      Logger.AssertFalse(addon.userDisabled, "add-on is enabled: " + addon.id);
-      return true;
-    } else if (state == STATE_DISABLED) {
-      Logger.AssertTrue(addon.userDisabled, "add-on is disabled: " + addon.id);
-      return true;
-    } else if (state) {
-      throw Error("Don't know how to handle state: " + state);
-    } else {
-      // No state, so just checking that it exists.
-      return true;
-    }
-  },
-
-  install: function install() {
-    // For Install, the id parameter initially passed is really the filename
-    // for the addon's install .xml; we'll read the actual id from the .xml.
-
-    let cb = Async.makeSpinningCallback();
-    // We call the store's APIs for installation because it is simpler. If that
-    // API is broken, it should ideally be caught by an xpcshell test. But, if
-    // TPS tests fail, it's all the same: a genuite reported error.
-    let store = Engines.get("addons")._store;
-    store.installAddonsFromIDs([this.id], cb);
-    let result = cb.wait();
-
-    Logger.AssertEqual(1, result.installed.length, "Exactly 1 add-on was installed.");
-    Logger.AssertEqual(this.id, result.installed[0],
-                       "Add-on was installed successfully: " + this.id);
-  },
-
-  setEnabled: function setEnabled(flag) {
-    Logger.AssertTrue(this.find(), "Add-on is available.");
-
-    this.addon.userDisabled = !flag;
-=======
 
     if (!addon) {
       Logger.logInfo("Could not find add-on with ID: " + this.id);
@@ -208,7 +158,6 @@
     store.updateUserDisabled(this.addon, userDisabled, cb);
     cb.wait();
 
->>>>>>> 9693f812
     return true;
   }
 };