--- conflicted
+++ resolved
@@ -105,25 +105,15 @@
       return;
     }
 
-<<<<<<< HEAD
-    let message = msg;
-    if (showPotentialError && this._potentialError) {
-      message += "; " + this._potentialError;
-      this._potentialError = null;
-    }
-    throw("ASSERTION FAILED! " + message);
-=======
     if (showPotentialError && this._potentialError) {
       msg += "; " + this._potentialError;
       this._potentialError = null;
     }
     throw("ASSERTION FAILED! " + msg);
->>>>>>> 9693f812
   },
 
   AssertFalse: function(bool, msg, showPotentialError) {
     return this.AssertTrue(!bool, msg, showPotentialError);
-  },
 
   AssertEqual: function(val1, val2, msg) {
     if (val1 != val2)
@@ -137,34 +127,23 @@
       this.write(msg + "\n");
     }
     else {
-<<<<<<< HEAD
-      var now = new Date()
-      this.write(now.getFullYear() + "-" + (now.getMonth() < 9 ? '0' : '') +
-          (now.getMonth() + 1) + "-" +
-          (now.getDate() < 10 ? '0' : '') + (now.getDate()) + " " +
-          (now.getHours() < 10 ? '0' : '') + now.getHours() + ":" +
-          (now.getMinutes() < 10 ? '0' : '') + now.getMinutes() + ":" +
-          (now.getSeconds() < 10 ? '0' : '') + now.getSeconds() + " " +
-          msg + "\n");
-=======
       function pad(n, len) {
         let s = "0000" + n;
         return s.slice(-len);
       }
 
       let now = new Date();
-      let year    = pad(now.getFullYear(), 4);
-      let month   = pad(now.getMonth() + 1, 2);
-      let day     = pad(now.getDate(), 2);
-      let hour    = pad(now.getHours(), 2);
-      let minutes = pad(now.getMinutes(), 2);
-      let seconds = pad(now.getSeconds(), 2);
+      let year    = pad(now.getFullYear(),     4);
+      let month   = pad(now.getMonth() + 1,    2);
+      let day     = pad(now.getDate(),         2);
+      let hour    = pad(now.getHours(),        2);
+      let minutes = pad(now.getMinutes(),      2);
+      let seconds = pad(now.getSeconds(),      2);
       let ms      = pad(now.getMilliseconds(), 3);
 
       this.write(year + "-" + month + "-" + day + " " +
                  hour + ":" + minutes + ":" + seconds + "." + ms + " " +
                  msg + "\n");
->>>>>>> 9693f812
     }
   },
 
