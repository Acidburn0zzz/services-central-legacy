/*
# ***** BEGIN LICENSE BLOCK *****
# Version: MPL 1.1/GPL 2.0/LGPL 2.1
#
# The contents of this file are subject to the Mozilla Public License Version
# 1.1 (the "License"); you may not use this file except in compliance with
# the License. You may obtain a copy of the License at
# http://www.mozilla.org/MPL/
#
# Software distributed under the License is distributed on an "AS IS" basis,
# WITHOUT WARRANTY OF ANY KIND, either express or implied. See the License
# for the specific language governing rights and limitations under the
# License.
#
# The Original Code is the Extension Manager.
#
# The Initial Developer of the Original Code is
# the Mozilla Foundation.
# Portions created by the Initial Developer are Copyright (C) 2009
# the Initial Developer. All Rights Reserved.
#
# Contributor(s):
#   Dave Townsend <dtownsend@oxymoronical.com>
#   Blair McBride <bmcbride@mozilla.com>
#
# Alternatively, the contents of this file may be used under the terms of
# either the GNU General Public License Version 2 or later (the "GPL"), or
# the GNU Lesser General Public License Version 2.1 or later (the "LGPL"),
# in which case the provisions of the GPL or the LGPL are applicable instead
# of those above. If you wish to allow use of your version of this file only
# under the terms of either the GPL or the LGPL, and not to allow others to
# use your version of this file under the terms of the MPL, indicate your
# decision by deleting the provisions above and replace them with the notice
# and other provisions required by the GPL or the LGPL. If you do not delete
# the provisions above, a recipient may use your version of this file under
# the terms of any one of the MPL, the GPL or the LGPL.
#
# ***** END LICENSE BLOCK *****
*/

"use strict";

const Cc = Components.classes;
const Ci = Components.interfaces;
const Cr = Components.results;

var EXPORTED_SYMBOLS = [];

Components.utils.import("resource://gre/modules/Services.jsm");
Components.utils.import("resource://gre/modules/AddonManager.jsm");
Components.utils.import("resource://gre/modules/AddonRepository.jsm");
Components.utils.import("resource://gre/modules/ChromeManifestParser.jsm");
Components.utils.import("resource://gre/modules/LightweightThemeManager.jsm");
Components.utils.import("resource://gre/modules/FileUtils.jsm");
Components.utils.import("resource://gre/modules/NetUtil.jsm");

const PREF_DB_SCHEMA                  = "extensions.databaseSchema";
const PREF_INSTALL_CACHE              = "extensions.installCache";
const PREF_BOOTSTRAP_ADDONS           = "extensions.bootstrappedAddons";
const PREF_PENDING_OPERATIONS         = "extensions.pendingOperations";
const PREF_MATCH_OS_LOCALE            = "intl.locale.matchOS";
const PREF_SELECTED_LOCALE            = "general.useragent.locale";
const PREF_EM_DSS_ENABLED             = "extensions.dss.enabled";
const PREF_DSS_SWITCHPENDING          = "extensions.dss.switchPending";
const PREF_DSS_SKIN_TO_SELECT         = "extensions.lastSelectedSkin";
const PREF_GENERAL_SKINS_SELECTEDSKIN = "general.skins.selectedSkin";
const PREF_EM_CHECK_COMPATIBILITY_BASE = "extensions.checkCompatibility";
const PREF_EM_CHECK_UPDATE_SECURITY   = "extensions.checkUpdateSecurity";
const PREF_EM_UPDATE_URL              = "extensions.update.url";
const PREF_EM_ENABLED_ADDONS          = "extensions.enabledAddons";
const PREF_EM_EXTENSION_FORMAT        = "extensions.";
const PREF_EM_ENABLED_SCOPES          = "extensions.enabledScopes";
const PREF_EM_AUTO_DISABLED_SCOPES    = "extensions.autoDisableScopes";
const PREF_EM_SHOW_MISMATCH_UI        = "extensions.showMismatchUI";
const PREF_XPI_ENABLED                = "xpinstall.enabled";
const PREF_XPI_WHITELIST_REQUIRED     = "xpinstall.whitelist.required";
const PREF_XPI_WHITELIST_PERMISSIONS  = "xpinstall.whitelist.add";
const PREF_XPI_BLACKLIST_PERMISSIONS  = "xpinstall.blacklist.add";
const PREF_XPI_UNPACK                 = "extensions.alwaysUnpack";
const PREF_INSTALL_REQUIREBUILTINCERTS = "extensions.install.requireBuiltInCerts";
const PREF_INSTALL_DISTRO_ADDONS      = "extensions.installDistroAddons";
const PREF_BRANCH_INSTALLED_ADDON     = "extensions.installedDistroAddon.";
const PREF_SHOWN_SELECTION_UI         = "extensions.shownSelectionUI";

const PREF_EM_MIN_COMPAT_APP_VERSION      = "extensions.minCompatibleAppVersion";
const PREF_EM_MIN_COMPAT_PLATFORM_VERSION = "extensions.minCompatiblePlatformVersion";

const URI_EXTENSION_SELECT_DIALOG     = "chrome://mozapps/content/extensions/selectAddons.xul";
const URI_EXTENSION_UPDATE_DIALOG     = "chrome://mozapps/content/extensions/update.xul";
const URI_EXTENSION_STRINGS           = "chrome://mozapps/locale/extensions/extensions.properties";

const STRING_TYPE_NAME                = "type.%ID%.name";

const DIR_EXTENSIONS                  = "extensions";
const DIR_STAGE                       = "staged";
const DIR_XPI_STAGE                   = "staged-xpis";
const DIR_TRASH                       = "trash";

const FILE_OLD_DATABASE               = "extensions.rdf";
const FILE_OLD_CACHE                  = "extensions.cache";
const FILE_DATABASE                   = "extensions.sqlite";
const FILE_INSTALL_MANIFEST           = "install.rdf";
const FILE_XPI_ADDONS_LIST            = "extensions.ini";

const KEY_PROFILEDIR                  = "ProfD";
const KEY_APPDIR                      = "XCurProcD";
const KEY_TEMPDIR                     = "TmpD";
const KEY_APP_DISTRIBUTION            = "XREAppDist";

const KEY_APP_PROFILE                 = "app-profile";
const KEY_APP_GLOBAL                  = "app-global";
const KEY_APP_SYSTEM_LOCAL            = "app-system-local";
const KEY_APP_SYSTEM_SHARE            = "app-system-share";
const KEY_APP_SYSTEM_USER             = "app-system-user";

const CATEGORY_UPDATE_PARAMS          = "extension-update-params";

const UNKNOWN_XPCOM_ABI               = "unknownABI";
const XPI_PERMISSION                  = "install";

const PREFIX_ITEM_URI                 = "urn:mozilla:item:";
const RDFURI_ITEM_ROOT                = "urn:mozilla:item:root"
const RDFURI_INSTALL_MANIFEST_ROOT    = "urn:mozilla:install-manifest";
const PREFIX_NS_EM                    = "http://www.mozilla.org/2004/em-rdf#";

const TOOLKIT_ID                      = "toolkit@mozilla.org";

const BRANCH_REGEXP                   = /^([^\.]+\.[0-9]+[a-z]*).*/gi;

const DB_SCHEMA                       = 12;
const REQ_VERSION                     = 2;

#ifdef MOZ_COMPATIBILITY_NIGHTLY
const PREF_EM_CHECK_COMPATIBILITY = PREF_EM_CHECK_COMPATIBILITY_BASE +
                                    ".nightly";
#else
const PREF_EM_CHECK_COMPATIBILITY = PREF_EM_CHECK_COMPATIBILITY_BASE + "." +
                                    Services.appinfo.version.replace(BRANCH_REGEXP, "$1");
#endif

// Properties that exist in the install manifest
const PROP_METADATA      = ["id", "version", "type", "internalName", "updateURL",
                            "updateKey", "optionsURL", "optionsType", "aboutURL",
                            "iconURL", "icon64URL"];
const PROP_LOCALE_SINGLE = ["name", "description", "creator", "homepageURL"];
const PROP_LOCALE_MULTI  = ["developers", "translators", "contributors"];
const PROP_TARGETAPP     = ["id", "minVersion", "maxVersion"];

// Properties that only exist in the database
const DB_METADATA        = ["syncGUID",
                            "installDate",
                            "updateDate",
                            "size",
                            "sourceURI",
                            "releaseNotesURI",
                            "applyBackgroundUpdates"];
const DB_BOOL_METADATA   = ["visible", "active", "userDisabled", "appDisabled",
                            "pendingUninstall", "bootstrap", "skinnable",
                            "softDisabled", "isForeignInstall",
                            "hasBinaryComponents", "strictCompatibility"];

// Properties that should be migrated where possible from an old database. These
// shouldn't include properties that can be read directly from install.rdf files
// or calculated
const DB_MIGRATE_METADATA= ["installDate", "userDisabled", "softDisabled",
                            "sourceURI", "applyBackgroundUpdates",
                            "releaseNotesURI", "isForeignInstall", "syncGUID"];

const BOOTSTRAP_REASONS = {
  APP_STARTUP     : 1,
  APP_SHUTDOWN    : 2,
  ADDON_ENABLE    : 3,
  ADDON_DISABLE   : 4,
  ADDON_INSTALL   : 5,
  ADDON_UNINSTALL : 6,
  ADDON_UPGRADE   : 7,
  ADDON_DOWNGRADE : 8
};

// Map new string type identifiers to old style nsIUpdateItem types
const TYPES = {
  extension: 2,
  theme: 4,
  locale: 8,
  multipackage: 32,
  dictionary: 64
};

const MSG_JAR_FLUSH = "AddonJarFlush";

var gGlobalScope = this;

/**
 * Valid IDs fit this pattern.
 */
var gIDTest = /^(\{[0-9a-f]{8}-[0-9a-f]{4}-[0-9a-f]{4}-[0-9a-f]{4}-[0-9a-f]{12}\}|[a-z0-9-\._]*\@[a-z0-9-\._]+)$/i;

["LOG", "WARN", "ERROR"].forEach(function(aName) {
  this.__defineGetter__(aName, function() {
    Components.utils.import("resource://gre/modules/AddonLogging.jsm");

    LogManager.getLogger("addons.xpi", this);
    return this[aName];
  })
}, this);

/**
 * A safe way to install a file or the contents of a directory to a new
 * directory. The file or directory is moved or copied recursively and if
 * anything fails an attempt is made to rollback the entire operation. The
 * operation may also be rolled back to its original state after it has
 * completed by calling the rollback method.
 *
 * Operations can be chained. Calling move or copy multiple times will remember
 * the whole set and if one fails all of the operations will be rolled back.
 */
function SafeInstallOperation() {
  this._installedFiles = [];
  this._createdDirs = [];
}

SafeInstallOperation.prototype = {
  _installedFiles: null,
  _createdDirs: null,

  _installFile: function(aFile, aTargetDirectory, aCopy) {
    let oldFile = aCopy ? null : aFile.clone();
    let newFile = aFile.clone();
    try {
      if (aCopy)
        newFile.copyTo(aTargetDirectory, null);
      else
        newFile.moveTo(aTargetDirectory, null);
    }
    catch (e) {
      ERROR("Failed to " + (aCopy ? "copy" : "move") + " file " + aFile.path +
            " to " + aTargetDirectory.path, e);
      throw e;
    }
    this._installedFiles.push({ oldFile: oldFile, newFile: newFile });
  },

  _installDirectory: function(aDirectory, aTargetDirectory, aCopy) {
    let newDir = aTargetDirectory.clone();
    newDir.append(aDirectory.leafName);
    try {
      newDir.create(Ci.nsILocalFile.DIRECTORY_TYPE, FileUtils.PERMS_DIRECTORY);
    }
    catch (e) {
      ERROR("Failed to create directory " + newDir.path, e);
      throw e;
    }
    this._createdDirs.push(newDir);

    let entries = aDirectory.directoryEntries
                            .QueryInterface(Ci.nsIDirectoryEnumerator);
    let cacheEntries = [];
    try {
      let entry;
      while (entry = entries.nextFile)
        cacheEntries.push(entry);
    }
    finally {
      entries.close();
    }

    cacheEntries.forEach(function(aEntry) {
      try {
        this._installDirEntry(aEntry, newDir, aCopy);
      }
      catch (e) {
        ERROR("Failed to " + (aCopy ? "copy" : "move") + " entry " +
              aEntry.path, e);
        throw e;
      }
    }, this);

    // If this is only a copy operation then there is nothing else to do
    if (aCopy)
      return;

    // The directory should be empty by this point. If it isn't this will throw
    // and all of the operations will be rolled back
    try {
      aDirectory.permissions = FileUtils.PERMS_DIRECTORY;
      aDirectory.remove(false);
    }
    catch (e) {
      ERROR("Failed to remove directory " + aDirectory.path, e);
      throw e;
    }

    // Note we put the directory move in after all the file moves so the
    // directory is recreated before all the files are moved back
    this._installedFiles.push({ oldFile: aDirectory, newFile: newDir });
  },

  _installDirEntry: function(aDirEntry, aTargetDirectory, aCopy) {
    try {
      if (aDirEntry.isDirectory())
        this._installDirectory(aDirEntry, aTargetDirectory, aCopy);
      else
        this._installFile(aDirEntry, aTargetDirectory, aCopy);
    }
    catch (e) {
      ERROR("Failure " + (aCopy ? "copying" : "moving") + " " + aDirEntry.path +
            " to " + aTargetDirectory.path);
      throw e;
    }
  },

  /**
   * Moves a file or directory into a new directory. If an error occurs then all
   * files that have been moved will be moved back to their original location.
   *
   * @param  aFile
   *         The file or directory to be moved.
   * @param  aTargetDirectory
   *         The directory to move into, this is expected to be an empty
   *         directory.
   */
  move: function(aFile, aTargetDirectory) {
    try {
      this._installDirEntry(aFile, aTargetDirectory, false);
    }
    catch (e) {
      this.rollback();
      throw e;
    }
  },

  /**
   * Copies a file or directory into a new directory. If an error occurs then
   * all new files that have been created will be removed.
   *
   * @param  aFile
   *         The file or directory to be copied.
   * @param  aTargetDirectory
   *         The directory to copy into, this is expected to be an empty
   *         directory.
   */
  copy: function(aFile, aTargetDirectory) {
    try {
      this._installDirEntry(aFile, aTargetDirectory, true);
    }
    catch (e) {
      this.rollback();
      throw e;
    }
  },

  /**
   * Rolls back all the moves that this operation performed. If an exception
   * occurs here then both old and new directories are left in an indeterminate
   * state
   */
  rollback: function() {
    while (this._installedFiles.length > 0) {
      let move = this._installedFiles.pop();
      if (move.newFile.isDirectory()) {
        let oldDir = move.oldFile.parent.clone();
        oldDir.append(move.oldFile.leafName);
        oldDir.create(Ci.nsILocalFile.DIRECTORY_TYPE, FileUtils.PERMS_DIRECTORY);
      }
      else if (!move.oldFile) {
        // No old file means this was a copied file
        move.newFile.remove(true);
      }
      else {
        move.newFile.moveTo(move.oldFile.parent, null);
      }
    }

    while (this._createdDirs.length > 0)
      recursiveRemove(this._createdDirs.pop());
  }
};

/**
 * Gets the currently selected locale for display.
 * @return  the selected locale or "en-US" if none is selected
 */
function getLocale() {
  if (Prefs.getBoolPref(PREF_MATCH_OS_LOCALE, false))
    return Services.locale.getLocaleComponentForUserAgent();
  let locale = Prefs.getComplexValue(PREF_SELECTED_LOCALE, Ci.nsIPrefLocalizedString);
  if (locale)
    return locale;
  return Prefs.getCharPref(PREF_SELECTED_LOCALE, "en-US");
}

/**
 * Selects the closest matching locale from a list of locales.
 *
 * @param  aLocales
 *         An array of locales
 * @return the best match for the currently selected locale
 */
function findClosestLocale(aLocales) {
  let appLocale = getLocale();

  // Holds the best matching localized resource
  var bestmatch = null;
  // The number of locale parts it matched with
  var bestmatchcount = 0;
  // The number of locale parts in the match
  var bestpartcount = 0;

  var matchLocales = [appLocale.toLowerCase()];
  /* If the current locale is English then it will find a match if there is
     a valid match for en-US so no point searching that locale too. */
  if (matchLocales[0].substring(0, 3) != "en-")
    matchLocales.push("en-us");

  for each (var locale in matchLocales) {
    var lparts = locale.split("-");
    for each (var localized in aLocales) {
      for each (let found in localized.locales) {
        found = found.toLowerCase();
        // Exact match is returned immediately
        if (locale == found)
          return localized;

        var fparts = found.split("-");
        /* If we have found a possible match and this one isn't any longer
           then we dont need to check further. */
        if (bestmatch && fparts.length < bestmatchcount)
          continue;

        // Count the number of parts that match
        var maxmatchcount = Math.min(fparts.length, lparts.length);
        var matchcount = 0;
        while (matchcount < maxmatchcount &&
               fparts[matchcount] == lparts[matchcount])
          matchcount++;

        /* If we matched more than the last best match or matched the same and
           this locale is less specific than the last best match. */
        if (matchcount > bestmatchcount ||
           (matchcount == bestmatchcount && fparts.length < bestpartcount)) {
          bestmatch = localized;
          bestmatchcount = matchcount;
          bestpartcount = fparts.length;
        }
      }
    }
    // If we found a valid match for this locale return it
    if (bestmatch)
      return bestmatch;
  }
  return null;
}

/**
 * Sets the userDisabled and softDisabled properties of an add-on based on what
 * values those properties had for a previous instance of the add-on. The
 * previous instance may be a previous install or in the case of an application
 * version change the same add-on.
 *
 * @param  aOldAddon
 *         The previous instance of the add-on
 * @param  aNewAddon
 *         The new instance of the add-on
 * @param  aAppVersion
 *         The optional application version to use when checking the blocklist
 *         or undefined to use the current application
 * @param  aPlatformVersion
 *         The optional platform version to use when checking the blocklist or
 *         undefined to use the current platform
 */
function applyBlocklistChanges(aOldAddon, aNewAddon, aOldAppVersion,
                               aOldPlatformVersion) {
  // Copy the properties by default
  aNewAddon.userDisabled = aOldAddon.userDisabled;
  aNewAddon.softDisabled = aOldAddon.softDisabled;

  let bs = Cc["@mozilla.org/extensions/blocklist;1"].
           getService(Ci.nsIBlocklistService);

  let oldBlocklistState = bs.getAddonBlocklistState(aOldAddon.id,
                                                    aOldAddon.version,
                                                    aOldAppVersion,
                                                    aOldPlatformVersion);
  let newBlocklistState = bs.getAddonBlocklistState(aNewAddon.id,
                                                    aNewAddon.version);

  // If the blocklist state hasn't changed then the properties don't need to
  // change
  if (newBlocklistState == oldBlocklistState)
    return;

  if (newBlocklistState == Ci.nsIBlocklistService.STATE_SOFTBLOCKED) {
    if (aNewAddon.type != "theme") {
      // The add-on has become softblocked, set softDisabled if it isn't already
      // userDisabled
      aNewAddon.softDisabled = !aNewAddon.userDisabled;
    }
    else {
      // Themes just get userDisabled to switch back to the default theme
      aNewAddon.userDisabled = true;
    }
  }
  else {
    // If the new add-on is not softblocked then it cannot be softDisabled
    aNewAddon.softDisabled = false;
  }
}

/**
 * Calculates whether an add-on should be appDisabled or not.
 *
 * @param  aAddon
 *         The add-on to check
 * @return true if the add-on should not be appDisabled
 */
function isUsableAddon(aAddon) {
  // Hack to ensure the default theme is always usable
  if (aAddon.type == "theme" && aAddon.internalName == XPIProvider.defaultSkin)
    return true;

  if (aAddon.blocklistState == Ci.nsIBlocklistService.STATE_BLOCKED)
    return false;

  if (XPIProvider.checkUpdateSecurity && !aAddon.providesUpdatesSecurely)
    return false;

  if (!aAddon.isPlatformCompatible)
    return false;

  if (XPIProvider.checkCompatibility) {
    if (!aAddon.isCompatible)
      return false;
  }
  else {
    if (!aAddon.matchingTargetApplication)
      return false;
  }

  return true;
}

function isAddonDisabled(aAddon) {
  return aAddon.appDisabled || aAddon.softDisabled || aAddon.userDisabled;
}

this.__defineGetter__("gRDF", function() {
  delete this.gRDF;
  return this.gRDF = Cc["@mozilla.org/rdf/rdf-service;1"].
                     getService(Ci.nsIRDFService);
});

function EM_R(aProperty) {
  return gRDF.GetResource(PREFIX_NS_EM + aProperty);
}

/**
 * Converts an RDF literal, resource or integer into a string.
 *
 * @param  aLiteral
 *         The RDF object to convert
 * @return a string if the object could be converted or null
 */
function getRDFValue(aLiteral) {
  if (aLiteral instanceof Ci.nsIRDFLiteral)
    return aLiteral.Value;
  if (aLiteral instanceof Ci.nsIRDFResource)
    return aLiteral.Value;
  if (aLiteral instanceof Ci.nsIRDFInt)
    return aLiteral.Value;
  return null;
}

/**
 * Gets an RDF property as a string
 *
 * @param  aDs
 *         The RDF datasource to read the property from
 * @param  aResource
 *         The RDF resource to read the property from
 * @param  aProperty
 *         The property to read
 * @return a string if the property existed or null
 */
function getRDFProperty(aDs, aResource, aProperty) {
  return getRDFValue(aDs.GetTarget(aResource, EM_R(aProperty), true));
}

/**
 * Reads an AddonInternal object from an RDF stream.
 *
 * @param  aUri
 *         The URI that the manifest is being read from
 * @param  aStream
 *         An open stream to read the RDF from
 * @return an AddonInternal object
 * @throws if the install manifest in the RDF stream is corrupt or could not
 *         be read
 */
function loadManifestFromRDF(aUri, aStream) {
  function getPropertyArray(aDs, aSource, aProperty) {
    let values = [];
    let targets = aDs.GetTargets(aSource, EM_R(aProperty), true);
    while (targets.hasMoreElements())
      values.push(getRDFValue(targets.getNext()));

    return values;
  }

  /**
   * Reads locale properties from either the main install manifest root or
   * an em:localized section in the install manifest.
   *
   * @param  aDs
   *         The nsIRDFDatasource to read from
   * @param  aSource
   *         The nsIRDFResource to read the properties from
   * @param  isDefault
   *         True if the locale is to be read from the main install manifest
   *         root
   * @param  aSeenLocales
   *         An array of locale names already seen for this install manifest.
   *         Any locale names seen as a part of this function will be added to
   *         this array
   * @return an object containing the locale properties
   */
  function readLocale(aDs, aSource, isDefault, aSeenLocales) {
    let locale = { };
    if (!isDefault) {
      locale.locales = [];
      let targets = ds.GetTargets(aSource, EM_R("locale"), true);
      while (targets.hasMoreElements()) {
        let localeName = getRDFValue(targets.getNext());
        if (!localeName) {
          WARN("Ignoring empty locale in localized properties");
          continue;
        }
        if (aSeenLocales.indexOf(localeName) != -1) {
          WARN("Ignoring duplicate locale in localized properties");
          continue;
        }
        aSeenLocales.push(localeName);
        locale.locales.push(localeName);
      }

      if (locale.locales.length == 0) {
        WARN("Ignoring localized properties with no listed locales");
        return null;
      }
    }

    PROP_LOCALE_SINGLE.forEach(function(aProp) {
      locale[aProp] = getRDFProperty(aDs, aSource, aProp);
    });

    PROP_LOCALE_MULTI.forEach(function(aProp) {
      locale[aProp] = getPropertyArray(aDs, aSource,
                                       aProp.substring(0, aProp.length - 1));
    });

    return locale;
  }

  let rdfParser = Cc["@mozilla.org/rdf/xml-parser;1"].
                  createInstance(Ci.nsIRDFXMLParser)
  let ds = Cc["@mozilla.org/rdf/datasource;1?name=in-memory-datasource"].
           createInstance(Ci.nsIRDFDataSource);
  let listener = rdfParser.parseAsync(ds, aUri);
  let channel = Cc["@mozilla.org/network/input-stream-channel;1"].
                createInstance(Ci.nsIInputStreamChannel);
  channel.setURI(aUri);
  channel.contentStream = aStream;
  channel.QueryInterface(Ci.nsIChannel);
  channel.contentType = "text/xml";

  listener.onStartRequest(channel, null);

  try {
    let pos = 0;
    let count = aStream.available();
    while (count > 0) {
      listener.onDataAvailable(channel, null, aStream, pos, count);
      pos += count;
      count = aStream.available();
    }
    listener.onStopRequest(channel, null, Components.results.NS_OK);
  }
  catch (e) {
    listener.onStopRequest(channel, null, e.result);
    throw e;
  }

  let root = gRDF.GetResource(RDFURI_INSTALL_MANIFEST_ROOT);
  let addon = new AddonInternal();
  PROP_METADATA.forEach(function(aProp) {
    addon[aProp] = getRDFProperty(ds, root, aProp);
  });
  addon.unpack = getRDFProperty(ds, root, "unpack") == "true";

  if (!addon.type) {
    addon.type = addon.internalName ? "theme" : "extension";
  }
  else {
    let type = addon.type;
    addon.type = null;
    for (let name in TYPES) {
      if (TYPES[name] == type) {
        addon.type = name;
        break;
      }
    }
  }

  if (!(addon.type in TYPES))
    throw new Error("Install manifest specifies unknown type: " + addon.type);

  if (addon.type != "multipackage") {
    if (!addon.id)
      throw new Error("No ID in install manifest");
    if (!gIDTest.test(addon.id))
      throw new Error("Illegal add-on ID " + addon.id);
    if (!addon.version)
      throw new Error("No version in install manifest");
  }

  // Only read the bootstrap and strictCompatibility properties for extensions.
  if (addon.type == "extension") {
    addon.bootstrap = getRDFProperty(ds, root, "bootstrap") == "true";
    addon.strictCompatibility = getRDFProperty(ds, root, "strictCompatibility") == "true";
    if (addon.optionsType &&
        addon.optionsType != AddonManager.OPTIONS_TYPE_DIALOG &&
        addon.optionsType != AddonManager.OPTIONS_TYPE_INLINE &&
        addon.optionsType != AddonManager.OPTIONS_TYPE_TAB) {
      throw new Error("Install manifest specifies unknown type: " + addon.optionsType);
    }
  }
  else {
    // spell check dictionaries never require a restart
    if (addon.type == "dictionary")
      addon.bootstrap = true;

    // Only extensions are allowed to provide an optionsURL, optionsType or aboutURL. For
    // all other types they are silently ignored
    addon.optionsURL = null;
    addon.optionsType = null;
    addon.aboutURL = null;
    addon.strictCompatibility = true;

    if (addon.type == "theme") {
      if (!addon.internalName)
        throw new Error("Themes must include an internalName property");
      addon.skinnable = getRDFProperty(ds, root, "skinnable") == "true";
    }
  }

  addon.defaultLocale = readLocale(ds, root, true);

  let seenLocales = [];
  addon.locales = [];
  let targets = ds.GetTargets(root, EM_R("localized"), true);
  while (targets.hasMoreElements()) {
    let target = targets.getNext().QueryInterface(Ci.nsIRDFResource);
    let locale = readLocale(ds, target, false, seenLocales);
    if (locale)
      addon.locales.push(locale);
  }

  let seenApplications = [];
  addon.targetApplications = [];
  targets = ds.GetTargets(root, EM_R("targetApplication"), true);
  while (targets.hasMoreElements()) {
    let target = targets.getNext().QueryInterface(Ci.nsIRDFResource);
    let targetAppInfo = {};
    PROP_TARGETAPP.forEach(function(aProp) {
      targetAppInfo[aProp] = getRDFProperty(ds, target, aProp);
    });
    if (!targetAppInfo.id || !targetAppInfo.minVersion ||
        !targetAppInfo.maxVersion) {
      WARN("Ignoring invalid targetApplication entry in install manifest");
      continue;
    }
    if (seenApplications.indexOf(targetAppInfo.id) != -1) {
      WARN("Ignoring duplicate targetApplication entry for " + targetAppInfo.id +
           " in install manifest");
      continue;
    }
    seenApplications.push(targetAppInfo.id);
    addon.targetApplications.push(targetAppInfo);
  }

  // Note that we don't need to check for duplicate targetPlatform entries since
  // the RDF service coalesces them for us.
  let targetPlatforms = getPropertyArray(ds, root, "targetPlatform");
  addon.targetPlatforms = [];
  targetPlatforms.forEach(function(aPlatform) {
    let platform = {
      os: null,
      abi: null
    };

    let pos = aPlatform.indexOf("_");
    if (pos != -1) {
      platform.os = aPlatform.substring(0, pos);
      platform.abi = aPlatform.substring(pos + 1);
    }
    else {
      platform.os = aPlatform;
    }

    addon.targetPlatforms.push(platform);
  });

  // A theme's userDisabled value is true if the theme is not the selected skin
  // or if there is an active lightweight theme. We ignore whether softblocking
  // is in effect since it would change the active theme.
  if (addon.type == "theme") {
    addon.userDisabled = !!LightweightThemeManager.currentTheme ||
                         addon.internalName != XPIProvider.selectedSkin;
  }
  else {
    addon.userDisabled = false;
    addon.softDisabled = addon.blocklistState == Ci.nsIBlocklistService.STATE_SOFTBLOCKED;
  }

  addon.applyBackgroundUpdates = AddonManager.AUTOUPDATE_DEFAULT;

  // Generate random GUID used for Sync.
<<<<<<< HEAD
=======
  // This was lifted from util.js:makeGUID() from services-sync.
>>>>>>> c3921a6e
  let rng = Cc["@mozilla.org/security/random-generator;1"].
            createInstance(Ci.nsIRandomGenerator);
  let bytes = rng.generateRandomBytes(9);
  let byte_string = [String.fromCharCode(byte) for each (byte in bytes)]
                    .join("");
  // Base64 encode
  addon.syncGUID = btoa(byte_string).replace('+', '-', 'g')
                                    .replace('/', '_', 'g');

  return addon;
}

/**
 * Loads an AddonInternal object from an add-on extracted in a directory.
 *
 * @param  aDir
 *         The nsIFile directory holding the add-on
 * @return an AddonInternal object
 * @throws if the directory does not contain a valid install manifest
 */
function loadManifestFromDir(aDir) {
  function getFileSize(aFile) {
    if (aFile.isSymlink())
      return 0;

    if (!aFile.isDirectory())
      return aFile.fileSize;

    let size = 0;
    let entries = aFile.directoryEntries.QueryInterface(Ci.nsIDirectoryEnumerator);
    let entry;
    while (entry = entries.nextFile)
      size += getFileSize(entry);
    entries.close();
    return size;
  }

  let file = aDir.clone();
  file.append(FILE_INSTALL_MANIFEST);
  if (!file.exists() || !file.isFile())
    throw new Error("Directory " + aDir.path + " does not contain a valid " +
                    "install manifest");

  let fis = Cc["@mozilla.org/network/file-input-stream;1"].
            createInstance(Ci.nsIFileInputStream);
  fis.init(file, -1, -1, false);
  let bis = Cc["@mozilla.org/network/buffered-input-stream;1"].
            createInstance(Ci.nsIBufferedInputStream);
  bis.init(fis, 4096);

  try {
    let addon = loadManifestFromRDF(Services.io.newFileURI(file), bis);
    addon._sourceBundle = aDir.clone().QueryInterface(Ci.nsILocalFile);
    addon.size = getFileSize(aDir);

    file = aDir.clone();
    file.append("chrome.manifest");
    let chromeManifest = ChromeManifestParser.parseSync(Services.io.newFileURI(file));
    addon.hasBinaryComponents = ChromeManifestParser.hasType(chromeManifest,
                                                             "binary-component");

    addon.appDisabled = !isUsableAddon(addon);
    return addon;
  }
  finally {
    bis.close();
    fis.close();
  }
}

/**
 * Loads an AddonInternal object from an nsIZipReader for an add-on.
 *
 * @param  aZipReader
 *         An open nsIZipReader for the add-on's files
 * @return an AddonInternal object
 * @throws if the XPI file does not contain a valid install manifest
 */
function loadManifestFromZipReader(aZipReader) {
  let zis = aZipReader.getInputStream(FILE_INSTALL_MANIFEST);
  let bis = Cc["@mozilla.org/network/buffered-input-stream;1"].
            createInstance(Ci.nsIBufferedInputStream);
  bis.init(zis, 4096);

  try {
    let uri = buildJarURI(aZipReader.file, FILE_INSTALL_MANIFEST);
    let addon = loadManifestFromRDF(uri, bis);
    addon._sourceBundle = aZipReader.file;

    addon.size = 0;
    let entries = aZipReader.findEntries(null);
    while (entries.hasMore())
      addon.size += aZipReader.getEntry(entries.getNext()).realSize;

    // Binary components can only be loaded from unpacked addons.
    if (addon.unpack) {
      uri = buildJarURI(aZipReader.file, "chrome.manifest");
      let chromeManifest = ChromeManifestParser.parseSync(uri);
      addon.hasBinaryComponents = ChromeManifestParser.hasType(chromeManifest,
                                                               "binary-component");
    } else {
      addon.hasBinaryComponents = false;
    }

    addon.appDisabled = !isUsableAddon(addon);
    return addon;
  }
  finally {
    bis.close();
    zis.close();
  }
}

/**
 * Loads an AddonInternal object from an add-on in an XPI file.
 *
 * @param  aXPIFile
 *         An nsIFile pointing to the add-on's XPI file
 * @return an AddonInternal object
 * @throws if the XPI file does not contain a valid install manifest
 */
function loadManifestFromZipFile(aXPIFile) {
  let zipReader = Cc["@mozilla.org/libjar/zip-reader;1"].
                  createInstance(Ci.nsIZipReader);
  try {
    zipReader.open(aXPIFile);

    return loadManifestFromZipReader(zipReader);
  }
  finally {
    zipReader.close();
  }
}

function loadManifestFromFile(aFile) {
  if (aFile.isFile())
    return loadManifestFromZipFile(aFile);
  else
    return loadManifestFromDir(aFile);
}

/**
 * Gets an nsIURI for a file within another file, either a directory or an XPI
 * file. If aFile is a directory then this will return a file: URI, if it is an
 * XPI file then it will return a jar: URI.
 *
 * @param  aFile
 *         The file containing the resources, must be either a directory or an
 *         XPI file
 * @param  aPath
 *         The path to find the resource at, "/" separated. If aPath is empty
 *         then the uri to the root of the contained files will be returned
 * @return an nsIURI pointing at the resource
 */
function getURIForResourceInFile(aFile, aPath) {
  if (aFile.isDirectory()) {
    let resource = aFile.clone();
    if (aPath) {
      aPath.split("/").forEach(function(aPart) {
        resource.append(aPart);
      });
    }
    return NetUtil.newURI(resource);
  }

  return buildJarURI(aFile, aPath);
}

/**
 * Creates a jar: URI for a file inside a ZIP file.
 *
 * @param  aJarfile
 *         The ZIP file as an nsIFile
 * @param  aPath
 *         The path inside the ZIP file
 * @return an nsIURI for the file
 */
function buildJarURI(aJarfile, aPath) {
  let uri = Services.io.newFileURI(aJarfile);
  uri = "jar:" + uri.spec + "!/" + aPath;
  return NetUtil.newURI(uri);
}

/**
 * Sends local and remote notifications to flush a JAR file cache entry
 *
 * @param aJarFile
 *        The ZIP/XPI/JAR file as a nsIFile
 */
function flushJarCache(aJarFile) {
  Services.obs.notifyObservers(aJarFile, "flush-cache-entry", null);
  Cc["@mozilla.org/globalmessagemanager;1"].getService(Ci.nsIChromeFrameMessageManager)
    .sendAsyncMessage(MSG_JAR_FLUSH, aJarFile.path);
}

function flushStartupCache() {
  // Init this, so it will get the notification.
  Services.obs.notifyObservers(null, "startupcache-invalidate", null);
}

/**
 * Creates and returns a new unique temporary file. The caller should delete
 * the file when it is no longer needed.
 *
 * @return an nsIFile that points to a randomly named, initially empty file in
 *         the OS temporary files directory
 */
function getTemporaryFile() {
  let file = FileUtils.getDir(KEY_TEMPDIR, []);
  let random = Math.random().toString(36).replace(/0./, '').substr(-3);
  file.append("tmp-" + random + ".xpi");
  file.createUnique(Ci.nsIFile.NORMAL_FILE_TYPE, FileUtils.PERMS_FILE);

  return file;
}

/**
 * Extracts files from a ZIP file into a directory.
 *
 * @param  aZipFile
 *         The source ZIP file that contains the add-on.
 * @param  aDir
 *         The nsIFile to extract to.
 */
function extractFiles(aZipFile, aDir) {
  function getTargetFile(aDir, entry) {
    let target = aDir.clone();
    entry.split("/").forEach(function(aPart) {
      target.append(aPart);
    });
    return target;
  }

  let zipReader = Cc["@mozilla.org/libjar/zip-reader;1"].
                  createInstance(Ci.nsIZipReader);
  zipReader.open(aZipFile);

  try {
    // create directories first
    let entries = zipReader.findEntries("*/");
    while (entries.hasMore()) {
      var entryName = entries.getNext();
      let target = getTargetFile(aDir, entryName);
      if (!target.exists()) {
        try {
          target.create(Ci.nsILocalFile.DIRECTORY_TYPE,
                        FileUtils.PERMS_DIRECTORY);
        }
        catch (e) {
          ERROR("extractFiles: failed to create target directory for " +
                "extraction file = " + target.path, e);
        }
      }
    }

    entries = zipReader.findEntries(null);
    while (entries.hasMore()) {
      let entryName = entries.getNext();
      let target = getTargetFile(aDir, entryName);
      if (target.exists())
        continue;

      zipReader.extract(entryName, target);
      target.permissions |= FileUtils.PERMS_FILE;
    }
  }
  finally {
    zipReader.close();
  }
}

/**
 * Verifies that a zip file's contents are all signed by the same principal.
 * Directory entries and anything in the META-INF directory are not checked.
 *
 * @param  aZip
 *         A nsIZipReader to check
 * @param  aPrincipal
 *         The nsIPrincipal to compare against
 * @return true if all the contents that should be signed were signed by the
 *         principal
 */
function verifyZipSigning(aZip, aPrincipal) {
  var count = 0;
  var entries = aZip.findEntries(null);
  while (entries.hasMore()) {
    var entry = entries.getNext();
    // Nothing in META-INF is in the manifest.
    if (entry.substr(0, 9) == "META-INF/")
      continue;
    // Directory entries aren't in the manifest.
    if (entry.substr(-1) == "/")
      continue;
    count++;
    var entryPrincipal = aZip.getCertificatePrincipal(entry);
    if (!entryPrincipal || !aPrincipal.equals(entryPrincipal))
      return false;
  }
  return aZip.manifestEntriesCount == count;
}

/**
 * Replaces %...% strings in an addon url (update and updateInfo) with
 * appropriate values.
 *
 * @param  aAddon
 *         The AddonInternal representing the add-on
 * @param  aUri
 *         The uri to escape
 * @param  aUpdateType
 *         An optional number representing the type of update, only applicable
 *         when creating a url for retrieving an update manifest
 * @param  aAppVersion
 *         The optional application version to use for %APP_VERSION%
 * @return the appropriately escaped uri.
 */
function escapeAddonURI(aAddon, aUri, aUpdateType, aAppVersion)
{
  var addonStatus = aAddon.userDisabled || aAddon.softDisabled ? "userDisabled"
                                                               : "userEnabled";

  if (!aAddon.isCompatible)
    addonStatus += ",incompatible";
  if (aAddon.blocklistState == Ci.nsIBlocklistService.STATE_BLOCKED)
    addonStatus += ",blocklisted";
  if (aAddon.blocklistState == Ci.nsIBlocklistService.STATE_SOFTBLOCKED)
    addonStatus += ",softblocked";

  try {
    var xpcomABI = Services.appinfo.XPCOMABI;
  } catch (ex) {
    xpcomABI = UNKNOWN_XPCOM_ABI;
  }

  let uri = aUri.replace(/%ITEM_ID%/g, aAddon.id);
  uri = uri.replace(/%ITEM_VERSION%/g, aAddon.version);
  uri = uri.replace(/%ITEM_STATUS%/g, addonStatus);
  uri = uri.replace(/%APP_ID%/g, Services.appinfo.ID);
  uri = uri.replace(/%APP_VERSION%/g, aAppVersion ? aAppVersion :
                                                    Services.appinfo.version);
  uri = uri.replace(/%REQ_VERSION%/g, REQ_VERSION);
  uri = uri.replace(/%APP_OS%/g, Services.appinfo.OS);
  uri = uri.replace(/%APP_ABI%/g, xpcomABI);
  uri = uri.replace(/%APP_LOCALE%/g, getLocale());
  uri = uri.replace(/%CURRENT_APP_VERSION%/g, Services.appinfo.version);

  // If there is an updateType then replace the UPDATE_TYPE string
  if (aUpdateType)
    uri = uri.replace(/%UPDATE_TYPE%/g, aUpdateType);

  // If this add-on has compatibility information for either the current
  // application or toolkit then replace the ITEM_MAXAPPVERSION with the
  // maxVersion
  let app = aAddon.matchingTargetApplication;
  if (app)
    var maxVersion = app.maxVersion;
  else
    maxVersion = "";
  uri = uri.replace(/%ITEM_MAXAPPVERSION%/g, maxVersion);

  let compatMode = "normal";
  if (!XPIProvider.checkCompatibility)
    compatMode = "ignore";
  else if (AddonManager.strictCompatibility)
    compatMode = "strict";
  uri = uri.replace(/%COMPATIBILITY_MODE%/g, compatMode);

  // Replace custom parameters (names of custom parameters must have at
  // least 3 characters to prevent lookups for something like %D0%C8)
  var catMan = null;
  uri = uri.replace(/%(\w{3,})%/g, function(aMatch, aParam) {
    if (!catMan) {
      catMan = Cc["@mozilla.org/categorymanager;1"].
               getService(Ci.nsICategoryManager);
    }

    try {
      var contractID = catMan.getCategoryEntry(CATEGORY_UPDATE_PARAMS, aParam);
      var paramHandler = Cc[contractID].getService(Ci.nsIPropertyBag2);
      return paramHandler.getPropertyAsAString(aParam);
    }
    catch(e) {
      return aMatch;
    }
  });

  // escape() does not properly encode + symbols in any embedded FVF strings.
  return uri.replace(/\+/g, "%2B");
}

/**
 * Copies properties from one object to another. If no target object is passed
 * a new object will be created and returned.
 *
 * @param  aObject
 *         An object to copy from
 * @param  aProperties
 *         An array of properties to be copied
 * @param  aTarget
 *         An optional target object to copy the properties to
 * @return the object that the properties were copied onto
 */
function copyProperties(aObject, aProperties, aTarget) {
  if (!aTarget)
    aTarget = {};
  aProperties.forEach(function(aProp) {
    aTarget[aProp] = aObject[aProp];
  });
  return aTarget;
}

/**
 * Copies properties from a mozIStorageRow to an object. If no target object is
 * passed a new object will be created and returned.
 *
 * @param  aRow
 *         A mozIStorageRow to copy from
 * @param  aProperties
 *         An array of properties to be copied
 * @param  aTarget
 *         An optional target object to copy the properties to
 * @return the object that the properties were copied onto
 */
function copyRowProperties(aRow, aProperties, aTarget) {
  if (!aTarget)
    aTarget = {};
  aProperties.forEach(function(aProp) {
    aTarget[aProp] = aRow.getResultByName(aProp);
  });
  return aTarget;
}

/**
 * A generator to synchronously return result rows from an mozIStorageStatement.
 *
 * @param  aStatement
 *         The statement to execute
 */
function resultRows(aStatement) {
  try {
    while (stepStatement(aStatement))
      yield aStatement.row;
  }
  finally {
    aStatement.reset();
  }
}

/**
 * Removes the specified files or directories in a staging directory and then if
 * the staging directory is empty attempts to remove it.
 *
 * @param  aDir
 *         nsIFile for the staging directory to clean up
 * @param  aLeafNames
 *         An array of file or directory to remove from the directory, the
 *         array may be empty
 */
function cleanStagingDir(aDir, aLeafNames) {
  aLeafNames.forEach(function(aName) {
    let file = aDir.clone();
    file.append(aName);
    if (file.exists())
      recursiveRemove(file);
  });

  let dirEntries = aDir.directoryEntries.QueryInterface(Ci.nsIDirectoryEnumerator);
  try {
    if (dirEntries.nextFile)
      return;
  }
  finally {
    dirEntries.close();
  }

  try {
    aDir.permissions = FileUtils.PERMS_DIRECTORY;
    aDir.remove(false);
  }
  catch (e) {
    WARN("Failed to remove staging dir", e);
    // Failing to remove the staging directory is ignorable
  }
}

/**
 * Recursively removes a directory or file fixing permissions when necessary.
 *
 * @param  aFile
 *         The nsIFile to remove
 */
function recursiveRemove(aFile) {
  aFile.permissions = aFile.isDirectory() ? FileUtils.PERMS_DIRECTORY
                                          : FileUtils.PERMS_FILE;

  try {
    aFile.remove(true);
    return;
  }
  catch (e) {
    if (!aFile.isDirectory()) {
      ERROR("Failed to remove file " + aFile.path, e);
      throw e;
    }
  }

  let entry;
  let dirEntries = aFile.directoryEntries.QueryInterface(Ci.nsIDirectoryEnumerator);
  try {
    while (entry = dirEntries.nextFile)
      recursiveRemove(entry);
    try {
      aFile.remove(true);
    }
    catch (e) {
      ERROR("Failed to remove empty directory " + aFile.path, e);
      throw e;
    }
  }
  finally {
    dirEntries.close();
  }
}

/**
 * Returns the timestamp of the most recently modified file in a directory,
 * or simply the file's own timestamp if it is not a directory.
 *
 * @param  aFile
 *         A non-null nsIFile object
 * @return Epoch time, as described above. 0 for an empty directory.
 */
function recursiveLastModifiedTime(aFile) {
  if (aFile.isFile())
    return aFile.lastModifiedTime;

  if (aFile.isDirectory()) {
    let entries = aFile.directoryEntries.QueryInterface(Ci.nsIDirectoryEnumerator);
    let entry, time;
    let maxTime = aFile.lastModifiedTime;
    while (entry = entries.nextFile) {
      time = recursiveLastModifiedTime(entry);
      maxTime = Math.max(time, maxTime);
    }
    entries.close();
    return maxTime;
  }

  // If the file is something else, just ignore it.
  return 0;
}

/**
 * A helpful wrapper around the prefs service that allows for default values
 * when requested values aren't set.
 */
var Prefs = {
  /**
   * Gets a preference from the default branch ignoring user-set values.
   *
   * @param  aName
   *         The name of the preference
   * @param  aDefaultValue
   *         A value to return if the preference does not exist
   * @return the default value of the preference or aDefaultValue if there is
   *         none
   */
  getDefaultCharPref: function(aName, aDefaultValue) {
    try {
      return Services.prefs.getDefaultBranch("").getCharPref(aName);
    }
    catch (e) {
    }
    return aDefaultValue;
  },

  /**
   * Gets a string preference.
   *
   * @param  aName
   *         The name of the preference
   * @param  aDefaultValue
   *         A value to return if the preference does not exist
   * @return the value of the preference or aDefaultValue if there is none
   */
  getCharPref: function(aName, aDefaultValue) {
    try {
      return Services.prefs.getCharPref(aName);
    }
    catch (e) {
    }
    return aDefaultValue;
  },

  /**
   * Gets a complex preference.
   *
   * @param  aName
   *         The name of the preference
   * @param  aType
   *         The interface type of the preference
   * @param  aDefaultValue
   *         A value to return if the preference does not exist
   * @return the value of the preference or aDefaultValue if there is none
   */
  getComplexValue: function(aName, aType, aDefaultValue) {
    try {
      return Services.prefs.getComplexValue(aName, aType).data;
    }
    catch (e) {
    }
    return aDefaultValue;
  },

  /**
   * Gets a boolean preference.
   *
   * @param  aName
   *         The name of the preference
   * @param  aDefaultValue
   *         A value to return if the preference does not exist
   * @return the value of the preference or aDefaultValue if there is none
   */
  getBoolPref: function(aName, aDefaultValue) {
    try {
      return Services.prefs.getBoolPref(aName);
    }
    catch (e) {
    }
    return aDefaultValue;
  },

  /**
   * Gets an integer preference.
   *
   * @param  aName
   *         The name of the preference
   * @param  defaultValue
   *         A value to return if the preference does not exist
   * @return the value of the preference or defaultValue if there is none
   */
  getIntPref: function(aName, defaultValue) {
    try {
      return Services.prefs.getIntPref(aName);
    }
    catch (e) {
    }
    return defaultValue;
  },

  /**
   * Clears a preference if it has a user value
   *
   * @param  aName
   *         The name of the preference
   */
  clearUserPref: function(aName) {
    if (Services.prefs.prefHasUserValue(aName))
      Services.prefs.clearUserPref(aName);
  }
}

var XPIProvider = {
  // An array of known install locations
  installLocations: null,
  // A dictionary of known install locations by name
  installLocationsByName: null,
  // An array of currently active AddonInstalls
  installs: null,
  // The default skin for the application
  defaultSkin: "classic/1.0",
  // The current skin used by the application
  currentSkin: null,
  // The selected skin to be used by the application when it is restarted. This
  // will be the same as currentSkin when it is the skin to be used when the
  // application is restarted
  selectedSkin: null,
  // The value of the checkCompatibility preference
  checkCompatibility: true,
  // The value of the checkUpdateSecurity preference
  checkUpdateSecurity: true,
  // The value of the minCompatibleAppVersion preference
  minCompatibleAppVersion: null,
  // The value of the minCompatiblePlatformVersion preference
  minCompatiblePlatformVersion: null,
  // A dictionary of the file descriptors for bootstrappable add-ons by ID
  bootstrappedAddons: {},
  // A dictionary of JS scopes of loaded bootstrappable add-ons by ID
  bootstrapScopes: {},
  // True if the platform could have activated extensions
  extensionsActive: false,

  // True if all of the add-ons found during startup were installed in the
  // application install location
  allAppGlobal: true,
  // A string listing the enabled add-ons for annotating crash reports
  enabledAddons: null,
  // An array of add-on IDs of add-ons that were inactive during startup
  inactiveAddonIDs: [],

  /**
   * Starts the XPI provider initializes the install locations and prefs.
   *
   * @param  aAppChanged
   *         A tri-state value. Undefined means the current profile was created
   *         for this session, true means the profile already existed but was
   *         last used with an application with a different version number,
   *         false means that the profile was last used by this version of the
   *         application.
   * @param  aOldAppVersion
   *         The version of the application last run with this profile or null
   *         if it is a new profile or the version is unknown
   * @param  aOldPlatformVersion
   *         The version of the platform last run with this profile or null
   *         if it is a new profile or the version is unknown
   */
  startup: function XPI_startup(aAppChanged, aOldAppVersion, aOldPlatformVersion) {
    LOG("startup");
    this.installs = [];
    this.installLocations = [];
    this.installLocationsByName = {};

    function addDirectoryInstallLocation(aName, aKey, aPaths, aScope, aLocked) {
      try {
        var dir = FileUtils.getDir(aKey, aPaths);
      }
      catch (e) {
        // Some directories aren't defined on some platforms, ignore them
        LOG("Skipping unavailable install location " + aName);
        return;
      }

      try {
        var location = new DirectoryInstallLocation(aName, dir, aScope, aLocked);
      }
      catch (e) {
        WARN("Failed to add directory install location " + aName, e);
        return;
      }

      XPIProvider.installLocations.push(location);
      XPIProvider.installLocationsByName[location.name] = location;
    }

    function addRegistryInstallLocation(aName, aRootkey, aScope) {
      try {
        var location = new WinRegInstallLocation(aName, aRootkey, aScope);
      }
      catch (e) {
        WARN("Failed to add registry install location " + aName, e);
        return;
      }

      XPIProvider.installLocations.push(location);
      XPIProvider.installLocationsByName[location.name] = location;
    }

    let hasRegistry = ("nsIWindowsRegKey" in Ci);

    let enabledScopes = Prefs.getIntPref(PREF_EM_ENABLED_SCOPES,
                                         AddonManager.SCOPE_ALL);

    // These must be in order of priority for processFileChanges etc. to work
    if (enabledScopes & AddonManager.SCOPE_SYSTEM) {
      if (hasRegistry) {
        addRegistryInstallLocation("winreg-app-global",
                                   Ci.nsIWindowsRegKey.ROOT_KEY_LOCAL_MACHINE,
                                   AddonManager.SCOPE_SYSTEM);
      }
      addDirectoryInstallLocation(KEY_APP_SYSTEM_LOCAL, "XRESysLExtPD",
                                  [Services.appinfo.ID],
                                  AddonManager.SCOPE_SYSTEM, true);
      addDirectoryInstallLocation(KEY_APP_SYSTEM_SHARE, "XRESysSExtPD",
                                  [Services.appinfo.ID],
                                  AddonManager.SCOPE_SYSTEM, true);
    }

    if (enabledScopes & AddonManager.SCOPE_APPLICATION) {
      addDirectoryInstallLocation(KEY_APP_GLOBAL, KEY_APPDIR,
                                  [DIR_EXTENSIONS],
                                  AddonManager.SCOPE_APPLICATION, true);
    }

    if (enabledScopes & AddonManager.SCOPE_USER) {
      if (hasRegistry) {
        addRegistryInstallLocation("winreg-app-user",
                                   Ci.nsIWindowsRegKey.ROOT_KEY_CURRENT_USER,
                                   AddonManager.SCOPE_USER);
      }
      addDirectoryInstallLocation(KEY_APP_SYSTEM_USER, "XREUSysExt",
                                  [Services.appinfo.ID],
                                  AddonManager.SCOPE_USER, true);
    }

    // The profile location is always enabled
    addDirectoryInstallLocation(KEY_APP_PROFILE, KEY_PROFILEDIR,
                                [DIR_EXTENSIONS],
                                AddonManager.SCOPE_PROFILE, false);

    this.defaultSkin = Prefs.getDefaultCharPref(PREF_GENERAL_SKINS_SELECTEDSKIN,
                                                "classic/1.0");
    this.currentSkin = Prefs.getCharPref(PREF_GENERAL_SKINS_SELECTEDSKIN,
                                         this.defaultSkin);
    this.selectedSkin = this.currentSkin;
    this.applyThemeChange();

    this.checkCompatibility = Prefs.getBoolPref(PREF_EM_CHECK_COMPATIBILITY,
                                                true)
    this.checkUpdateSecurity = Prefs.getBoolPref(PREF_EM_CHECK_UPDATE_SECURITY,
                                                 true)
    this.minCompatibleAppVersion = Prefs.getCharPref(PREF_EM_MIN_COMPAT_APP_VERSION,
                                                     null);
    this.minCompatiblePlatformVersion = Prefs.getCharPref(PREF_EM_MIN_COMPAT_PLATFORM_VERSION,
                                                          null);
    this.enabledAddons = [];

    Services.prefs.addObserver(PREF_EM_CHECK_COMPATIBILITY, this, false);
    Services.prefs.addObserver(PREF_EM_CHECK_UPDATE_SECURITY, this, false);
    Services.prefs.addObserver(PREF_EM_MIN_COMPAT_APP_VERSION, this, false);
    Services.prefs.addObserver(PREF_EM_MIN_COMPAT_PLATFORM_VERSION, this, false);

    let flushCaches = this.checkForChanges(aAppChanged, aOldAppVersion,
                                           aOldPlatformVersion);

    // Changes to installed extensions may have changed which theme is selected
    this.applyThemeChange();

    // If the application has been upgraded and there are add-ons outside the
    // application directory then we may need to synchronize compatibility
    // information but only if the mismatch UI isn't disabled
    if (aAppChanged && !this.allAppGlobal &&
        Prefs.getBoolPref(PREF_EM_SHOW_MISMATCH_UI, true)) {
      this.showUpgradeUI();
      flushCaches = true;
    }
    else if (aAppChanged === undefined) {
      // For new profiles we will never need to show the add-on selection UI
      Services.prefs.setBoolPref(PREF_SHOWN_SELECTION_UI, true);
    }

    if (flushCaches) {
      flushStartupCache();

      // UI displayed early in startup (like the compatibility UI) may have
      // caused us to cache parts of the skin or locale in memory. These must
      // be flushed to allow extension provided skins and locales to take full
      // effect
      Services.obs.notifyObservers(null, "chrome-flush-skin-caches", null);
      Services.obs.notifyObservers(null, "chrome-flush-caches", null);
    }

    this.enabledAddons = Prefs.getCharPref(PREF_EM_ENABLED_ADDONS, "");
    if ("nsICrashReporter" in Ci &&
        Services.appinfo instanceof Ci.nsICrashReporter) {
      // Annotate the crash report with relevant add-on information.
      try {
        Services.appinfo.annotateCrashReport("Theme", this.currentSkin);
      } catch (e) { }
      try {
        Services.appinfo.annotateCrashReport("EMCheckCompatibility",
                                             this.checkCompatibility);
      } catch (e) { }
      this.addAddonsToCrashReporter();
    }

    for (let id in this.bootstrappedAddons) {
      let file = Cc["@mozilla.org/file/local;1"].createInstance(Ci.nsILocalFile);
      file.persistentDescriptor = this.bootstrappedAddons[id].descriptor;
      this.callBootstrapMethod(id, this.bootstrappedAddons[id].version,
                               this.bootstrappedAddons[id].type, file,
                               "startup", BOOTSTRAP_REASONS.APP_STARTUP);
    }

    // Let these shutdown a little earlier when they still have access to most
    // of XPCOM
    Services.obs.addObserver({
      observe: function(aSubject, aTopic, aData) {
        Services.prefs.setCharPref(PREF_BOOTSTRAP_ADDONS,
                                   JSON.stringify(XPIProvider.bootstrappedAddons));
        for (let id in XPIProvider.bootstrappedAddons) {
          let file = Cc["@mozilla.org/file/local;1"].createInstance(Ci.nsILocalFile);
          file.persistentDescriptor = XPIProvider.bootstrappedAddons[id].descriptor;
          XPIProvider.callBootstrapMethod(id, XPIProvider.bootstrappedAddons[id].version,
                                          XPIProvider.bootstrappedAddons[id].type, file, "shutdown",
                                          BOOTSTRAP_REASONS.APP_SHUTDOWN);
        }
        Services.obs.removeObserver(this, "quit-application-granted");
      }
    }, "quit-application-granted", false);

    this.extensionsActive = true;
  },

  /**
   * Shuts down the database and releases all references.
   */
  shutdown: function XPI_shutdown() {
    LOG("shutdown");

    Services.prefs.removeObserver(PREF_EM_CHECK_COMPATIBILITY, this);
    Services.prefs.removeObserver(PREF_EM_CHECK_UPDATE_SECURITY, this);

    this.bootstrappedAddons = {};
    this.bootstrapScopes = {};
    this.enabledAddons = null;
    this.allAppGlobal = true;

    this.inactiveAddonIDs = [];

    // If there are pending operations then we must update the list of active
    // add-ons
    if (Prefs.getBoolPref(PREF_PENDING_OPERATIONS, false)) {
      XPIDatabase.updateActiveAddons();
      XPIDatabase.writeAddonsList();
      Services.prefs.setBoolPref(PREF_PENDING_OPERATIONS, false);
    }

    this.installs = null;
    this.installLocations = null;
    this.installLocationsByName = null;

    // This is needed to allow xpcshell tests to simulate a restart
    this.extensionsActive = false;

    XPIDatabase.shutdown(function() {
      Services.obs.notifyObservers(null, "xpi-provider-shutdown", null);
    });
  },

  /**
   * Applies any pending theme change to the preferences.
   */
  applyThemeChange: function XPI_applyThemeChange() {
    if (!Prefs.getBoolPref(PREF_DSS_SWITCHPENDING, false))
      return;

    // Tell the Chrome Registry which Skin to select
    try {
      this.selectedSkin = Prefs.getCharPref(PREF_DSS_SKIN_TO_SELECT);
      Services.prefs.setCharPref(PREF_GENERAL_SKINS_SELECTEDSKIN,
                                 this.selectedSkin);
      Services.prefs.clearUserPref(PREF_DSS_SKIN_TO_SELECT);
      LOG("Changed skin to " + this.selectedSkin);
      this.currentSkin = this.selectedSkin;
    }
    catch (e) {
      ERROR("Error applying theme change", e);
    }
    Services.prefs.clearUserPref(PREF_DSS_SWITCHPENDING);
  },

  /**
   * Shows the "Compatibility Updates" UI
   */
  showUpgradeUI: function XPI_showUpgradeUI() {
    // Flip a flag to indicate that we interrupted startup with an interactive prompt
    Services.startup.interrupted = true;

    if (!Prefs.getBoolPref(PREF_SHOWN_SELECTION_UI, false)) {
      // This *must* be modal as it has to block startup.
      var features = "chrome,centerscreen,dialog,titlebar,modal";
      Services.ww.openWindow(null, URI_EXTENSION_SELECT_DIALOG, "", features, null);
      Services.prefs.setBoolPref(PREF_SHOWN_SELECTION_UI, true);
    }
    else {
      var variant = Cc["@mozilla.org/variant;1"].
                    createInstance(Ci.nsIWritableVariant);
      variant.setFromVariant(this.inactiveAddonIDs);
  
      // This *must* be modal as it has to block startup.
      var features = "chrome,centerscreen,dialog,titlebar,modal";
      var ww = Cc["@mozilla.org/embedcomp/window-watcher;1"].
               getService(Ci.nsIWindowWatcher);
      ww.openWindow(null, URI_EXTENSION_UPDATE_DIALOG, "", features, variant);
    }

    // Ensure any changes to the add-ons list are flushed to disk
    XPIDatabase.writeAddonsList();
    Services.prefs.setBoolPref(PREF_PENDING_OPERATIONS, false);
  },

  /**
   * Adds a list of currently active add-ons to the next crash report.
   */
  addAddonsToCrashReporter: function XPI_addAddonsToCrashReporter() {
    if (!("nsICrashReporter" in Ci) ||
        !(Services.appinfo instanceof Ci.nsICrashReporter))
      return;

    // In safe mode no add-ons are loaded so we should not include them in the
    // crash report
    if (Services.appinfo.inSafeMode)
      return;

    let data = this.enabledAddons;
    for (let id in this.bootstrappedAddons)
      data += (data ? "," : "") + id + ":" + this.bootstrappedAddons[id].version;

    try {
      Services.appinfo.annotateCrashReport("Add-ons", data);
    }
    catch (e) { }
    
    const TelemetryPing = Cc["@mozilla.org/base/telemetry-ping;1"].getService(Ci.nsIObserver);
    TelemetryPing.observe(null, "Add-ons", data);
  },

  /**
   * Gets the add-on states for an install location.
   * This function may be expensive because of the recursiveLastModifiedTime call.
   *
   * @param  location
   *         The install location to retrieve the add-on states for
   * @return a dictionary mapping add-on IDs to objects with a descriptor
   *         property which contains the add-ons dir/file descriptor and an
   *         mtime property which contains the add-on's last modified time as
   *         the number of milliseconds since the epoch.
   */
  getAddonStates: function XPI_getAddonStates(aLocation) {
    let addonStates = {};
    aLocation.addonLocations.forEach(function(file) {
      let id = aLocation.getIDForLocation(file);
      addonStates[id] = {
        descriptor: file.persistentDescriptor,
        mtime: recursiveLastModifiedTime(file)
      };
    });

    return addonStates;
  },

  /**
   * Gets an array of install location states which uniquely describes all
   * installed add-ons with the add-on's InstallLocation name and last modified
   * time. This function may be expensive because of the getAddonStates() call.
   *
   * @return an array of add-on states for each install location. Each state
   *         is an object with a name property holding the location's name and
   *         an addons property holding the add-on states for the location
   */
  getInstallLocationStates: function XPI_getInstallLocationStates() {
    let states = [];
    this.installLocations.forEach(function(aLocation) {
      let addons = aLocation.addonLocations;
      if (addons.length == 0)
        return;

      let locationState = {
        name: aLocation.name,
        addons: this.getAddonStates(aLocation)
      };

      states.push(locationState);
    }, this);
    return states;
  },

  /**
   * Check the staging directories of install locations for any add-ons to be
   * installed or add-ons to be uninstalled.
   *
   * @param  aManifests
   *         A dictionary to add detected install manifests to for the purpose
   *         of passing through updated compatibility information
   * @return true if an add-on was installed or uninstalled
   */
  processPendingFileChanges: function XPI_processPendingFileChanges(aManifests) {
    let changed = false;
    this.installLocations.forEach(function(aLocation) {
      aManifests[aLocation.name] = {};
      // We can't install or uninstall anything in locked locations
      if (aLocation.locked)
        return;

      let stagedXPIDir = aLocation.getXPIStagingDir();
      let stagingDir = aLocation.getStagingDir();

      if (stagedXPIDir.exists() && stagedXPIDir.isDirectory()) {
        let entries = stagedXPIDir.directoryEntries
                                  .QueryInterface(Ci.nsIDirectoryEnumerator);
        while (entries.hasMoreElements()) {
          let stageDirEntry = entries.nextFile;

          if (!stageDirEntry.isDirectory()) {
            WARN("Ignoring file in XPI staging directory: " + stageDirEntry.path);
            continue;
          }

          // Find the last added XPI file in the directory
          let stagedXPI = null;
          var xpiEntries = stageDirEntry.directoryEntries
                                        .QueryInterface(Ci.nsIDirectoryEnumerator);
          while (xpiEntries.hasMoreElements()) {
            let file = xpiEntries.nextFile;
            if (!(file instanceof Ci.nsILocalFile))
              continue;
            if (file.isDirectory())
              continue;

            let extension = file.leafName;
            extension = extension.substring(extension.length - 4);

            if (extension != ".xpi" && extension != ".jar")
              continue;

            stagedXPI = file;
          }
          xpiEntries.close();

          if (!stagedXPI)
            continue;

          let addon = null;
          try {
            addon = loadManifestFromZipFile(stagedXPI);
          }
          catch (e) {
            ERROR("Unable to read add-on manifest from " + stagedXPI.path, e);
            continue;
          }

          LOG("Migrating staged install of " + addon.id + " in " + aLocation.name);

          if (addon.unpack || Prefs.getBoolPref(PREF_XPI_UNPACK, false)) {
            let targetDir = stagingDir.clone();
            targetDir.append(addon.id);
            try {
              targetDir.create(Ci.nsIFile.DIRECTORY_TYPE, FileUtils.PERMS_DIRECTORY);
            }
            catch (e) {
              ERROR("Failed to create staging directory for add-on " + id, e);
              continue;
            }

            try {
              extractFiles(stagedXPI, targetDir);
            }
            catch (e) {
              ERROR("Failed to extract staged XPI for add-on " + id + " in " +
                    aLocation.name, e);
            }
          }
          else {
            try {
              stagedXPI.moveTo(stagingDir, addon.id + ".xpi");
            }
            catch (e) {
              ERROR("Failed to move staged XPI for add-on " + id + " in " +
                    aLocation.name, e);
            }
          }
        }
        entries.close();
      }

      if (stagedXPIDir.exists()) {
        try {
          recursiveRemove(stagedXPIDir);
        }
        catch (e) {
          // Non-critical, just saves some perf on startup if we clean this up.
          LOG("Error removing XPI staging dir " + stagedXPIDir.path, e);
        }
      }

      if (!stagingDir || !stagingDir.exists() || !stagingDir.isDirectory())
        return;

      let seenFiles = [];
      let entries = stagingDir.directoryEntries
                              .QueryInterface(Ci.nsIDirectoryEnumerator);
      while (entries.hasMoreElements()) {
        let stageDirEntry = entries.getNext().QueryInterface(Ci.nsILocalFile);

        let id = stageDirEntry.leafName;
        if (!stageDirEntry.isDirectory()) {
          if (id.substring(id.length - 4).toLowerCase() == ".xpi") {
            id = id.substring(0, id.length - 4);
          }
          else {
            if (id.substring(id.length - 5).toLowerCase() != ".json") {
              WARN("Ignoring file: " + stageDirEntry.path);
              seenFiles.push(stageDirEntry.leafName);
            }
            continue;
          }
        }

        // Check that the directory's name is a valid ID.
        if (!gIDTest.test(id)) {
          WARN("Ignoring directory whose name is not a valid add-on ID: " +
               stageDirEntry.path);
          seenFiles.push(stageDirEntry.leafName);
          continue;
        }

        changed = true;

        if (stageDirEntry.isDirectory()) {
          // Check if the directory contains an install manifest.
          let manifest = stageDirEntry.clone();
          manifest.append(FILE_INSTALL_MANIFEST);

          // If the install manifest doesn't exist uninstall this add-on in this
          // install location.
          if (!manifest.exists()) {
            LOG("Processing uninstall of " + id + " in " + aLocation.name);
            try {
              aLocation.uninstallAddon(id);
              seenFiles.push(stageDirEntry.leafName);
            }
            catch (e) {
              ERROR("Failed to uninstall add-on " + id + " in " + aLocation.name, e);
            }
            // The file check later will spot the removal and cleanup the database
            continue;
          }
        }

        aManifests[aLocation.name][id] = null;
        let existingAddonID = id;

        let jsonfile = stagingDir.clone();
        jsonfile.append(id + ".json");

        try {
          aManifests[aLocation.name][id] = loadManifestFromFile(stageDirEntry);
        }
        catch (e) {
          ERROR("Unable to read add-on manifest from " + stageDirEntry.path, e);
          // This add-on can't be installed so just remove it now
          seenFiles.push(stageDirEntry.leafName);
          seenFiles.push(jsonfile.leafName);
          continue;
        }

        // Check for a cached metadata for this add-on, it may contain updated
        // compatibility information
        if (jsonfile.exists()) {
          LOG("Found updated metadata for " + id + " in " + aLocation.name);
          let fis = Cc["@mozilla.org/network/file-input-stream;1"].
                       createInstance(Ci.nsIFileInputStream);
          let json = Cc["@mozilla.org/dom/json;1"].
                     createInstance(Ci.nsIJSON);

          try {
            fis.init(jsonfile, -1, 0, 0);
            let metadata = json.decodeFromStream(fis, jsonfile.fileSize);
            aManifests[aLocation.name][id].importMetadata(metadata);
          }
          catch (e) {
            // If some data can't be recovered from the cached metadata then it
            // is unlikely to be a problem big enough to justify throwing away
            // the install, just log and error and continue
            ERROR("Unable to read metadata from " + jsonfile.path, e);
          }
          finally {
            fis.close();
          }
        }
        seenFiles.push(jsonfile.leafName);

        existingAddonID = aManifests[aLocation.name][id].existingAddonID || id;

        var oldBootstrap = null;
        LOG("Processing install of " + id + " in " + aLocation.name);
        if (existingAddonID in this.bootstrappedAddons) {
          try {
            var existingAddon = aLocation.getLocationForID(existingAddonID);
            if (this.bootstrappedAddons[existingAddonID].descriptor ==
                existingAddon.persistentDescriptor) {
              oldBootstrap = this.bootstrappedAddons[existingAddonID];

              // We'll be replacing a currently active bootstrapped add-on so
              // call its uninstall method
              let oldVersion = aManifests[aLocation.name][id].version;
              let newVersion = oldBootstrap.version;
              let uninstallReason = Services.vc.compare(newVersion, oldVersion) < 0 ?
                                    BOOTSTRAP_REASONS.ADDON_UPGRADE :
                                    BOOTSTRAP_REASONS.ADDON_DOWNGRADE;

              this.callBootstrapMethod(existingAddonID, oldBootstrap.version,
                                       oldBootstrap.type, existingAddon, "uninstall", uninstallReason);
              this.unloadBootstrapScope(existingAddonID);
              flushStartupCache();
            }
          }
          catch (e) {
          }
        }

        try {
          var addonInstallLocation = aLocation.installAddon(id, stageDirEntry,
                                                            existingAddonID);
          if (aManifests[aLocation.name][id])
            aManifests[aLocation.name][id]._sourceBundle = addonInstallLocation;
        }
        catch (e) {
          ERROR("Failed to install staged add-on " + id + " in " + aLocation.name,
                e);
          // Re-create the staged install
          AddonInstall.createStagedInstall(aLocation, stageDirEntry,
                                           aManifests[aLocation.name][id]);
          // Make sure not to delete the cached manifest json file
          seenFiles.pop();

          delete aManifests[aLocation.name][id];

          if (oldBootstrap) {
            // Re-install the old add-on
            this.callBootstrapMethod(existingAddonID, oldBootstrap.version,
                                     oldBootstrap.type, existingAddon, "install",
                                     BOOTSTRAP_REASONS.ADDON_INSTALL);
          }
          continue;
        }
      }
      entries.close();

      try {
        cleanStagingDir(stagingDir, seenFiles);
      }
      catch (e) {
        // Non-critical, just saves some perf on startup if we clean this up.
        LOG("Error cleaning staging dir " + stagingDir.path, e);
      }
    }, this);
    return changed;
  },

  /**
   * Installs any add-ons located in the extensions directory of the
   * application's distribution specific directory into the profile unless a
   * newer version already exists or the user has previously uninstalled the
   * distributed add-on.
   *
   * @param  aManifests
   *         A dictionary to add new install manifests to to save having to
   *         reload them later
   * @return true if any new add-ons were installed
   */
  installDistributionAddons: function XPI_installDistributionAddons(aManifests) {
    let distroDir;
    try {
      distroDir = FileUtils.getDir(KEY_APP_DISTRIBUTION, [DIR_EXTENSIONS]);
    }
    catch (e) {
      return false;
    }

    if (!distroDir.exists())
      return false;

    if (!distroDir.isDirectory())
      return false;

    let changed = false;
    let profileLocation = this.installLocationsByName[KEY_APP_PROFILE];

    let entries = distroDir.directoryEntries
                           .QueryInterface(Ci.nsIDirectoryEnumerator);
    let entry;
    while (entry = entries.nextFile) {
      // Should never happen really
      if (!(entry instanceof Ci.nsILocalFile))
        continue;

      let id = entry.leafName;

      if (entry.isFile()) {
        if (id.substring(id.length - 4).toLowerCase() == ".xpi") {
          id = id.substring(0, id.length - 4);
        }
        else {
          LOG("Ignoring distribution add-on that isn't an XPI: " + entry.path);
          continue;
        }
      }
      else if (!entry.isDirectory()) {
        LOG("Ignoring distribution add-on that isn't a file or directory: " +
            entry.path);
        continue;
      }

      if (!gIDTest.test(id)) {
        LOG("Ignoring distribution add-on whose name is not a valid add-on ID: " +
            entry.path);
        continue;
      }

      let addon;
      try {
        addon = loadManifestFromFile(entry);
      }
      catch (e) {
        WARN("File entry " + entry.path + " contains an invalid add-on", e);
        continue;
      }

      if (addon.id != id) {
        WARN("File entry " + entry.path + " contains an add-on with an " +
             "incorrect ID")
        continue;
      }

      let existingEntry = null;
      try {
        existingEntry = profileLocation.getLocationForID(id);
      }
      catch (e) {
      }

      if (existingEntry) {
        let existingAddon;
        try {
          existingAddon = loadManifestFromFile(existingEntry);

          if (Services.vc.compare(addon.version, existingAddon.version) <= 0)
            continue;
        }
        catch (e) {
          // Bad add-on in the profile so just proceed and install over the top
          WARN("Profile contains an add-on with a bad or missing install " +
               "manifest at " + existingEntry.path + ", overwriting", e);
        }
      }
      else if (Prefs.getBoolPref(PREF_BRANCH_INSTALLED_ADDON + id, false)) {
        continue;
      }

      // Install the add-on
      try {
        profileLocation.installAddon(id, entry, null, true);
        LOG("Installed distribution add-on " + id);

        Services.prefs.setBoolPref(PREF_BRANCH_INSTALLED_ADDON + id, true)

        // aManifests may contain a copy of a newly installed add-on's manifest
        // and we'll have overwritten that so instead cache our install manifest
        // which will later be put into the database in processFileChanges
        if (!(KEY_APP_PROFILE in aManifests))
          aManifests[KEY_APP_PROFILE] = {};
        aManifests[KEY_APP_PROFILE][id] = addon;
        changed = true;
      }
      catch (e) {
        ERROR("Failed to install distribution add-on " + entry.path, e);
      }
    }

    entries.close();

    return changed;
  },

  /**
   * Compares the add-ons that are currently installed to those that were
   * known to be installed when the application last ran and applies any
   * changes found to the database. Also sends "startupcache-invalidate" signal to
   * observerservice if it detects that data may have changed.
   *
   * @param  aState
   *         The array of current install location states
   * @param  aManifests
   *         A dictionary of cached AddonInstalls for add-ons that have been
   *         installed
   * @param  aUpdateCompatibility
   *         true to update add-ons appDisabled property when the application
   *         version has changed
   * @param  aOldAppVersion
   *         The version of the application last run with this profile or null
   *         if it is a new profile or the version is unknown
   * @param  aOldPlatformVersion
   *         The version of the platform last run with this profile or null
   *         if it is a new profile or the version is unknown
   * @param  aMigrateData
   *         an object generated from a previous version of the database
   *         holding information about what add-ons were previously userDisabled
   *         and updated compatibility information if present
   * @param  aActiveBundles
   *         When performing recovery after startup this will be an array of
   *         persistent descriptors of add-ons that are known to be active,
   *         otherwise it will be null
   * @return a boolean indicating if a change requiring flushing the caches was
   *         detected
   */
  processFileChanges: function XPI_processFileChanges(aState, aManifests,
                                                      aUpdateCompatibility,
                                                      aOldAppVersion,
                                                      aOldPlatformVersion,
                                                      aMigrateData,
                                                      aActiveBundles) {
    let visibleAddons = {};
    let oldBootstrappedAddons = this.bootstrappedAddons;
    this.bootstrappedAddons = {};

    /**
     * Updates an add-on's metadata and determines if a restart of the
     * application is necessary. This is called when either the add-on's
     * install directory path or last modified time has changed.
     *
     * @param  aInstallLocation
     *         The install location containing the add-on
     * @param  aOldAddon
     *         The AddonInternal as it appeared the last time the application
     *         ran
     * @param  aAddonState
     *         The new state of the add-on
     * @return a boolean indicating if flushing caches is required to complete
     *         changing this add-on
     */
    function updateMetadata(aInstallLocation, aOldAddon, aAddonState) {
      LOG("Add-on " + aOldAddon.id + " modified in " + aInstallLocation.name);

      // Check if there is an updated install manifest for this add-on
      let newAddon = aManifests[aInstallLocation.name][aOldAddon.id];

      try {
        // If not load it
        if (!newAddon) {
          let file = aInstallLocation.getLocationForID(aOldAddon.id);
          newAddon = loadManifestFromFile(file);
          applyBlocklistChanges(aOldAddon, newAddon);
        }

        // The ID in the manifest that was loaded must match the ID of the old
        // add-on.
        if (newAddon.id != aOldAddon.id)
          throw new Error("Incorrect id in install manifest");
      }
      catch (e) {
        WARN("Add-on is invalid", e);
        XPIDatabase.removeAddonMetadata(aOldAddon);
        if (!aInstallLocation.locked)
          aInstallLocation.uninstallAddon(aOldAddon.id);
        else
          WARN("Could not uninstall invalid item from locked install location");
        // If this was an active add-on then we must force a restart
        if (aOldAddon.active)
          return true;

        return false;
      }

      // Set the additional properties on the new AddonInternal
      newAddon._installLocation = aInstallLocation;
      newAddon.updateDate = aAddonState.mtime;
      newAddon.visible = !(newAddon.id in visibleAddons);

      // Update the database
      XPIDatabase.updateAddonMetadata(aOldAddon, newAddon, aAddonState.descriptor);
      if (newAddon.visible) {
        visibleAddons[newAddon.id] = newAddon;
        // Remember add-ons that were changed during startup
        AddonManagerPrivate.addStartupChange(AddonManager.STARTUP_CHANGE_CHANGED,
                                             newAddon.id);

        // If this was the active theme and it is now disabled then enable the
        // default theme
        if (aOldAddon.active && isAddonDisabled(newAddon))
          XPIProvider.enableDefaultTheme();

        // If the new add-on is bootstrapped and active then call its install method
        if (newAddon.active && newAddon.bootstrap) {
          // Startup cache must be flushed before calling the bootstrap script
          flushStartupCache();

          let installReason = Services.vc.compare(aOldAddon.version, newAddon.version) < 0 ?
                              BOOTSTRAP_REASONS.ADDON_UPGRADE :
                              BOOTSTRAP_REASONS.ADDON_DOWNGRADE;

          let file = Cc["@mozilla.org/file/local;1"].createInstance(Ci.nsILocalFile);
          file.persistentDescriptor = aAddonState.descriptor;
          XPIProvider.callBootstrapMethod(newAddon.id, newAddon.version, newAddon.type, file,
                                          "install", installReason);
          return false;
        }

        return true;
      }

      return false;
    }

    /**
     * Updates an add-on's descriptor for when the add-on has moved in the
     * filesystem but hasn't changed in any other way.
     *
     * @param  aInstallLocation
     *         The install location containing the add-on
     * @param  aOldAddon
     *         The AddonInternal as it appeared the last time the application
     *         ran
     * @param  aAddonState
     *         The new state of the add-on
     * @return a boolean indicating if flushing caches is required to complete
     *         changing this add-on
     */
    function updateDescriptor(aInstallLocation, aOldAddon, aAddonState) {
      LOG("Add-on " + aOldAddon.id + " moved to " + aAddonState.descriptor);

      aOldAddon._descriptor = aAddonState.descriptor;
      aOldAddon.visible = !(aOldAddon.id in visibleAddons);

      // Update the database
      XPIDatabase.setAddonDescriptor(aOldAddon, aAddonState.descriptor);
      if (aOldAddon.visible) {
        visibleAddons[aOldAddon.id] = aOldAddon;

        return true;
      }

      return false;
    }

    /**
     * Called when no change has been detected for an add-on's metadata. The
     * add-on may have become visible due to other add-ons being removed or
     * the add-on may need to be updated when the application version has
     * changed.
     *
     * @param  aInstallLocation
     *         The install location containing the add-on
     * @param  aOldAddon
     *         The AddonInternal as it appeared the last time the application
     *         ran
     * @param  aAddonState
     *         The new state of the add-on
     * @return a boolean indicating if flushing caches is required to complete
     *         changing this add-on
     */
    function updateVisibilityAndCompatibility(aInstallLocation, aOldAddon,
                                              aAddonState) {
      let changed = false;

      // This add-ons metadata has not changed but it may have become visible
      if (!(aOldAddon.id in visibleAddons)) {
        visibleAddons[aOldAddon.id] = aOldAddon;

        if (!aOldAddon.visible) {
          // Remember add-ons that were changed during startup.
          AddonManagerPrivate.addStartupChange(AddonManager.STARTUP_CHANGE_CHANGED,
                                               aOldAddon.id);
          XPIDatabase.makeAddonVisible(aOldAddon);

          if (aOldAddon.bootstrap) {
            // The add-on is bootstrappable so call its install script
            let file = Cc["@mozilla.org/file/local;1"].createInstance(Ci.nsILocalFile);
            file.persistentDescriptor = aAddonState.descriptor;
            XPIProvider.callBootstrapMethod(aOldAddon.id, aOldAddon.version, aOldAddon.type, file,
                                            "install",
                                            BOOTSTRAP_REASONS.ADDON_INSTALL);

            // If it should be active then mark it as active otherwise unload
            // its scope
            if (!isAddonDisabled(aOldAddon)) {
              aOldAddon.active = true;
              XPIDatabase.updateAddonActive(aOldAddon);
            }
            else {
              XPIProvider.unloadBootstrapScope(newAddon.id);
            }
          }
          else {
            // Otherwise a restart is necessary
            changed = true;
          }
        }
      }

      // App version changed, we may need to update the appDisabled property.
      if (aUpdateCompatibility) {
        // Create a basic add-on object for the new state to save reproducing
        // the applyBlocklistChanges code
        let newAddon = new AddonInternal();
        newAddon.id = aOldAddon.id;
        newAddon.syncGUID = aOldAddon.syncGUID;
        newAddon.version = aOldAddon.version;
        newAddon.type = aOldAddon.type;
        newAddon.appDisabled = !isUsableAddon(aOldAddon);

        // Sync the userDisabled flag to the selectedSkin
        if (aOldAddon.type == "theme")
          newAddon.userDisabled = aOldAddon.internalName != XPIProvider.selectedSkin;

        applyBlocklistChanges(aOldAddon, newAddon, aOldAppVersion,
                              aOldPlatformVersion);

        let wasDisabled = isAddonDisabled(aOldAddon);
        let isDisabled = isAddonDisabled(newAddon);

        // If either property has changed update the database.
        if (newAddon.appDisabled != aOldAddon.appDisabled ||
            newAddon.userDisabled != aOldAddon.userDisabled ||
            newAddon.softDisabled != aOldAddon.softDisabled) {
          LOG("Add-on " + aOldAddon.id + " changed appDisabled state to " +
              newAddon.appDisabled + ", userDisabled state to " +
              newAddon.userDisabled + " and softDisabled state to " +
              newAddon.softDisabled);
          XPIDatabase.setAddonProperties(aOldAddon, {
            appDisabled: newAddon.appDisabled,
            userDisabled: newAddon.userDisabled,
            softDisabled: newAddon.softDisabled
          });
        }

        // If this is a visible add-on and it has changed disabled state then we
        // may need a restart or to update the bootstrap list.
        if (aOldAddon.visible && wasDisabled != isDisabled) {
          // Remember add-ons that became disabled or enabled by the application
          // change
          let change = isDisabled ? AddonManager.STARTUP_CHANGE_DISABLED
                                  : AddonManager.STARTUP_CHANGE_ENABLED;
          AddonManagerPrivate.addStartupChange(change, aOldAddon.id);
          if (aOldAddon.bootstrap) {
            // Update the add-ons active state
            aOldAddon.active = !isDisabled;
            XPIDatabase.updateAddonActive(aOldAddon);
          }
          else {
            changed = true;
          }
        }
      }

      if (aOldAddon.visible && aOldAddon.active && aOldAddon.bootstrap) {
        XPIProvider.bootstrappedAddons[aOldAddon.id] = {
          version: aOldAddon.version,
          type: aOldAddon.type,
          descriptor: aAddonState.descriptor
        };
      }

      return changed;
    }

    /**
     * Called when an add-on has been removed.
     *
     * @param  aInstallLocation
     *         The install location containing the add-on
     * @param  aOldAddon
     *         The AddonInternal as it appeared the last time the application
     *         ran
     * @return a boolean indicating if flushing caches is required to complete
     *         changing this add-on
     */
    function removeMetadata(aInstallLocation, aOldAddon) {
      // This add-on has disappeared
      LOG("Add-on " + aOldAddon.id + " removed from " + aInstallLocation.name);
      XPIDatabase.removeAddonMetadata(aOldAddon);

      // Remember add-ons that were uninstalled during startup
      if (aOldAddon.visible) {
        AddonManagerPrivate.addStartupChange(AddonManager.STARTUP_CHANGE_UNINSTALLED,
                                             aOldAddon.id);
      }
      else if (AddonManager.getStartupChanges(AddonManager.STARTUP_CHANGE_INSTALLED)
                           .indexOf(aOldAddon.id) != -1) {
        AddonManagerPrivate.addStartupChange(AddonManager.STARTUP_CHANGE_CHANGED,
                                             aOldAddon.id);
      }

      if (aOldAddon.active) {
        // Enable the default theme if the previously active theme has been
        // removed
        if (aOldAddon.type == "theme")
          XPIProvider.enableDefaultTheme();

        return true;
      }

      return false;
    }

    /**
     * Called to add the metadata for an add-on in one of the install locations
     * to the database. This can be called in three different cases. Either an
     * add-on has been dropped into the location from outside of Firefox, or
     * an add-on has been installed through the application, or the database
     * has been upgraded or become corrupt and add-on data has to be reloaded
     * into it.
     *
     * @param  aInstallLocation
     *         The install location containing the add-on
     * @param  aId
     *         The ID of the add-on
     * @param  aAddonState
     *         The new state of the add-on
     * @param  aMigrateData
     *         If during startup the database had to be upgraded this will
     *         contain data that used to be held about this add-on
     * @return a boolean indicating if flushing caches is required to complete
     *         changing this add-on
     */
    function addMetadata(aInstallLocation, aId, aAddonState, aMigrateData) {
      LOG("New add-on " + aId + " installed in " + aInstallLocation.name);

      let newAddon = null;
      let sameVersion = false;
      // Check the updated manifests lists for the install location, If there
      // is no manifest for the add-on ID then newAddon will be undefined
      if (aInstallLocation.name in aManifests)
        newAddon = aManifests[aInstallLocation.name][aId];

      // If we aren't recovering from a corrupt database or we don't have
      // migration data for this add-on then this must be a new install.
      let isNewInstall = !aActiveBundles && !aMigrateData;
 
      // If it's a new install and we haven't yet loaded the manifest then it
      // must be something dropped directly into the install location
      let isDetectedInstall = isNewInstall && !newAddon;

      // Load the manifest if necessary and sanity check the add-on ID
      try {
        if (!newAddon) {
          // Load the manifest from the add-on.
          let file = aInstallLocation.getLocationForID(aId);
          newAddon = loadManifestFromFile(file);
        }
        // The add-on in the manifest should match the add-on ID.
        if (newAddon.id != aId)
          throw new Error("Incorrect id in install manifest");
      }
      catch (e) {
        WARN("Add-on is invalid", e);

        // Remove the invalid add-on from the install location if the install
        // location isn't locked, no restart will be necessary
        if (!aInstallLocation.locked)
          aInstallLocation.uninstallAddon(aId);
        else
          WARN("Could not uninstall invalid item from locked install location");
        return false;
      }

      // Update the AddonInternal properties.
      newAddon._installLocation = aInstallLocation;
      newAddon.visible = !(newAddon.id in visibleAddons);
      newAddon.installDate = aAddonState.mtime;
      newAddon.updateDate = aAddonState.mtime;
      newAddon.foreignInstall = isDetectedInstall;

      if (aMigrateData) {
        // If there is migration data then apply it.
        LOG("Migrating data from old database");

        DB_MIGRATE_METADATA.forEach(function(aProp) {
          // A theme's disabled state is determined by the selected theme
          // preference which is read in loadManifestFromRDF
          if (aProp == "userDisabled" && newAddon.type == "theme")
            return;

          if (aProp in aMigrateData)
            newAddon[aProp] = aMigrateData[aProp];
        });

        // Force all non-profile add-ons to be foreignInstalls since they can't
        // have been installed through the API
        newAddon.foreignInstall |= aInstallLocation.name != KEY_APP_PROFILE;

        // Some properties should only be migrated if the add-on hasn't changed.
        // The version property isn't a perfect check for this but covers the
        // vast majority of cases.
        if (aMigrateData.version == newAddon.version) {
          LOG("Migrating compatibility info");
          sameVersion = true;
          if ("targetApplications" in aMigrateData)
            newAddon.applyCompatibilityUpdate(aMigrateData, true);
        }

        // Since the DB schema has changed make sure softDisabled is correct
        applyBlocklistChanges(newAddon, newAddon, aOldAppVersion,
                              aOldPlatformVersion);
      }

      // The default theme is never a foreign install
      if (newAddon.type == "theme" && newAddon.internalName == XPIProvider.defaultSkin)
        newAddon.foreignInstall = false;

      if (isDetectedInstall && newAddon.foreignInstall) {
        // If the add-on is a foreign install and is in a scope where add-ons
        // that were dropped in should default to disabled then disable it
        let disablingScopes = Prefs.getIntPref(PREF_EM_AUTO_DISABLED_SCOPES, 0);
        if (aInstallLocation.scope & disablingScopes)
          newAddon.userDisabled = true;
      }

      if (aActiveBundles) {
        // If we have a list of what add-ons should be marked as active then use
        // it to guess at migration data
        // For themes we know which is active by the current skin setting
        if (newAddon.type == "theme")
          newAddon.active = newAddon.internalName == XPIProvider.currentSkin;
        else
          newAddon.active = aActiveBundles.indexOf(aAddonState.descriptor) != -1;

        // If the add-on wasn't active and it isn't already disabled in some way
        // then it was probably either softDisabled or userDisabled
        if (!newAddon.active && newAddon.visible && !isAddonDisabled(newAddon)) {
          // If the add-on is softblocked then assume it is softDisabled
          if (newAddon.blocklistState == Ci.nsIBlocklistService.STATE_SOFTBLOCKED)
            newAddon.softDisabled = true;
          else
            newAddon.userDisabled = true;
        }
      }
      else {
        newAddon.active = (newAddon.visible && !isAddonDisabled(newAddon))
      }

      try {
        // Update the database.
        XPIDatabase.addAddonMetadata(newAddon, aAddonState.descriptor);
      }
      catch (e) {
        // Failing to write the add-on into the database is non-fatal, the
        // add-on will just be unavailable until we try again in a subsequent
        // startup
        ERROR("Failed to add add-on " + aId + " in " + aInstallLocation.name +
              " to database", e);
        return false;
      }

      if (newAddon.visible) {
        // Remember add-ons that were first detected during startup.
        if (isDetectedInstall) {
          // If a copy from a higher priority location was removed then this
          // add-on has changed
          if (AddonManager.getStartupChanges(AddonManager.STARTUP_CHANGE_UNINSTALLED)
                          .indexOf(newAddon.id) != -1) {
            AddonManagerPrivate.addStartupChange(AddonManager.STARTUP_CHANGE_CHANGED,
                                                 newAddon.id);
          }
          else {
            AddonManagerPrivate.addStartupChange(AddonManager.STARTUP_CHANGE_INSTALLED,
                                                 newAddon.id);
          }
        }

        // Note if any visible add-on is not in the application install location
        if (newAddon._installLocation.name != KEY_APP_GLOBAL)
          XPIProvider.allAppGlobal = false;

        visibleAddons[newAddon.id] = newAddon;

        let installReason = BOOTSTRAP_REASONS.ADDON_INSTALL;

        // If we're hiding a bootstrapped add-on then call its uninstall method
        if (newAddon.id in oldBootstrappedAddons) {
          let oldBootstrap = oldBootstrappedAddons[newAddon.id];
          XPIProvider.bootstrappedAddons[newAddon.id] = oldBootstrap;

          // If the old version is the same as the new version, don't call
          // uninstall and install methods.
          if (sameVersion)
            return false;

          installReason = Services.vc.compare(oldBootstrap.version, newAddon.version) < 0 ?
                          BOOTSTRAP_REASONS.ADDON_UPGRADE :
                          BOOTSTRAP_REASONS.ADDON_DOWNGRADE;

          let oldAddonFile = Cc["@mozilla.org/file/local;1"].
                             createInstance(Ci.nsILocalFile);
          oldAddonFile.persistentDescriptor = oldBootstrap.descriptor;

          XPIProvider.callBootstrapMethod(newAddon.id, oldBootstrap.version,
                                          oldBootstrap.type, oldAddonFile, "uninstall",
                                          installReason);
          XPIProvider.unloadBootstrapScope(newAddon.id);

          // If the new add-on is bootstrapped then we must flush the caches
          // before calling the new bootstrap script
          if (newAddon.bootstrap)
            flushStartupCache();
        }

        if (!newAddon.bootstrap)
          return true;

        // Visible bootstrapped add-ons need to have their install method called
        let file = Cc["@mozilla.org/file/local;1"].createInstance(Ci.nsILocalFile);
        file.persistentDescriptor = aAddonState.descriptor;
        XPIProvider.callBootstrapMethod(newAddon.id, newAddon.version, newAddon.type, file,
                                        "install", installReason);
        if (!newAddon.active)
          XPIProvider.unloadBootstrapScope(newAddon.id);
      }

      return false;
    }

    let changed = false;
    let knownLocations = XPIDatabase.getInstallLocations();

    // The install locations are iterated in reverse order of priority so when
    // there are multiple add-ons installed with the same ID the one that
    // should be visible is the first one encountered.
    aState.reverse().forEach(function(aSt) {

      // We can't include the install location directly in the state as it has
      // to be cached as JSON.
      let installLocation = this.installLocationsByName[aSt.name];
      let addonStates = aSt.addons;

      // Check if the database knows about any add-ons in this install location.
      let pos = knownLocations.indexOf(installLocation.name);
      if (pos >= 0) {
        knownLocations.splice(pos, 1);
        let addons = XPIDatabase.getAddonsInLocation(installLocation.name);
        // Iterate through the add-ons installed the last time the application
        // ran
        addons.forEach(function(aOldAddon) {
          // If a version of this add-on has been installed in an higher
          // priority install location then count it as changed
          if (AddonManager.getStartupChanges(AddonManager.STARTUP_CHANGE_INSTALLED)
                          .indexOf(aOldAddon.id) != -1) {
            AddonManagerPrivate.addStartupChange(AddonManager.STARTUP_CHANGE_CHANGED,
                                                 aOldAddon.id);
          }

          // Check if the add-on is still installed
          if (aOldAddon.id in addonStates) {
            let addonState = addonStates[aOldAddon.id];
            delete addonStates[aOldAddon.id];

            // Remember add-ons that were inactive during startup
            if (aOldAddon.visible && !aOldAddon.active)
              XPIProvider.inactiveAddonIDs.push(aOldAddon.id);

            // The add-on has changed if the modification time has changed, or
            // we have an updated manifest for it. Also reload the metadata for
            // add-ons in the application directory when the application version
            // has changed
            if (aOldAddon.id in aManifests[installLocation.name] ||
                aOldAddon.updateDate != addonState.mtime ||
                (aUpdateCompatibility && installLocation.name == KEY_APP_GLOBAL)) {
              changed = updateMetadata(installLocation, aOldAddon, addonState) ||
                        changed;
            }
            else if (aOldAddon._descriptor != addonState.descriptor) {
              changed = updateDescriptor(installLocation, aOldAddon, addonState) ||
                        changed;
            }
            else {
              changed = updateVisibilityAndCompatibility(installLocation,
                                                         aOldAddon, addonState) ||
                        changed;
            }
            if (aOldAddon.visible && aOldAddon._installLocation.name != KEY_APP_GLOBAL)
              XPIProvider.allAppGlobal = false;
          }
          else {
            changed = removeMetadata(installLocation, aOldAddon) || changed;
          }
        }, this);
      }

      // All the remaining add-ons in this install location must be new.

      // Get the migration data for this install location.
      let locMigrateData = {};
      if (aMigrateData && installLocation.name in aMigrateData)
        locMigrateData = aMigrateData[installLocation.name];
      for (let id in addonStates) {
        changed = addMetadata(installLocation, id, addonStates[id],
                              locMigrateData[id]) || changed;
      }
    }, this);

    // The remaining locations that had add-ons installed in them no longer
    // have any add-ons installed in them, or the locations no longer exist.
    // The metadata for the add-ons that were in them must be removed from the
    // database.
    knownLocations.forEach(function(aLocation) {
      let addons = XPIDatabase.getAddonsInLocation(aLocation);
      addons.forEach(function(aOldAddon) {
        changed = removeMetadata(aLocation, aOldAddon) || changed;
      }, this);
    }, this);

    // Cache the new install location states
    let cache = JSON.stringify(this.getInstallLocationStates());
    Services.prefs.setCharPref(PREF_INSTALL_CACHE, cache);

    return changed;
  },

  /**
   * Imports the xpinstall permissions from preferences into the permissions
   * manager for the user to change later.
   */
  importPermissions: function XPI_importPermissions() {
    function importList(aPrefBranch, aAction) {
      let list = Services.prefs.getChildList(aPrefBranch, {});
      list.forEach(function(aPref) {
        let hosts = Prefs.getCharPref(aPref, "");
        if (!hosts)
          return;

        hosts.split(",").forEach(function(aHost) {
          Services.perms.add(NetUtil.newURI("http://" + aHost), XPI_PERMISSION,
                             aAction);
        });

        Services.prefs.setCharPref(aPref, "");
      });
    }

    importList(PREF_XPI_WHITELIST_PERMISSIONS,
               Ci.nsIPermissionManager.ALLOW_ACTION);
    importList(PREF_XPI_BLACKLIST_PERMISSIONS,
               Ci.nsIPermissionManager.DENY_ACTION);
  },

  /**
   * Checks for any changes that have occurred since the last time the
   * application was launched.
   *
   * @param  aAppChanged
   *         A tri-state value. Undefined means the current profile was created
   *         for this session, true means the profile already existed but was
   *         last used with an application with a different version number,
   *         false means that the profile was last used by this version of the
   *         application.
   * @param  aOldAppVersion
   *         The version of the application last run with this profile or null
   *         if it is a new profile or the version is unknown
   * @param  aOldPlatformVersion
   *         The version of the platform last run with this profile or null
   *         if it is a new profile or the version is unknown
   * @return true if a change requiring a restart was detected
   */
  checkForChanges: function XPI_checkForChanges(aAppChanged, aOldAppVersion,
                                                aOldPlatformVersion) {
    LOG("checkForChanges");

    // Import the website installation permissions if the application has changed
    if (aAppChanged !== false)
      this.importPermissions();

    // If the application version has changed then the database information
    // needs to be updated
    let updateDatabase = aAppChanged;

    // Load the list of bootstrapped add-ons first so processFileChanges can
    // modify it
    this.bootstrappedAddons = JSON.parse(Prefs.getCharPref(PREF_BOOTSTRAP_ADDONS,
                                         "{}"));

    // First install any new add-ons into the locations, if there are any
    // changes then we must update the database with the information in the
    // install locations
    let manifests = {};
    updateDatabase = this.processPendingFileChanges(manifests) | updateDatabase;

    // This will be true if the previous session made changes that affect the
    // active state of add-ons but didn't commit them properly (normally due
    // to the application crashing)
    let hasPendingChanges = Prefs.getBoolPref(PREF_PENDING_OPERATIONS);

    // If the schema appears to have changed then we should update the database
    updateDatabase |= DB_SCHEMA != Prefs.getIntPref(PREF_DB_SCHEMA, 0);

    // If the application has changed then check for new distribution add-ons
    if (aAppChanged !== false &&
        Prefs.getBoolPref(PREF_INSTALL_DISTRO_ADDONS, true))
      updateDatabase = this.installDistributionAddons(manifests) | updateDatabase;

    let state = this.getInstallLocationStates();

    if (!updateDatabase) {
      // If the state has changed then we must update the database
      let cache = Prefs.getCharPref(PREF_INSTALL_CACHE, null);
      updateDatabase |= cache != JSON.stringify(state);
    }

    // If the database doesn't exist and there are add-ons installed then we
    // must update the database however if there are no add-ons then there is
    // no need to update the database.
    if (!XPIDatabase.dbfileExists)
      updateDatabase = state.length > 0;

    if (!updateDatabase) {
      let bootstrapDescriptors = [this.bootstrappedAddons[b].descriptor
                                  for (b in this.bootstrappedAddons)];

      state.forEach(function(aInstallLocationState) {
        for (let id in aInstallLocationState.addons) {
          let pos = bootstrapDescriptors.indexOf(aInstallLocationState.addons[id].descriptor);
          if (pos != -1)
            bootstrapDescriptors.splice(pos, 1);
        }
      });

      if (bootstrapDescriptors.length > 0) {
        WARN("Bootstrap state is invalid (missing add-ons: " + bootstrapDescriptors.toSource() + ")");
        updateDatabase = true;
      }
    }

    // Catch any errors during the main startup and rollback the database changes
    XPIDatabase.beginTransaction();
    try {
      let extensionListChanged = false;
      // If the database needs to be updated then open it and then update it
      // from the filesystem
      if (updateDatabase || hasPendingChanges) {
        let migrateData = XPIDatabase.openConnection(false, true);

        try {
          extensionListChanged = this.processFileChanges(state, manifests,
                                                         aAppChanged,
                                                         aOldAppVersion,
                                                         aOldPlatformVersion,
                                                         migrateData, null);
        }
        catch (e) {
          ERROR("Error processing file changes", e);
        }
      }

      if (aAppChanged) {
        // When upgrading the app and using a custom skin make sure it is still
        // compatible otherwise switch back the default
        if (this.currentSkin != this.defaultSkin) {
          let oldSkin = XPIDatabase.getVisibleAddonForInternalName(this.currentSkin);
          if (!oldSkin || isAddonDisabled(oldSkin))
            this.enableDefaultTheme();
        }

        // When upgrading remove the old extensions cache to force older
        // versions to rescan the entire list of extensions
        let oldCache = FileUtils.getFile(KEY_PROFILEDIR, [FILE_OLD_CACHE], true);
        if (oldCache.exists())
          oldCache.remove(true);
      }

      // If the application crashed before completing any pending operations then
      // we should perform them now.
      if (extensionListChanged || hasPendingChanges) {
        LOG("Updating database with changes to installed add-ons");
        XPIDatabase.updateActiveAddons();
        XPIDatabase.commitTransaction();
        XPIDatabase.writeAddonsList();
        Services.prefs.setBoolPref(PREF_PENDING_OPERATIONS, false);
        Services.prefs.setCharPref(PREF_BOOTSTRAP_ADDONS,
                                   JSON.stringify(this.bootstrappedAddons));
        return true;
      }

      LOG("No changes found");
      XPIDatabase.commitTransaction();
    }
    catch (e) {
      ERROR("Error during startup file checks, rolling back any database " +
            "changes", e);
      XPIDatabase.rollbackTransaction();
    }

    // Check that the add-ons list still exists
    let addonsList = FileUtils.getFile(KEY_PROFILEDIR, [FILE_XPI_ADDONS_LIST],
                                       true);
    if (addonsList.exists() == (state.length == 0)) {
      LOG("Add-ons list is invalid, rebuilding");
      XPIDatabase.writeAddonsList();
    }

    return false;
  },

  /**
   * Called to test whether this provider supports installing a particular
   * mimetype.
   *
   * @param  aMimetype
   *         The mimetype to check for
   * @return true if the mimetype is application/x-xpinstall
   */
  supportsMimetype: function XPI_supportsMimetype(aMimetype) {
    return aMimetype == "application/x-xpinstall";
  },

  /**
   * Called to test whether installing XPI add-ons is enabled.
   *
   * @return true if installing is enabled
   */
  isInstallEnabled: function XPI_isInstallEnabled() {
    // Default to enabled if the preference does not exist
    return Prefs.getBoolPref(PREF_XPI_ENABLED, true);
  },

  /**
   * Called to test whether installing XPI add-ons from a URI is allowed.
   *
   * @param  aUri
   *         The URI being installed from
   * @return true if installing is allowed
   */
  isInstallAllowed: function XPI_isInstallAllowed(aUri) {
    if (!this.isInstallEnabled())
      return false;

    if (!aUri)
      return true;

    // file: and chrome: don't need whitelisted hosts
    if (aUri.schemeIs("chrome") || aUri.schemeIs("file"))
      return true;


    let permission = Services.perms.testPermission(aUri, XPI_PERMISSION);
    if (permission == Ci.nsIPermissionManager.DENY_ACTION)
      return false;

    let requireWhitelist = Prefs.getBoolPref(PREF_XPI_WHITELIST_REQUIRED, true);
    if (requireWhitelist && (permission != Ci.nsIPermissionManager.ALLOW_ACTION))
      return false;

    return true;
  },

  /**
   * Called to get an AddonInstall to download and install an add-on from a URL.
   *
   * @param  aUrl
   *         The URL to be installed
   * @param  aHash
   *         A hash for the install
   * @param  aName
   *         A name for the install
   * @param  aIconURL
   *         An icon URL for the install
   * @param  aVersion
   *         A version for the install
   * @param  aLoadGroup
   *         An nsILoadGroup to associate requests with
   * @param  aCallback
   *         A callback to pass the AddonInstall to
   */
  getInstallForURL: function XPI_getInstallForURL(aUrl, aHash, aName, aIconURL,
                                                  aVersion, aLoadGroup, aCallback) {
    AddonInstall.createDownload(function(aInstall) {
      aCallback(aInstall.wrapper);
    }, aUrl, aHash, aName, aIconURL, aVersion, aLoadGroup);
  },

  /**
   * Called to get an AddonInstall to install an add-on from a local file.
   *
   * @param  aFile
   *         The file to be installed
   * @param  aCallback
   *         A callback to pass the AddonInstall to
   */
  getInstallForFile: function XPI_getInstallForFile(aFile, aCallback) {
    AddonInstall.createInstall(function(aInstall) {
      if (aInstall)
        aCallback(aInstall.wrapper);
      else
        aCallback(null);
    }, aFile);
  },

  /**
   * Removes an AddonInstall from the list of active installs.
   *
   * @param  install
   *         The AddonInstall to remove
   */
  removeActiveInstall: function XPI_removeActiveInstall(aInstall) {
    this.installs = this.installs.filter(function(i) i != aInstall);
  },

  /**
   * Called to get an Addon with a particular ID.
   *
   * @param  aId
   *         The ID of the add-on to retrieve
   * @param  aCallback
   *         A callback to pass the Addon to
   */
  getAddonByID: function XPI_getAddonByID(aId, aCallback) {
    XPIDatabase.getVisibleAddonForID(aId, function(aAddon) {
      if (aAddon)
        aCallback(createWrapper(aAddon));
      else
        aCallback(null);
    });
  },

  /**
   * Called to get Addons of a particular type.
   *
   * @param  aTypes
   *         An array of types to fetch. Can be null to get all types.
   * @param  aCallback
   *         A callback to pass an array of Addons to
   */
  getAddonsByTypes: function XPI_getAddonsByTypes(aTypes, aCallback) {
    XPIDatabase.getVisibleAddons(aTypes, function(aAddons) {
      aCallback([createWrapper(a) for each (a in aAddons)]);
    });
  },

  /**
   * Obtain an Addon having the specified Sync GUID.
   *
   * @param  aGUID
   *         String GUID of add-on to retrieve
   * @param  aCallback
   *         A callback to pass the Addon to. Receives null if not found.
   */
  getAddonBySyncGUID: function XPI_getAddonBySyncGUID(aGUID, aCallback) {
    XPIDatabase.getAddonBySyncGUID(aGUID, function(aAddon) {
      if (aAddon)
        aCallback(createWrapper(aAddon));
      else
        aCallback(null);
    });
  },

  /**
   * Called to get Addons that have pending operations.
   *
   * @param  aTypes
   *         An array of types to fetch. Can be null to get all types
   * @param  aCallback
   *         A callback to pass an array of Addons to
   */
  getAddonsWithOperationsByTypes:
  function XPI_getAddonsWithOperationsByTypes(aTypes, aCallback) {
    XPIDatabase.getVisibleAddonsWithPendingOperations(aTypes, function(aAddons) {
      let results = [createWrapper(a) for each (a in aAddons)];
      XPIProvider.installs.forEach(function(aInstall) {
        if (aInstall.state == AddonManager.STATE_INSTALLED &&
            !(aInstall.addon instanceof DBAddonInternal))
          results.push(createWrapper(aInstall.addon));
      });
      aCallback(results);
    });
  },

  /**
   * Called to get the current AddonInstalls, optionally limiting to a list of
   * types.
   *
   * @param  aTypes
   *         An array of types or null to get all types
   * @param  aCallback
   *         A callback to pass the array of AddonInstalls to
   */
  getInstallsByTypes: function XPI_getInstallsByTypes(aTypes, aCallback) {
    let results = [];
    this.installs.forEach(function(aInstall) {
      if (!aTypes || aTypes.indexOf(aInstall.type) >= 0)
        results.push(aInstall.wrapper);
    });
    aCallback(results);
  },

  /**
   * Called when a new add-on has been enabled when only one add-on of that type
   * can be enabled.
   *
   * @param  aId
   *         The ID of the newly enabled add-on
   * @param  aType
   *         The type of the newly enabled add-on
   * @param  aPendingRestart
   *         true if the newly enabled add-on will only become enabled after a
   *         restart
   */
  addonChanged: function XPI_addonChanged(aId, aType, aPendingRestart) {
    // We only care about themes in this provider
    if (aType != "theme")
      return;

    if (!aId) {
      // Fallback to the default theme when no theme was enabled
      this.enableDefaultTheme();
      return;
    }

    // Look for the previously enabled theme and find the internalName of the
    // currently selected theme
    let previousTheme = null;
    let newSkin = this.defaultSkin;
    let addons = XPIDatabase.getAddonsByType("theme");
    addons.forEach(function(aTheme) {
      if (!aTheme.visible)
        return;
      if (aTheme.id == aId)
        newSkin = aTheme.internalName;
      else if (aTheme.userDisabled == false && !aTheme.pendingUninstall)
        previousTheme = aTheme;
    }, this);

    if (aPendingRestart) {
      Services.prefs.setBoolPref(PREF_DSS_SWITCHPENDING, true);
      Services.prefs.setCharPref(PREF_DSS_SKIN_TO_SELECT, newSkin);
    }
    else if (newSkin == this.currentSkin) {
      try {
        Services.prefs.clearUserPref(PREF_DSS_SWITCHPENDING);
      }
      catch (e) { }
      try {
        Services.prefs.clearUserPref(PREF_DSS_SKIN_TO_SELECT);
      }
      catch (e) { }
    }
    else {
      Services.prefs.setCharPref(PREF_GENERAL_SKINS_SELECTEDSKIN, newSkin);
      this.currentSkin = newSkin;
    }
    this.selectedSkin = newSkin;

    // Flush the preferences to disk so they don't get out of sync with the
    // database
    Services.prefs.savePrefFile(null);

    // Mark the previous theme as disabled. This won't cause recursion since
    // only enabled calls notifyAddonChanged.
    if (previousTheme)
      this.updateAddonDisabledState(previousTheme, true);
  },

  /**
   * Update the appDisabled property for all add-ons.
   */
  updateAddonAppDisabledStates: function XPI_updateAddonAppDisabledStates() {
    let addons = XPIDatabase.getAddons();
    addons.forEach(function(aAddon) {
      this.updateAddonDisabledState(aAddon);
    }, this);
  },

  /**
   * Update the repositoryAddon property for all add-ons.
   *
   * @param  aCallback
   *         Function to call when operation is complete.
   */
  updateAddonRepositoryData: function XPI_updateAddonRepositoryData(aCallback) {
    let self = this;
    XPIDatabase.getVisibleAddons(null, function UARD_getVisibleAddonsCallback(aAddons) {
      let pending = aAddons.length;
      if (pending == 0) {
        aCallback();
        return;
      }

      function notifyComplete() {
        if (--pending == 0)
          aCallback();
      }

      aAddons.forEach(function UARD_forEachCallback(aAddon) {
        AddonRepository.getCachedAddonByID(aAddon.id,
                                           function UARD_getCachedAddonCallback(aRepoAddon) {
          if (aRepoAddon) {
            aAddon._repositoryAddon = aRepoAddon;
            aAddon.compatibilityOverrides = aRepoAddon.compatibilityOverrides;
            self.updateAddonDisabledState(aAddon);
          }

          notifyComplete();
        });
      });
    });
  },

  /**
   * When the previously selected theme is removed this method will be called
   * to enable the default theme.
   */
  enableDefaultTheme: function XPI_enableDefaultTheme() {
    LOG("Activating default theme");
    let addon = XPIDatabase.getVisibleAddonForInternalName(this.defaultSkin);
    if (addon) {
      if (addon.userDisabled) {
        this.updateAddonDisabledState(addon, false);
      }
      else if (!this.extensionsActive) {
        // During startup we may end up trying to enable the default theme when
        // the database thinks it is already enabled (see f.e. bug 638847). In
        // this case just force the theme preferences to be correct
        Services.prefs.setCharPref(PREF_GENERAL_SKINS_SELECTEDSKIN,
                                   addon.internalName);
        this.currentSkin = this.selectedSkin = addon.internalName;
        Prefs.clearUserPref(PREF_DSS_SKIN_TO_SELECT);
        Prefs.clearUserPref(PREF_DSS_SWITCHPENDING);
      }
      else {
        WARN("Attempting to activate an already active default theme");
      }
    }
    else {
      WARN("Unable to activate the default theme");
    }
  },

  /**
   * Notified when a preference we're interested in has changed.
   *
   * @see nsIObserver
   */
  observe: function XPI_observe(aSubject, aTopic, aData) {
    switch (aData) {
    case PREF_EM_CHECK_COMPATIBILITY:
    case PREF_EM_CHECK_UPDATE_SECURITY:
    case PREF_EM_MIN_COMPAT_APP_VERSION:
    case PREF_EM_MIN_COMPAT_PLATFORM_VERSION:
      this.checkCompatibility = Prefs.getBoolPref(PREF_EM_CHECK_COMPATIBILITY,
                                                  true);
      this.checkUpdateSecurity = Prefs.getBoolPref(PREF_EM_CHECK_UPDATE_SECURITY,
                                                   true);
      this.minCompatibleAppVersion = Prefs.getCharPref(PREF_EM_MIN_COMPAT_APP_VERSION,
                                                       null);
      this.minCompatiblePlatformVersion = Prefs.getCharPref(PREF_EM_MIN_COMPAT_PLATFORM_VERSION,
                                                            null);
      this.updateAllAddonDisabledStates();
      break;
    }
  },

  /**
   * Tests whether enabling an add-on will require a restart.
   *
   * @param  aAddon
   *         The add-on to test
   * @return true if the operation requires a restart
   */
  enableRequiresRestart: function XPI_enableRequiresRestart(aAddon) {
    // If the platform couldn't have activated extensions then we can make
    // changes without any restart.
    if (!this.extensionsActive)
      return false;

    // If the application is in safe mode then any change can be made without
    // restarting
    if (Services.appinfo.inSafeMode)
      return false;

    // Anything that is active is already enabled
    if (aAddon.active)
      return false;

    if (aAddon.type == "theme") {
      // If dynamic theme switching is enabled then switching themes does not
      // require a restart
      if (Prefs.getBoolPref(PREF_EM_DSS_ENABLED))
        return false;

      // If the theme is already the theme in use then no restart is necessary.
      // This covers the case where the default theme is in use but a
      // lightweight theme is considered active.
      return aAddon.internalName != this.currentSkin;
    }

    return !aAddon.bootstrap;
  },

  /**
   * Tests whether disabling an add-on will require a restart.
   *
   * @param  aAddon
   *         The add-on to test
   * @return true if the operation requires a restart
   */
  disableRequiresRestart: function XPI_disableRequiresRestart(aAddon) {
    // If the platform couldn't have activated up extensions then we can make
    // changes without any restart.
    if (!this.extensionsActive)
      return false;

    // If the application is in safe mode then any change can be made without
    // restarting
    if (Services.appinfo.inSafeMode)
      return false;

    // Anything that isn't active is already disabled
    if (!aAddon.active)
      return false;

    if (aAddon.type == "theme") {
      // If dynamic theme switching is enabled then switching themes does not
      // require a restart
      if (Prefs.getBoolPref(PREF_EM_DSS_ENABLED))
        return false;

      // Non-default themes always require a restart to disable since it will
      // be switching from one theme to another or to the default theme and a
      // lightweight theme.
      if (aAddon.internalName != this.defaultSkin)
        return true;

      // The default theme requires a restart to disable if we are in the
      // process of switching to a different theme. Note that this makes the
      // disabled flag of operationsRequiringRestart incorrect for the default
      // theme (it will be false most of the time). Bug 520124 would be required
      // to fix it. For the UI this isn't a problem since we never try to
      // disable or uninstall the default theme.
      return this.selectedSkin != this.currentSkin;
    }

    return !aAddon.bootstrap;
  },

  /**
   * Tests whether installing an add-on will require a restart.
   *
   * @param  aAddon
   *         The add-on to test
   * @return true if the operation requires a restart
   */
  installRequiresRestart: function XPI_installRequiresRestart(aAddon) {
    // If the platform couldn't have activated up extensions then we can make
    // changes without any restart.
    if (!this.extensionsActive)
      return false;

    // If the application is in safe mode then any change can be made without
    // restarting
    if (Services.appinfo.inSafeMode)
      return false;

    // Add-ons that are already installed don't require a restart to install.
    // This wouldn't normally be called for an already installed add-on (except
    // for forming the operationsRequiringRestart flags) so is really here as
    // a safety measure.
    if (aAddon instanceof DBAddonInternal)
      return false;

    // If we have an AddonInstall for this add-on then we can see if there is
    // an existing installed add-on with the same ID
    if ("_install" in aAddon && aAddon._install) {
      // If there is an existing installed add-on and uninstalling it would
      // require a restart then installing the update will also require a
      // restart
      let existingAddon = aAddon._install.existingAddon;
      if (existingAddon && this.uninstallRequiresRestart(existingAddon))
        return true;
    }

    // If the add-on is not going to be active after installation then it
    // doesn't require a restart to install.
    if (isAddonDisabled(aAddon))
      return false;

    // Themes will require a restart (even if dynamic switching is enabled due
    // to some caching issues) and non-bootstrapped add-ons will require a
    // restart
    return aAddon.type == "theme" || !aAddon.bootstrap;
  },

  /**
   * Tests whether uninstalling an add-on will require a restart.
   *
   * @param  aAddon
   *         The add-on to test
   * @return true if the operation requires a restart
   */
  uninstallRequiresRestart: function XPI_uninstallRequiresRestart(aAddon) {
    // If the platform couldn't have activated up extensions then we can make
    // changes without any restart.
    if (!this.extensionsActive)
      return false;

    // If the application is in safe mode then any change can be made without
    // restarting
    if (Services.appinfo.inSafeMode)
      return false;

    // If the add-on can be disabled without a restart then it can also be
    // uninstalled without a restart
    return this.disableRequiresRestart(aAddon);
  },

  /**
   * Loads a bootstrapped add-on's bootstrap.js into a sandbox and the reason
   * values as constants in the scope. This will also add information about the
   * add-on to the bootstrappedAddons dictionary and notify the crash reporter
   * that new add-ons have been loaded.
   *
   * @param  aId
   *         The add-on's ID
   * @param  aFile
   *         The nsILocalFile for the add-on
   * @param  aVersion
   *         The add-on's version
   * @return a JavaScript scope
   */
  loadBootstrapScope: function XPI_loadBootstrapScope(aId, aFile, aVersion, aType) {
    LOG("Loading bootstrap scope from " + aFile.path);
    // Mark the add-on as active for the crash reporter before loading
    this.bootstrappedAddons[aId] = {
      version: aVersion,
      type: aType,
      descriptor: aFile.persistentDescriptor
    };
    this.addAddonsToCrashReporter();

    let principal = Cc["@mozilla.org/systemprincipal;1"].
                    createInstance(Ci.nsIPrincipal);

    if (!aFile.exists()) {
      this.bootstrapScopes[aId] = new Components.utils.Sandbox(principal,
                                                               {sandboxName: aFile.path});
      ERROR("Attempted to load bootstrap scope from missing directory " + bootstrap.path);
      return;
    }

    let uri = getURIForResourceInFile(aFile, "bootstrap.js").spec;
    this.bootstrapScopes[aId] = new Components.utils.Sandbox(principal,
                                                             {sandboxName: uri});

    let loader = Cc["@mozilla.org/moz/jssubscript-loader;1"].
                 createInstance(Ci.mozIJSSubScriptLoader);

    try {
      // As we don't want our caller to control the JS version used for the
      // bootstrap file, we run loadSubScript within the context of the
      // sandbox with the latest JS version set explicitly.
      if (aType == "dictionary") {
        this.bootstrapScopes[aId].__SCRIPT_URI_SPEC__ =
            "resource://gre/modules/SpellCheckDictionaryBootstrap.js"
      } else {
        this.bootstrapScopes[aId].__SCRIPT_URI_SPEC__ = uri;
      }
      Components.utils.evalInSandbox(
        "Components.classes['@mozilla.org/moz/jssubscript-loader;1'] \
                   .createInstance(Components.interfaces.mozIJSSubScriptLoader) \
                   .loadSubScript(__SCRIPT_URI_SPEC__);", this.bootstrapScopes[aId], "ECMAv5");
    }
    catch (e) {
      WARN("Error loading bootstrap.js for " + aId, e);
    }

    // Copy the reason values from the global object into the bootstrap scope.
    for (let name in BOOTSTRAP_REASONS)
      this.bootstrapScopes[aId][name] = BOOTSTRAP_REASONS[name];


    // Add other stuff that extensions want.
    const features = [ "Worker", "ChromeWorker" ];

    for each (let feature in features)
      this.bootstrapScopes[aId][feature] = gGlobalScope[feature];
  },

  /**
   * Unloads a bootstrap scope by dropping all references to it and then
   * updating the list of active add-ons with the crash reporter.
   *
   * @param  aId
   *         The add-on's ID
   */
  unloadBootstrapScope: function XPI_unloadBootstrapScope(aId) {
    delete this.bootstrapScopes[aId];
    delete this.bootstrappedAddons[aId];
    this.addAddonsToCrashReporter();
  },

  /**
   * Calls a bootstrap method for an add-on.
   *
   * @param  aId
   *         The ID of the add-on
   * @param  aVersion
   *         The version of the add-on
   * @param  aType
   *         The type for the add-on
   * @param  aFile
   *         The nsILocalFile for the add-on
   * @param  aMethod
   *         The name of the bootstrap method to call
   * @param  aReason
   *         The reason flag to pass to the bootstrap's startup method
   */
  callBootstrapMethod: function XPI_callBootstrapMethod(aId, aVersion, aType, aFile,
                                                        aMethod, aReason) {
    // Never call any bootstrap methods in safe mode
    if (Services.appinfo.inSafeMode)
      return;

    if (aMethod == "startup")
      Components.manager.addBootstrappedManifestLocation(aFile);

    try {
      // Load the scope if it hasn't already been loaded
      if (!(aId in this.bootstrapScopes))
        this.loadBootstrapScope(aId, aFile, aVersion, aType);

      if (!(aMethod in this.bootstrapScopes[aId])) {
        WARN("Add-on " + aId + " is missing bootstrap method " + aMethod);
        return;
      }

      let params = {
        id: aId,
        version: aVersion,
        installPath: aFile.clone(),
        resourceURI: getURIForResourceInFile(aFile, "")
      };

      LOG("Calling bootstrap method " + aMethod + " on " + aId + " version " +
          aVersion);
      try {
        this.bootstrapScopes[aId][aMethod](params, aReason);
      }
      catch (e) {
        WARN("Exception running bootstrap method " + aMethod + " on " +
             aId, e);
      }
    }
    finally {
      if (aMethod == "shutdown")
        Components.manager.removeBootstrappedManifestLocation(aFile);
    }
  },

  /**
   * Updates the appDisabled property for all add-ons.
   */
  updateAllAddonDisabledStates: function XPI_updateAllAddonDisabledStates() {
    let addons = XPIDatabase.getAddons();
    addons.forEach(function(aAddon) {
      this.updateAddonDisabledState(aAddon);
    }, this);
  },

  /**
   * Updates the disabled state for an add-on. Its appDisabled property will be
   * calculated and if the add-on is changed appropriate notifications will be
   * sent out to the registered AddonListeners.
   *
   * @param  aAddon
   *         The DBAddonInternal to update
   * @param  aUserDisabled
   *         Value for the userDisabled property. If undefined the value will
   *         not change
   * @param  aSoftDisabled
   *         Value for the softDisabled property. If undefined the value will
   *         not change. If true this will force userDisabled to be true
   * @throws if addon is not a DBAddonInternal
   */
  updateAddonDisabledState: function XPI_updateAddonDisabledState(aAddon,
                                                                  aUserDisabled,
                                                                  aSoftDisabled) {
    if (!(aAddon instanceof DBAddonInternal))
      throw new Error("Can only update addon states for installed addons.");
    if (aUserDisabled !== undefined && aSoftDisabled !== undefined) {
      throw new Error("Cannot change userDisabled and softDisabled at the " +
                      "same time");
    }

    if (aUserDisabled === undefined) {
      aUserDisabled = aAddon.userDisabled;
    }
    else if (!aUserDisabled) {
      // If enabling the add-on then remove softDisabled
      aSoftDisabled = false;
    }

    // If not changing softDisabled or the add-on is already userDisabled then
    // use the existing value for softDisabled
    if (aSoftDisabled === undefined || aUserDisabled)
      aSoftDisabled = aAddon.softDisabled;

    let appDisabled = !isUsableAddon(aAddon);
    // No change means nothing to do here
    if (aAddon.userDisabled == aUserDisabled &&
        aAddon.appDisabled == appDisabled &&
        aAddon.softDisabled == aSoftDisabled)
      return;

    let wasDisabled = isAddonDisabled(aAddon);
    let isDisabled = aUserDisabled || aSoftDisabled || appDisabled;

    // Update the properties in the database
    XPIDatabase.setAddonProperties(aAddon, {
      userDisabled: aUserDisabled,
      appDisabled: appDisabled,
      softDisabled: aSoftDisabled
    });

    // If the add-on is not visible or the add-on is not changing state then
    // there is no need to do anything else
    if (!aAddon.visible || (wasDisabled == isDisabled))
      return;

    // Flag that active states in the database need to be updated on shutdown
    Services.prefs.setBoolPref(PREF_PENDING_OPERATIONS, true);

    let wrapper = createWrapper(aAddon);
    // Have we just gone back to the current state?
    if (isDisabled != aAddon.active) {
      AddonManagerPrivate.callAddonListeners("onOperationCancelled", wrapper);
    }
    else {
      if (isDisabled) {
        var needsRestart = this.disableRequiresRestart(aAddon);
        AddonManagerPrivate.callAddonListeners("onDisabling", wrapper,
                                               needsRestart);
      }
      else {
        needsRestart = this.enableRequiresRestart(aAddon);
        AddonManagerPrivate.callAddonListeners("onEnabling", wrapper,
                                               needsRestart);
      }

      if (!needsRestart) {
        aAddon.active = !isDisabled;
        XPIDatabase.updateAddonActive(aAddon);
        if (isDisabled) {
          if (aAddon.bootstrap) {
            let file = aAddon._installLocation.getLocationForID(aAddon.id);
            this.callBootstrapMethod(aAddon.id, aAddon.version, aAddon.type, file, "shutdown",
                                     BOOTSTRAP_REASONS.ADDON_DISABLE);
            this.unloadBootstrapScope(aAddon.id);
          }
          AddonManagerPrivate.callAddonListeners("onDisabled", wrapper);
        }
        else {
          if (aAddon.bootstrap) {
            let file = aAddon._installLocation.getLocationForID(aAddon.id);
            this.callBootstrapMethod(aAddon.id, aAddon.version, aAddon.type, file, "startup",
                                     BOOTSTRAP_REASONS.ADDON_ENABLE);
          }
          AddonManagerPrivate.callAddonListeners("onEnabled", wrapper);
        }
      }
    }

    // Notify any other providers that a new theme has been enabled
    if (aAddon.type == "theme" && !isDisabled)
      AddonManagerPrivate.notifyAddonChanged(aAddon.id, aAddon.type, needsRestart);
  },

  /**
   * Uninstalls an add-on, immediately if possible or marks it as pending
   * uninstall if not.
   *
   * @param  aAddon
   *         The DBAddonInternal to uninstall
   * @throws if the addon cannot be uninstalled because it is in an install
   *         location that does not allow it
   */
  uninstallAddon: function XPI_uninstallAddon(aAddon) {
    if (!(aAddon instanceof DBAddonInternal))
      throw new Error("Can only uninstall installed addons.");

    if (aAddon._installLocation.locked)
      throw new Error("Cannot uninstall addons from locked install locations");

    // Inactive add-ons don't require a restart to uninstall
    let requiresRestart = this.uninstallRequiresRestart(aAddon);

    if (requiresRestart) {
      // We create an empty directory in the staging directory to indicate that
      // an uninstall is necessary on next startup.
      let stage = aAddon._installLocation.getStagingDir();
      stage.append(aAddon.id);
      if (!stage.exists())
        stage.create(Ci.nsIFile.DIRECTORY_TYPE, FileUtils.PERMS_DIRECTORY);

      XPIDatabase.setAddonProperties(aAddon, {
        pendingUninstall: true
      });
      Services.prefs.setBoolPref(PREF_PENDING_OPERATIONS, true);
    }

    // If the add-on is not visible then there is no need to notify listeners.
    if (!aAddon.visible)
      return;

    let wrapper = createWrapper(aAddon);
    AddonManagerPrivate.callAddonListeners("onUninstalling", wrapper,
                                           requiresRestart);

    // Reveal the highest priority add-on with the same ID
    function revealAddon(aAddon) {
      XPIDatabase.makeAddonVisible(aAddon);

      let wrappedAddon = createWrapper(aAddon);
      AddonManagerPrivate.callAddonListeners("onInstalling", wrappedAddon, false);

      if (!isAddonDisabled(aAddon) && !XPIProvider.enableRequiresRestart(aAddon)) {
        aAddon.active = true;
        XPIDatabase.updateAddonActive(aAddon);
      }

      if (aAddon.bootstrap) {
        let file = aAddon._installLocation.getLocationForID(aAddon.id);
        XPIProvider.callBootstrapMethod(aAddon.id, aAddon.version, aAddon.type, file,
                                        "install", BOOTSTRAP_REASONS.ADDON_INSTALL);

        if (aAddon.active) {
          XPIProvider.callBootstrapMethod(aAddon.id, aAddon.version, aAddon.type, file,
                                          "startup", BOOTSTRAP_REASONS.ADDON_INSTALL);
        }
        else {
          XPIProvider.unloadBootstrapScope(aAddon.id);
        }
      }

      // We always send onInstalled even if a restart is required to enable
      // the revealed add-on
      AddonManagerPrivate.callAddonListeners("onInstalled", wrappedAddon);
    }

    function checkInstallLocation(aPos) {
      if (aPos < 0)
        return;

      let location = XPIProvider.installLocations[aPos];
      XPIDatabase.getAddonInLocation(aAddon.id, location.name, function(aNewAddon) {
        if (aNewAddon)
          revealAddon(aNewAddon);
        else
          checkInstallLocation(aPos - 1);
      })
    }

    if (!requiresRestart) {
      if (aAddon.bootstrap) {
        let file = aAddon._installLocation.getLocationForID(aAddon.id);
        if (aAddon.active) {
          this.callBootstrapMethod(aAddon.id, aAddon.version, aAddon.type, file,
                                   "shutdown",
                                   BOOTSTRAP_REASONS.ADDON_UNINSTALL);
        }

        this.callBootstrapMethod(aAddon.id, aAddon.version, aAddon.type, file,
                                 "uninstall",
                                 BOOTSTRAP_REASONS.ADDON_UNINSTALL);
        this.unloadBootstrapScope(aAddon.id);
        flushStartupCache();
      }
      aAddon._installLocation.uninstallAddon(aAddon.id);
      XPIDatabase.removeAddonMetadata(aAddon);
      AddonManagerPrivate.callAddonListeners("onUninstalled", wrapper);

      checkInstallLocation(this.installLocations.length - 1);
    }

    // Notify any other providers that a new theme has been enabled
    if (aAddon.type == "theme" && aAddon.active)
      AddonManagerPrivate.notifyAddonChanged(null, aAddon.type, requiresRestart);
  },

  /**
   * Cancels the pending uninstall of an add-on.
   *
   * @param  aAddon
   *         The DBAddonInternal to cancel uninstall for
   */
  cancelUninstallAddon: function XPI_cancelUninstallAddon(aAddon) {
    if (!(aAddon instanceof DBAddonInternal))
      throw new Error("Can only cancel uninstall for installed addons.");

    cleanStagingDir(aAddon._installLocation.getStagingDir(), [aAddon.id]);

    XPIDatabase.setAddonProperties(aAddon, {
      pendingUninstall: false
    });

    if (!aAddon.visible)
      return;

    Services.prefs.setBoolPref(PREF_PENDING_OPERATIONS, true);

    // TODO hide hidden add-ons (bug 557710)
    let wrapper = createWrapper(aAddon);
    AddonManagerPrivate.callAddonListeners("onOperationCancelled", wrapper);

    // Notify any other providers that this theme is now enabled again.
    if (aAddon.type == "theme" && aAddon.active)
      AddonManagerPrivate.notifyAddonChanged(aAddon.id, aAddon.type, false);
  }
};

const FIELDS_ADDON = "internal_id, id, syncGUID, location, version, type, " +
                     "internalName, updateURL, updateKey, optionsURL, " +
                     "optionsType, aboutURL, iconURL, icon64URL, " +
                     "defaultLocale, visible, active, userDisabled, " +
                     "appDisabled, pendingUninstall, descriptor, " +
                     "installDate, updateDate, applyBackgroundUpdates, bootstrap, " +
                     "skinnable, size, sourceURI, releaseNotesURI, softDisabled, " +
                     "isForeignInstall, hasBinaryComponents, strictCompatibility";

/**
 * A helper function to log an SQL error.
 *
 * @param  aError
 *         The storage error code associated with the error
 * @param  aErrorString
 *         An error message
 */
function logSQLError(aError, aErrorString) {
  ERROR("SQL error " + aError + ": " + aErrorString);
}

/**
 * A helper function to log any errors that occur during async statements.
 *
 * @param  aError
 *         A mozIStorageError to log
 */
function asyncErrorLogger(aError) {
  logSQLError(aError.result, aError.message);
}

/**
 * A helper function to execute a statement synchronously and log any error
 * that occurs.
 *
 * @param  aStatement
 *         A mozIStorageStatement to execute
 */
function executeStatement(aStatement) {
  try {
    aStatement.execute();
  }
  catch (e) {
    logSQLError(XPIDatabase.connection.lastError,
                XPIDatabase.connection.lastErrorString);
    throw e;
  }
}

/**
 * A helper function to step a statement synchronously and log any error that
 * occurs.
 *
 * @param  aStatement
 *         A mozIStorageStatement to execute
 */
function stepStatement(aStatement) {
  try {
    return aStatement.executeStep();
  }
  catch (e) {
    logSQLError(XPIDatabase.connection.lastError,
                XPIDatabase.connection.lastErrorString);
    throw e;
  }
}

/**
 * A mozIStorageStatementCallback that will asynchronously build DBAddonInternal
 * instances from the results it receives. Once the statement has completed
 * executing and all of the metadata for all of the add-ons has been retrieved
 * they will be passed as an array to aCallback.
 *
 * @param  aCallback
 *         A callback function to pass the array of DBAddonInternals to
 */
function AsyncAddonListCallback(aCallback) {
  this.callback = aCallback;
  this.addons = [];
}

AsyncAddonListCallback.prototype = {
  callback: null,
  complete: false,
  count: 0,
  addons: null,

  handleResult: function(aResults) {
    let row = null;
    while (row = aResults.getNextRow()) {
      this.count++;
      let self = this;
      XPIDatabase.makeAddonFromRowAsync(row, function(aAddon) {
        function completeAddon(aRepositoryAddon) {
          aAddon._repositoryAddon = aRepositoryAddon;
          aAddon.compatibilityOverrides = aRepositoryAddon ?
                                            aRepositoryAddon.compatibilityOverrides :
                                            null;
          self.addons.push(aAddon);
          if (self.complete && self.addons.length == self.count)
           self.callback(self.addons);
        }

        if ("getCachedAddonByID" in AddonRepository)
          AddonRepository.getCachedAddonByID(aAddon.id, completeAddon);
        else
          completeAddon(null);
      });
    }
  },

  handleError: asyncErrorLogger,

  handleCompletion: function(aReason) {
    this.complete = true;
    if (this.addons.length == this.count)
      this.callback(this.addons);
  }
};

var XPIDatabase = {
  // true if the database connection has been opened
  initialized: false,
  // A cache of statements that are used and need to be finalized on shutdown
  statementCache: {},
  // A cache of weak referenced DBAddonInternals so we can reuse objects where
  // possible
  addonCache: [],
  // The nested transaction count
  transactionCount: 0,
  // The database file
  dbfile: FileUtils.getFile(KEY_PROFILEDIR, [FILE_DATABASE], true),

  // The statements used by the database
  statements: {
    _getDefaultLocale: "SELECT id, name, description, creator, homepageURL " +
                       "FROM locale WHERE id=:id",
    _getLocales: "SELECT addon_locale.locale, locale.id, locale.name, " +
                 "locale.description, locale.creator, locale.homepageURL " +
                 "FROM addon_locale JOIN locale ON " +
                 "addon_locale.locale_id=locale.id WHERE " +
                 "addon_internal_id=:internal_id",
    _getTargetApplications: "SELECT addon_internal_id, id, minVersion, " +
                            "maxVersion FROM targetApplication WHERE " +
                            "addon_internal_id=:internal_id",
    _getTargetPlatforms: "SELECT os, abi FROM targetPlatform WHERE " +
                         "addon_internal_id=:internal_id",
    _readLocaleStrings: "SELECT locale_id, type, value FROM locale_strings " +
                        "WHERE locale_id=:id",

    addAddonMetadata_addon: "INSERT INTO addon VALUES (NULL, :id, :syncGUID, " +
                            ":location, :version, :type, :internalName, " +
                            ":updateURL, :updateKey, :optionsURL, " +
                            ":optionsType, :aboutURL, " +
                            ":iconURL, :icon64URL, :locale, :visible, :active, " +
                            ":userDisabled, :appDisabled, :pendingUninstall, " +
                            ":descriptor, :installDate, :updateDate, " +
                            ":applyBackgroundUpdates, :bootstrap, :skinnable, " +
                            ":size, :sourceURI, :releaseNotesURI, :softDisabled, " +
                            ":isForeignInstall, :hasBinaryComponents, " +
                            ":strictCompatibility)",
    addAddonMetadata_addon_locale: "INSERT INTO addon_locale VALUES " +
                                   "(:internal_id, :name, :locale)",
    addAddonMetadata_locale: "INSERT INTO locale (name, description, creator, " +
                             "homepageURL) VALUES (:name, :description, " +
                             ":creator, :homepageURL)",
    addAddonMetadata_strings: "INSERT INTO locale_strings VALUES (:locale, " +
                              ":type, :value)",
    addAddonMetadata_targetApplication: "INSERT INTO targetApplication VALUES " +
                                        "(:internal_id, :id, :minVersion, " +
                                        ":maxVersion)",
    addAddonMetadata_targetPlatform: "INSERT INTO targetPlatform VALUES " +
                                     "(:internal_id, :os, :abi)",

    clearVisibleAddons: "UPDATE addon SET visible=0 WHERE id=:id",
    updateAddonActive: "UPDATE addon SET active=:active WHERE " +
                       "internal_id=:internal_id",

    getActiveAddons: "SELECT " + FIELDS_ADDON + " FROM addon WHERE active=1 AND " +
                     "type<>'theme' AND bootstrap=0",
    getActiveTheme: "SELECT " + FIELDS_ADDON + " FROM addon WHERE " +
                    "internalName=:internalName AND type='theme'",
    getThemes: "SELECT " + FIELDS_ADDON + " FROM addon WHERE type='theme'",

    getAddonInLocation: "SELECT " + FIELDS_ADDON + " FROM addon WHERE id=:id " +
                        "AND location=:location",
    getAddons: "SELECT " + FIELDS_ADDON + " FROM addon",
    getAddonsByType: "SELECT " + FIELDS_ADDON + " FROM addon WHERE type=:type",
    getAddonsInLocation: "SELECT " + FIELDS_ADDON + " FROM addon WHERE " +
                         "location=:location",
    getInstallLocations: "SELECT DISTINCT location FROM addon",
    getVisibleAddonForID: "SELECT " + FIELDS_ADDON + " FROM addon WHERE " +
                          "visible=1 AND id=:id",
    getVisibleAddonForInternalName: "SELECT " + FIELDS_ADDON + " FROM addon " +
                                    "WHERE visible=1 AND internalName=:internalName",
    getVisibleAddons: "SELECT " + FIELDS_ADDON + " FROM addon WHERE visible=1",
    getVisibleAddonsWithPendingOperations: "SELECT " + FIELDS_ADDON + " FROM " +
                                           "addon WHERE visible=1 " +
                                           "AND (pendingUninstall=1 OR " +
                                           "MAX(userDisabled,appDisabled)=active)",
    getAddonBySyncGUID: "SELECT " + FIELDS_ADDON + " FROM addon " +
                        "WHERE syncGUID=:syncGUID",
    makeAddonVisible: "UPDATE addon SET visible=1 WHERE internal_id=:internal_id",
    removeAddonMetadata: "DELETE FROM addon WHERE internal_id=:internal_id",
    // Equates to active = visible && !userDisabled && !softDisabled &&
    //                     !appDisabled && !pendingUninstall
    setActiveAddons: "UPDATE addon SET active=MIN(visible, 1 - userDisabled, " +
                     "1 - softDisabled, 1 - appDisabled, 1 - pendingUninstall)",
    setAddonProperties: "UPDATE addon SET userDisabled=:userDisabled, " +
                        "appDisabled=:appDisabled, " +
                        "softDisabled=:softDisabled, " +
                        "pendingUninstall=:pendingUninstall, " +
                        "applyBackgroundUpdates=:applyBackgroundUpdates WHERE " +
                        "internal_id=:internal_id",
    setAddonDescriptor: "UPDATE addon SET descriptor=:descriptor WHERE " +
                        "internal_id=:internal_id",
    setAddonSyncGUID: "UPDATE addon SET syncGUID=:syncGUID WHERE " +
                      "internal_id=:internal_id",
    updateTargetApplications: "UPDATE targetApplication SET " +
                              "minVersion=:minVersion, maxVersion=:maxVersion " +
                              "WHERE addon_internal_id=:internal_id AND id=:id",

    createSavepoint: "SAVEPOINT 'default'",
    releaseSavepoint: "RELEASE SAVEPOINT 'default'",
    rollbackSavepoint: "ROLLBACK TO SAVEPOINT 'default'"
  },

  get dbfileExists() {
    delete this.dbfileExists;
    return this.dbfileExists = this.dbfile.exists();
  },

  /**
   * Begins a new transaction in the database. Transactions may be nested. Data
   * written by an inner transaction may be rolled back on its own. Rolling back
   * an outer transaction will rollback all the changes made by inner
   * transactions even if they were committed. No data is written to the disk
   * until the outermost transaction is committed. Transactions can be started
   * even when the database is not yet open in which case they will be started
   * when the database is first opened.
   */
  beginTransaction: function XPIDB_beginTransaction() {
    if (this.initialized)
      this.getStatement("createSavepoint").execute();
    this.transactionCount++;
  },

  /**
   * Commits the most recent transaction. The data may still be rolled back if
   * an outer transaction is rolled back.
   */
  commitTransaction: function XPIDB_commitTransaction() {
    if (this.transactionCount == 0) {
      ERROR("Attempt to commit one transaction too many.");
      return;
    }

    if (this.initialized)
      this.getStatement("releaseSavepoint").execute();
    this.transactionCount--;
  },

  /**
   * Rolls back the most recent transaction. The database will return to its
   * state when the transaction was started.
   */
  rollbackTransaction: function XPIDB_rollbackTransaction() {
    if (this.transactionCount == 0) {
      ERROR("Attempt to rollback one transaction too many.");
      return;
    }

    if (this.initialized) {
      this.getStatement("rollbackSavepoint").execute();
      this.getStatement("releaseSavepoint").execute();
    }
    this.transactionCount--;
  },

  /**
   * Attempts to open the database file. If it fails it will try to delete the
   * existing file and create an empty database. If that fails then it will
   * open an in-memory database that can be used during this session.
   *
   * @param  aDBFile
   *         The nsIFile to open
   * @return the mozIStorageConnection for the database
   */
  openDatabaseFile: function XPIDB_openDatabaseFile(aDBFile) {
    LOG("Opening database");
    let connection = null;

    // Attempt to open the database
    try {
      connection = Services.storage.openUnsharedDatabase(aDBFile);
      this.dbfileExists = true;
    }
    catch (e) {
      ERROR("Failed to open database (1st attempt)", e);
      try {
        aDBFile.remove(true);
      }
      catch (e) {
        ERROR("Failed to remove database that could not be opened", e);
      }
      try {
        connection = Services.storage.openUnsharedDatabase(aDBFile);
      }
      catch (e) {
        ERROR("Failed to open database (2nd attempt)", e);

        // If we have got here there seems to be no way to open the real
        // database, instead open a temporary memory database so things will
        // work for this session
        return Services.storage.openSpecialDatabase("memory");
      }
    }

    connection.executeSimpleSQL("PRAGMA synchronous = FULL");
    connection.executeSimpleSQL("PRAGMA locking_mode = EXCLUSIVE");

    return connection;
  },

  /**
   * Opens a new connection to the database file.
   *
   * @param  aRebuildOnError
   *         A boolean indicating whether add-on information should be loaded
   *         from the install locations if the database needs to be rebuilt.
   * @return the migration data from the database if it was an old schema or
   *         null otherwise.
   */
  openConnection: function XPIDB_openConnection(aRebuildOnError, aForceOpen) {
    delete this.connection;

    if (!aForceOpen && !this.dbfileExists) {
      this.connection = null;
      return {};
    }

    this.initialized = true;

    this.connection = this.openDatabaseFile(this.dbfile);

    let migrateData = null;
    // If the database was corrupt or missing then the new blank database will
    // have a schema version of 0.
    let schemaVersion = this.connection.schemaVersion;
    if (schemaVersion != DB_SCHEMA) {
      // A non-zero schema version means that a schema has been successfully
      // created in the database in the past so we might be able to get useful
      // information from it
      if (schemaVersion != 0) {
        LOG("Migrating data from schema " + schemaVersion);
        migrateData = this.getMigrateDataFromDatabase();

        // Delete the existing database
        this.connection.close();
        try {
          if (this.dbfileExists)
            this.dbfile.remove(true);

          // Reopen an empty database
          this.connection = this.openDatabaseFile(this.dbfile);
        }
        catch (e) {
          ERROR("Failed to remove old database", e);
          // If the file couldn't be deleted then fall back to an in-memory
          // database
          this.connection = Services.storage.openSpecialDatabase("memory");
        }
      }
      else if (Prefs.getIntPref(PREF_DB_SCHEMA, 0) == 0) {
        // Only migrate data from the RDF if we haven't done it before
        migrateData = this.getMigrateDataFromRDF();
      }

      // At this point the database should be completely empty
      this.createSchema();

      if (aRebuildOnError) {
        let activeBundles = this.getActiveBundles();
        WARN("Rebuilding add-ons database from installed extensions.");
        this.beginTransaction();
        try {
          let state = XPIProvider.getInstallLocationStates();
          XPIProvider.processFileChanges(state, {}, false, undefined, undefined,
                                         migrateData, activeBundles)
          // Make sure to update the active add-ons and add-ons list on shutdown
          Services.prefs.setBoolPref(PREF_PENDING_OPERATIONS, true);
          this.commitTransaction();
        }
        catch (e) {
          ERROR("Error processing file changes", e);
          this.rollbackTransaction();
        }
      }
    }

    // If the database connection has a file open then it has the right schema
    // by now so make sure the preferences reflect that. If not then there is
    // an in-memory database open which means a problem opening and deleting the
    // real database, clear the schema preference to force trying to load the
    // database on the next startup
    if (this.connection.databaseFile) {
      Services.prefs.setIntPref(PREF_DB_SCHEMA, DB_SCHEMA);
    }
    else {
      try {
        Services.prefs.clearUserPref(PREF_DB_SCHEMA);
      }
      catch (e) {
        // The preference may not be defined
      }
    }
    Services.prefs.savePrefFile(null);

    // Begin any pending transactions
    for (let i = 0; i < this.transactionCount; i++)
      this.connection.executeSimpleSQL("SAVEPOINT 'default'");
    return migrateData;
  },

  /**
   * A lazy getter for the database connection.
   */
  get connection() {
    this.openConnection(true);
    return this.connection;
  },

  /**
   * Gets the list of file descriptors of active extension directories or XPI
   * files from the add-ons list. This must be loaded from disk since the
   * directory service gives no easy way to get both directly. This list doesn't
   * include themes as preferences already say which theme is currently active
   *
   * @return an array of persisitent descriptors for the directories
   */
  getActiveBundles: function XPIDB_getActiveBundles() {
    let bundles = [];

    let addonsList = FileUtils.getFile(KEY_PROFILEDIR, [FILE_XPI_ADDONS_LIST],
                                       true);

    let iniFactory = Cc["@mozilla.org/xpcom/ini-parser-factory;1"].
                     getService(Ci.nsIINIParserFactory);
    let parser = iniFactory.createINIParser(addonsList);

    let keys = parser.getKeys("ExtensionDirs");

    while (keys.hasMore())
      bundles.push(parser.getString("ExtensionDirs", keys.getNext()));

    // Also include the list of active bootstrapped extensions
    for (let id in XPIProvider.bootstrappedAddons)
      bundles.push(XPIProvider.bootstrappedAddons[id].descriptor);

    return bundles;
  },

  /**
   * Retrieves migration data from the old extensions.rdf database.
   *
   * @return an object holding information about what add-ons were previously
   *         userDisabled and any updated compatibility information
   */
  getMigrateDataFromRDF: function XPIDB_getMigrateDataFromRDF(aDbWasMissing) {
    let migrateData = {};

    // Migrate data from extensions.rdf
    let rdffile = FileUtils.getFile(KEY_PROFILEDIR, [FILE_OLD_DATABASE], true);
    if (rdffile.exists()) {
      LOG("Migrating data from extensions.rdf");
      let ds = gRDF.GetDataSourceBlocking(Services.io.newFileURI(rdffile).spec);
      let root = Cc["@mozilla.org/rdf/container;1"].
                 createInstance(Ci.nsIRDFContainer);
      root.Init(ds, gRDF.GetResource(RDFURI_ITEM_ROOT));
      let elements = root.GetElements();
      while (elements.hasMoreElements()) {
        let source = elements.getNext().QueryInterface(Ci.nsIRDFResource);

        let location = getRDFProperty(ds, source, "installLocation");
        if (location) {
          if (!(location in migrateData))
            migrateData[location] = {};
          let id = source.ValueUTF8.substring(PREFIX_ITEM_URI.length);
          migrateData[location][id] = {
            version: getRDFProperty(ds, source, "version"),
            userDisabled: false,
            targetApplications: []
          }

          let disabled = getRDFProperty(ds, source, "userDisabled");
          if (disabled == "true" || disabled == "needs-disable")
            migrateData[location][id].userDisabled = true;

          let targetApps = ds.GetTargets(source, EM_R("targetApplication"),
                                         true);
          while (targetApps.hasMoreElements()) {
            let targetApp = targetApps.getNext()
                                      .QueryInterface(Ci.nsIRDFResource);
            let appInfo = {
              id: getRDFProperty(ds, targetApp, "id")
            };

            let minVersion = getRDFProperty(ds, targetApp, "updatedMinVersion");
            if (minVersion) {
              appInfo.minVersion = minVersion;
              appInfo.maxVersion = getRDFProperty(ds, targetApp, "updatedMaxVersion");
            }
            else {
              appInfo.minVersion = getRDFProperty(ds, targetApp, "minVersion");
              appInfo.maxVersion = getRDFProperty(ds, targetApp, "maxVersion");
            }
            migrateData[location][id].targetApplications.push(appInfo);
          }
        }
      }
    }

    return migrateData;
  },

  /**
   * Retrieves migration data from a database that has an older or newer schema.
   *
   * @return an object holding information about what add-ons were previously
   *         userDisabled and any updated compatibility information
   */
  getMigrateDataFromDatabase: function XPIDB_getMigrateDataFromDatabase() {
    let migrateData = {};

    // Attempt to migrate data from a different (even future!) version of the
    // database
    try {
      var stmt = this.connection.createStatement("PRAGMA table_info(addon)");

      const REQUIRED = ["internal_id", "id", "location", "userDisabled",
                        "installDate", "version"];

      let reqCount = 0;
      let props = [];
      for (let row in resultRows(stmt)) {
        if (REQUIRED.indexOf(row.name) != -1) {
          reqCount++;
          props.push(row.name);
        }
        else if (DB_METADATA.indexOf(row.name) != -1) {
          props.push(row.name);
        }
        else if (DB_BOOL_METADATA.indexOf(row.name) != -1) {
          props.push(row.name);
        }
      }

      if (reqCount < REQUIRED.length) {
        ERROR("Unable to read anything useful from the database");
        return migrateData;
      }
      stmt.finalize();

      stmt = this.connection.createStatement("SELECT " + props.join(",") + " FROM addon");
      for (let row in resultRows(stmt)) {
        if (!(row.location in migrateData))
          migrateData[row.location] = {};
        let addonData = {
          targetApplications: []
        }
        migrateData[row.location][row.id] = addonData;

        props.forEach(function(aProp) {
          if (DB_BOOL_METADATA.indexOf(aProp) != -1)
            addonData[aProp] = row[aProp] == 1;
          else
            addonData[aProp] = row[aProp];
        })
      }

      var taStmt = this.connection.createStatement("SELECT id, minVersion, " +
                                                   "maxVersion FROM " +
                                                   "targetApplication WHERE " +
                                                   "addon_internal_id=:internal_id");

      for (let location in migrateData) {
        for (let id in migrateData[location]) {
          taStmt.params.internal_id = migrateData[location][id].internal_id;
          delete migrateData[location][id].internal_id;
          for (let row in resultRows(taStmt)) {
            migrateData[location][id].targetApplications.push({
              id: row.id,
              minVersion: row.minVersion,
              maxVersion: row.maxVersion
            });
          }
        }
      }
    }
    catch (e) {
      // An error here means the schema is too different to read
      ERROR("Error migrating data", e);
    }
    finally {
      if (taStmt)
        taStmt.finalize();
      if (stmt)
        stmt.finalize();
    }

    return migrateData;
  },

  /**
   * Shuts down the database connection and releases all cached objects.
   */
  shutdown: function XPIDB_shutdown(aCallback) {
    if (this.initialized) {
      for each (let stmt in this.statementCache)
        stmt.finalize();
      this.statementCache = {};
      this.addonCache = [];

      if (this.transactionCount > 0) {
        ERROR(this.transactionCount + " outstanding transactions, rolling back.");
        while (this.transactionCount > 0)
          this.rollbackTransaction();
      }

      this.initialized = false;
      let connection = this.connection;
      delete this.connection;

      // Re-create the connection smart getter to allow the database to be
      // re-loaded during testing.
      this.__defineGetter__("connection", function() {
        this.openConnection(true);
        return this.connection;
      });

      connection.asyncClose(aCallback);
    }
    else {
      if (aCallback)
        aCallback();
    }
  },

  /**
   * Gets a cached statement or creates a new statement if it doesn't already
   * exist.
   *
   * @param  key
   *         A unique key to reference the statement
   * @param  aSql
   *         An optional SQL string to use for the query, otherwise a
   *         predefined sql string for the key will be used.
   * @return a mozIStorageStatement for the passed SQL
   */
  getStatement: function XPIDB_getStatement(aKey, aSql) {
    if (aKey in this.statementCache)
      return this.statementCache[aKey];
    if (!aSql)
      aSql = this.statements[aKey];

    try {
      return this.statementCache[aKey] = this.connection.createStatement(aSql);
    }
    catch (e) {
      ERROR("Error creating statement " + aKey + " (" + aSql + ")");
      throw e;
    }
  },

  /**
   * Creates the schema in the database.
   */
  createSchema: function XPIDB_createSchema() {
    LOG("Creating database schema");
    this.beginTransaction();

    // Any errors in here should rollback the transaction
    try {
      this.connection.createTable("addon",
                                  "internal_id INTEGER PRIMARY KEY AUTOINCREMENT, " +
                                  "id TEXT, syncGUID TEXT, " +
                                  "location TEXT, version TEXT, " +
                                  "type TEXT, internalName TEXT, updateURL TEXT, " +
                                  "updateKey TEXT, optionsURL TEXT, " +
                                  "optionsType TEXT, aboutURL TEXT, iconURL TEXT, " +
                                  "icon64URL TEXT, defaultLocale INTEGER, " +
                                  "visible INTEGER, active INTEGER, " +
                                  "userDisabled INTEGER, appDisabled INTEGER, " +
                                  "pendingUninstall INTEGER, descriptor TEXT, " +
                                  "installDate INTEGER, updateDate INTEGER, " +
                                  "applyBackgroundUpdates INTEGER, " +
                                  "bootstrap INTEGER, skinnable INTEGER, " +
                                  "size INTEGER, sourceURI TEXT, " +
                                  "releaseNotesURI TEXT, softDisabled INTEGER, " +
                                  "isForeignInstall INTEGER, " +
                                  "hasBinaryComponents INTEGER, " +
                                  "strictCompatibility INTEGER, " +
                                  "UNIQUE (id, location), " +
                                  "UNIQUE (syncGUID)");
      this.connection.createTable("targetApplication",
                                  "addon_internal_id INTEGER, " +
                                  "id TEXT, minVersion TEXT, maxVersion TEXT, " +
                                  "UNIQUE (addon_internal_id, id)");
      this.connection.createTable("targetPlatform",
                                  "addon_internal_id INTEGER, " +
                                  "os, abi TEXT, " +
                                  "UNIQUE (addon_internal_id, os, abi)");
      this.connection.createTable("addon_locale",
                                  "addon_internal_id INTEGER, "+
                                  "locale TEXT, locale_id INTEGER, " +
                                  "UNIQUE (addon_internal_id, locale)");
      this.connection.createTable("locale",
                                  "id INTEGER PRIMARY KEY AUTOINCREMENT, " +
                                  "name TEXT, description TEXT, creator TEXT, " +
                                  "homepageURL TEXT");
      this.connection.createTable("locale_strings",
                                  "locale_id INTEGER, type TEXT, value TEXT");
      this.connection.executeSimpleSQL("CREATE TRIGGER delete_addon AFTER DELETE " +
        "ON addon BEGIN " +
        "DELETE FROM targetApplication WHERE addon_internal_id=old.internal_id; " +
        "DELETE FROM targetPlatform WHERE addon_internal_id=old.internal_id; " +
        "DELETE FROM addon_locale WHERE addon_internal_id=old.internal_id; " +
        "DELETE FROM locale WHERE id=old.defaultLocale; " +
        "END");
      this.connection.executeSimpleSQL("CREATE TRIGGER delete_addon_locale AFTER " +
        "DELETE ON addon_locale WHEN NOT EXISTS " +
        "(SELECT * FROM addon_locale WHERE locale_id=old.locale_id) BEGIN " +
        "DELETE FROM locale WHERE id=old.locale_id; " +
        "END");
      this.connection.executeSimpleSQL("CREATE TRIGGER delete_locale AFTER " +
        "DELETE ON locale BEGIN " +
        "DELETE FROM locale_strings WHERE locale_id=old.id; " +
        "END");
      this.connection.schemaVersion = DB_SCHEMA;
      this.commitTransaction();
    }
    catch (e) {
      ERROR("Failed to create database schema", e);
      logSQLError(this.connection.lastError, this.connection.lastErrorString);
      this.rollbackTransaction();
      this.connection.close();
      this.connection = null;
      throw e;
    }
  },

  /**
   * Synchronously reads the multi-value locale strings for a locale
   *
   * @param  aLocale
   *         The locale object to read into
   */
  _readLocaleStrings: function XPIDB__readLocaleStrings(aLocale) {
    let stmt = this.getStatement("_readLocaleStrings");

    stmt.params.id = aLocale.id;
    for (let row in resultRows(stmt)) {
      if (!(row.type in aLocale))
        aLocale[row.type] = [];
      aLocale[row.type].push(row.value);
    }
  },

  /**
   * Synchronously reads the locales for an add-on
   *
   * @param  aAddon
   *         The DBAddonInternal to read the locales for
   * @return the array of locales
   */
  _getLocales: function XPIDB__getLocales(aAddon) {
    let stmt = this.getStatement("_getLocales");

    let locales = [];
    stmt.params.internal_id = aAddon._internal_id;
    for (let row in resultRows(stmt)) {
      let locale = {
        id: row.id,
        locales: [row.locale]
      };
      copyProperties(row, PROP_LOCALE_SINGLE, locale);
      locales.push(locale);
    }
    locales.forEach(function(aLocale) {
      this._readLocaleStrings(aLocale);
    }, this);
    return locales;
  },

  /**
   * Synchronously reads the default locale for an add-on
   *
   * @param  aAddon
   *         The DBAddonInternal to read the default locale for
   * @return the default locale for the add-on
   * @throws if the database does not contain the default locale information
   */
  _getDefaultLocale: function XPIDB__getDefaultLocale(aAddon) {
    let stmt = this.getStatement("_getDefaultLocale");

    stmt.params.id = aAddon._defaultLocale;
    if (!stepStatement(stmt))
      throw new Error("Missing default locale for " + aAddon.id);
    let locale = copyProperties(stmt.row, PROP_LOCALE_SINGLE);
    locale.id = aAddon._defaultLocale;
    stmt.reset();
    this._readLocaleStrings(locale);
    return locale;
  },

  /**
   * Synchronously reads the target application entries for an add-on
   *
   * @param  aAddon
   *         The DBAddonInternal to read the target applications for
   * @return an array of target applications
   */
  _getTargetApplications: function XPIDB__getTargetApplications(aAddon) {
    let stmt = this.getStatement("_getTargetApplications");

    stmt.params.internal_id = aAddon._internal_id;
    return [copyProperties(row, PROP_TARGETAPP) for each (row in resultRows(stmt))];
  },

  /**
   * Synchronously reads the target platform entries for an add-on
   *
   * @param  aAddon
   *         The DBAddonInternal to read the target platforms for
   * @return an array of target platforms
   */
  _getTargetPlatforms: function XPIDB__getTargetPlatforms(aAddon) {
    let stmt = this.getStatement("_getTargetPlatforms");

    stmt.params.internal_id = aAddon._internal_id;
    return [copyProperties(row, ["os", "abi"]) for each (row in resultRows(stmt))];
  },

  /**
   * Synchronously makes a DBAddonInternal from a storage row or returns one
   * from the cache.
   *
   * @param  aRow
   *         The storage row to make the DBAddonInternal from
   * @return a DBAddonInternal
   */
  makeAddonFromRow: function XPIDB_makeAddonFromRow(aRow) {
    if (this.addonCache[aRow.internal_id]) {
      let addon = this.addonCache[aRow.internal_id].get();
      if (addon)
        return addon;
    }

    let addon = new DBAddonInternal();
    addon._internal_id = aRow.internal_id;
    addon._installLocation = XPIProvider.installLocationsByName[aRow.location];
    addon._descriptor = aRow.descriptor;
    addon._defaultLocale = aRow.defaultLocale;
    copyProperties(aRow, PROP_METADATA, addon);
    copyProperties(aRow, DB_METADATA, addon);
    DB_BOOL_METADATA.forEach(function(aProp) {
      addon[aProp] = aRow[aProp] != 0;
    });
    try {
      addon._sourceBundle = addon._installLocation.getLocationForID(addon.id);
    }
    catch (e) {
      // An exception will be thrown if the add-on appears in the database but
      // not on disk. In general this should only happen during startup as
      // this change is being detected.
    }

    this.addonCache[aRow.internal_id] = Components.utils.getWeakReference(addon);
    return addon;
  },

  /**
   * Asynchronously fetches additional metadata for a DBAddonInternal.
   *
   * @param  aAddon
   *         The DBAddonInternal
   * @param  aCallback
   *         The callback to call when the metadata is completely retrieved
   */
  fetchAddonMetadata: function XPIDB_fetchAddonMetadata(aAddon) {
    function readLocaleStrings(aLocale, aCallback) {
      let stmt = XPIDatabase.getStatement("_readLocaleStrings");

      stmt.params.id = aLocale.id;
      stmt.executeAsync({
        handleResult: function(aResults) {
          let row = null;
          while (row = aResults.getNextRow()) {
            let type = row.getResultByName("type");
            if (!(type in aLocale))
              aLocale[type] = [];
            aLocale[type].push(row.getResultByName("value"));
          }
        },

        handleError: asyncErrorLogger,

        handleCompletion: function(aReason) {
          aCallback();
        }
      });
    }

    function readDefaultLocale() {
      delete aAddon.defaultLocale;
      let stmt = XPIDatabase.getStatement("_getDefaultLocale");

      stmt.params.id = aAddon._defaultLocale;
      stmt.executeAsync({
        handleResult: function(aResults) {
          aAddon.defaultLocale = copyRowProperties(aResults.getNextRow(),
                                                   PROP_LOCALE_SINGLE);
          aAddon.defaultLocale.id = aAddon._defaultLocale;
        },

        handleError: asyncErrorLogger,

        handleCompletion: function(aReason) {
          if (aAddon.defaultLocale) {
            readLocaleStrings(aAddon.defaultLocale, readLocales);
          }
          else {
            ERROR("Missing default locale for " + aAddon.id);
            readLocales();
          }
        }
      });
    }

    function readLocales() {
      delete aAddon.locales;
      aAddon.locales = [];
      let stmt = XPIDatabase.getStatement("_getLocales");

      stmt.params.internal_id = aAddon._internal_id;
      stmt.executeAsync({
        handleResult: function(aResults) {
          let row = null;
          while (row = aResults.getNextRow()) {
            let locale = {
              id: row.getResultByName("id"),
              locales: [row.getResultByName("locale")]
            };
            copyRowProperties(row, PROP_LOCALE_SINGLE, locale);
            aAddon.locales.push(locale);
          }
        },

        handleError: asyncErrorLogger,

        handleCompletion: function(aReason) {
          let pos = 0;
          function readNextLocale() {
            if (pos < aAddon.locales.length)
              readLocaleStrings(aAddon.locales[pos++], readNextLocale);
            else
              readTargetApplications();
          }

          readNextLocale();
        }
      });
    }

    function readTargetApplications() {
      delete aAddon.targetApplications;
      aAddon.targetApplications = [];
      let stmt = XPIDatabase.getStatement("_getTargetApplications");

      stmt.params.internal_id = aAddon._internal_id;
      stmt.executeAsync({
        handleResult: function(aResults) {
          let row = null;
          while (row = aResults.getNextRow())
            aAddon.targetApplications.push(copyRowProperties(row, PROP_TARGETAPP));
        },

        handleError: asyncErrorLogger,

        handleCompletion: function(aReason) {
          readTargetPlatforms();
        }
      });
    }

    function readTargetPlatforms() {
      delete aAddon.targetPlatforms;
      aAddon.targetPlatforms = [];
      let stmt = XPIDatabase.getStatement("_getTargetPlatforms");

      stmt.params.internal_id = aAddon._internal_id;
      stmt.executeAsync({
        handleResult: function(aResults) {
          let row = null;
          while (row = aResults.getNextRow())
            aAddon.targetPlatforms.push(copyRowProperties(row, ["os", "abi"]));
        },

        handleError: asyncErrorLogger,

        handleCompletion: function(aReason) {
          let callbacks = aAddon._pendingCallbacks;
          delete aAddon._pendingCallbacks;
          callbacks.forEach(function(aCallback) {
            aCallback(aAddon);
          });
        }
      });
    }

    readDefaultLocale();
  },

  /**
   * Synchronously makes a DBAddonInternal from a mozIStorageRow or returns one
   * from the cache.
   *
   * @param  aRow
   *         The mozIStorageRow to make the DBAddonInternal from
   * @return a DBAddonInternal
   */
  makeAddonFromRowAsync: function XPIDB_makeAddonFromRowAsync(aRow, aCallback) {
    let internal_id = aRow.getResultByName("internal_id");
    if (this.addonCache[internal_id]) {
      let addon = this.addonCache[internal_id].get();
      if (addon) {
        // If metadata is still pending for this instance add our callback to
        // the list to be called when complete, otherwise pass the addon to
        // our callback
        if ("_pendingCallbacks" in addon)
          addon._pendingCallbacks.push(aCallback);
        else
          aCallback(addon);
        return;
      }
    }

    let addon = new DBAddonInternal();
    addon._internal_id = internal_id;
    let location = aRow.getResultByName("location");
    addon._installLocation = XPIProvider.installLocationsByName[location];
    addon._descriptor = aRow.getResultByName("descriptor");
    copyRowProperties(aRow, PROP_METADATA, addon);
    addon._defaultLocale = aRow.getResultByName("defaultLocale");
    copyRowProperties(aRow, DB_METADATA, addon);
    DB_BOOL_METADATA.forEach(function(aProp) {
      addon[aProp] = aRow.getResultByName(aProp) != 0;
    });
    try {
      addon._sourceBundle = addon._installLocation.getLocationForID(addon.id);
    }
    catch (e) {
      // An exception will be thrown if the add-on appears in the database but
      // not on disk. In general this should only happen during startup as
      // this change is being detected.
    }

    this.addonCache[internal_id] = Components.utils.getWeakReference(addon);
    addon._pendingCallbacks = [aCallback];
    this.fetchAddonMetadata(addon);
  },

  /**
   * Synchronously reads all install locations known about by the database. This
   * is often a a subset of the total install locations when not all have
   * installed add-ons, occasionally a superset when an install location no
   * longer exists.
   *
   * @return  an array of names of install locations
   */
  getInstallLocations: function XPIDB_getInstallLocations() {
    if (!this.connection)
      return [];

    let stmt = this.getStatement("getInstallLocations");

    return [row.location for each (row in resultRows(stmt))];
  },

  /**
   * Synchronously reads all the add-ons in a particular install location.
   *
   * @param  location
   *         The name of the install location
   * @return an array of DBAddonInternals
   */
  getAddonsInLocation: function XPIDB_getAddonsInLocation(aLocation) {
    if (!this.connection)
      return [];

    let stmt = this.getStatement("getAddonsInLocation");

    stmt.params.location = aLocation;
    return [this.makeAddonFromRow(row) for each (row in resultRows(stmt))];
  },

  /**
   * Asynchronously gets an add-on with a particular ID in a particular
   * install location.
   *
   * @param  aId
   *         The ID of the add-on to retrieve
   * @param  aLocation
   *         The name of the install location
   * @param  aCallback
   *         A callback to pass the DBAddonInternal to
   */
  getAddonInLocation: function XPIDB_getAddonInLocation(aId, aLocation, aCallback) {
    if (!this.connection) {
      aCallback(null);
      return;
    }

    let stmt = this.getStatement("getAddonInLocation");

    stmt.params.id = aId;
    stmt.params.location = aLocation;
    stmt.executeAsync(new AsyncAddonListCallback(function(aAddons) {
      if (aAddons.length == 0) {
        aCallback(null);
        return;
      }
      // This should never happen but indicates invalid data in the database if
      // it does
      if (aAddons.length > 1)
        ERROR("Multiple addons with ID " + aId + " found in location " + aLocation);
      aCallback(aAddons[0]);
    }));
  },

  /**
   * Asynchronously gets the add-on with an ID that is visible.
   *
   * @param  aId
   *         The ID of the add-on to retrieve
   * @param  aCallback
   *         A callback to pass the DBAddonInternal to
   */
  getVisibleAddonForID: function XPIDB_getVisibleAddonForID(aId, aCallback) {
    if (!this.connection) {
      aCallback(null);
      return;
    }

    let stmt = this.getStatement("getVisibleAddonForID");

    stmt.params.id = aId;
    stmt.executeAsync(new AsyncAddonListCallback(function(aAddons) {
      if (aAddons.length == 0) {
        aCallback(null);
        return;
      }
      // This should never happen but indicates invalid data in the database if
      // it does
      if (aAddons.length > 1)
        ERROR("Multiple visible addons with ID " + aId + " found");
      aCallback(aAddons[0]);
    }));
  },

  /**
   * Asynchronously gets the visible add-ons, optionally restricting by type.
   *
   * @param  aTypes
   *         An array of types to include or null to include all types
   * @param  aCallback
   *         A callback to pass the array of DBAddonInternals to
   */
  getVisibleAddons: function XPIDB_getVisibleAddons(aTypes, aCallback) {
    if (!this.connection) {
      aCallback([]);
      return;
    }

    let stmt = null;
    if (!aTypes || aTypes.length == 0) {
      stmt = this.getStatement("getVisibleAddons");
    }
    else {
      let sql = "SELECT " + FIELDS_ADDON + " FROM addon WHERE visible=1 AND " +
                "type IN (";
      for (let i = 1; i <= aTypes.length; i++) {
        sql += "?" + i;
        if (i < aTypes.length)
          sql += ",";
      }
      sql += ")";

      // Note that binding to index 0 sets the value for the ?1 parameter
      stmt = this.getStatement("getVisibleAddons_" + aTypes.length, sql);
      for (let i = 0; i < aTypes.length; i++)
        stmt.bindByIndex(i, aTypes[i]);
    }

    stmt.executeAsync(new AsyncAddonListCallback(aCallback));
  },

  /**
   * Synchronously gets all add-ons of a particular type.
   *
   * @param  aType
   *         The type of add-on to retrieve
   * @return an array of DBAddonInternals
   */
  getAddonsByType: function XPIDB_getAddonsByType(aType) {
    if (!this.connection)
      return [];

    let stmt = this.getStatement("getAddonsByType");

    stmt.params.type = aType;
    return [this.makeAddonFromRow(row) for each (row in resultRows(stmt))];;
  },

  /**
   * Synchronously gets an add-on with a particular internalName.
   *
   * @param  aInternalName
   *         The internalName of the add-on to retrieve
   * @return a DBAddonInternal
   */
  getVisibleAddonForInternalName: function XPIDB_getVisibleAddonForInternalName(aInternalName) {
    if (!this.connection)
      return null;

    let stmt = this.getStatement("getVisibleAddonForInternalName");

    let addon = null;
    stmt.params.internalName = aInternalName;

    if (stepStatement(stmt))
      addon = this.makeAddonFromRow(stmt.row);

    stmt.reset();
    return addon;
  },

  /**
   * Asynchronously gets all add-ons with pending operations.
   *
   * @param  aTypes
   *         The types of add-ons to retrieve or null to get all types
   * @param  aCallback
   *         A callback to pass the array of DBAddonInternal to
   */
  getVisibleAddonsWithPendingOperations:
    function XPIDB_getVisibleAddonsWithPendingOperations(aTypes, aCallback) {
    if (!this.connection) {
      aCallback([]);
      return;
    }

    let stmt = null;
    if (!aTypes || aTypes.length == 0) {
      stmt = this.getStatement("getVisibleAddonsWithPendingOperations");
    }
    else {
      let sql = "SELECT * FROM addon WHERE visible=1 AND " +
                "(pendingUninstall=1 OR MAX(userDisabled,appDisabled)=active) " +
                "AND type IN (";
      for (let i = 1; i <= aTypes.length; i++) {
        sql += "?" + i;
        if (i < aTypes.length)
          sql += ",";
      }
      sql += ")";

      // Note that binding to index 0 sets the value for the ?1 parameter
      stmt = this.getStatement("getVisibleAddonsWithPendingOperations_" +
                               aTypes.length, sql);
      for (let i = 0; i < aTypes.length; i++)
        stmt.bindByIndex(i, aTypes[i]);
    }

    stmt.executeAsync(new AsyncAddonListCallback(aCallback));
  },

  /**
   * Asynchronously get an add-on by its Sync GUID.
   *
   * @param  aGUID
   *         Sync GUID of add-on to fetch
   * @param  aCallback
   *         A callback to pass the DBAddonInternal record to. Receives null
   *         if no add-on with that GUID is found.
   *
   */
  getAddonBySyncGUID: function XPIDB_getAddonBySyncGUID(aGUID, aCallback) {
    let stmt = this.getStatement("getAddonBySyncGUID");
    stmt.params.syncGUID = aGUID;

    stmt.executeAsync(new AsyncAddonListCallback(function(aAddons) {
      if (aAddons.length == 0) {
        aCallback(null);
        return;
      }
      aCallback(aAddons[0]);
    }));
  },

  /**
   * Synchronously gets all add-ons in the database.
   *
   * @return  an array of DBAddonInternals
   */
  getAddons: function XPIDB_getAddons() {
    if (!this.connection)
      return [];

    let stmt = this.getStatement("getAddons");

    return [this.makeAddonFromRow(row) for each (row in resultRows(stmt))];;
  },

  /**
   * Synchronously adds an AddonInternal's metadata to the database.
   *
   * @param  aAddon
   *         AddonInternal to add
   * @param  aDescriptor
   *         The file descriptor of the add-on
   */
  addAddonMetadata: function XPIDB_addAddonMetadata(aAddon, aDescriptor) {
    // If there is no DB yet then forcibly create one
    if (!this.connection)
      this.openConnection(false, true);

    this.beginTransaction();

    var self = this;
    function insertLocale(aLocale) {
      let localestmt = self.getStatement("addAddonMetadata_locale");
      let stringstmt = self.getStatement("addAddonMetadata_strings");

      copyProperties(aLocale, PROP_LOCALE_SINGLE, localestmt.params);
      executeStatement(localestmt);
      let row = XPIDatabase.connection.lastInsertRowID;

      PROP_LOCALE_MULTI.forEach(function(aProp) {
        aLocale[aProp].forEach(function(aStr) {
          stringstmt.params.locale = row;
          stringstmt.params.type = aProp;
          stringstmt.params.value = aStr;
          executeStatement(stringstmt);
        });
      });
      return row;
    }

    // Any errors in here should rollback the transaction
    try {

      if (aAddon.visible) {
        let stmt = this.getStatement("clearVisibleAddons");
        stmt.params.id = aAddon.id;
        executeStatement(stmt);
      }

      let stmt = this.getStatement("addAddonMetadata_addon");

      stmt.params.locale = insertLocale(aAddon.defaultLocale);
      stmt.params.location = aAddon._installLocation.name;
      stmt.params.descriptor = aDescriptor;
      copyProperties(aAddon, PROP_METADATA, stmt.params);
      copyProperties(aAddon, DB_METADATA, stmt.params);
      DB_BOOL_METADATA.forEach(function(aProp) {
        stmt.params[aProp] = aAddon[aProp] ? 1 : 0;
      });
      executeStatement(stmt);
      let internal_id = this.connection.lastInsertRowID;

      stmt = this.getStatement("addAddonMetadata_addon_locale");
      aAddon.locales.forEach(function(aLocale) {
        let id = insertLocale(aLocale);
        aLocale.locales.forEach(function(aName) {
          stmt.params.internal_id = internal_id;
          stmt.params.name = aName;
          stmt.params.locale = insertLocale(aLocale);
          executeStatement(stmt);
        });
      });

      stmt = this.getStatement("addAddonMetadata_targetApplication");

      aAddon.targetApplications.forEach(function(aApp) {
        stmt.params.internal_id = internal_id;
        stmt.params.id = aApp.id;
        stmt.params.minVersion = aApp.minVersion;
        stmt.params.maxVersion = aApp.maxVersion;
        executeStatement(stmt);
      });

      stmt = this.getStatement("addAddonMetadata_targetPlatform");

      aAddon.targetPlatforms.forEach(function(aPlatform) {
        stmt.params.internal_id = internal_id;
        stmt.params.os = aPlatform.os;
        stmt.params.abi = aPlatform.abi;
        executeStatement(stmt);
      });

      this.commitTransaction();
    }
    catch (e) {
      this.rollbackTransaction();
      throw e;
    }
  },

  /**
   * Synchronously updates an add-ons metadata in the database. Currently just
   * removes and recreates.
   *
   * @param  aOldAddon
   *         The DBAddonInternal to be replaced
   * @param  aNewAddon
   *         The new AddonInternal to add
   * @param  aDescriptor
   *         The file descriptor of the add-on
   */
  updateAddonMetadata: function XPIDB_updateAddonMetadata(aOldAddon, aNewAddon,
                                                          aDescriptor) {
    this.beginTransaction();

    // Any errors in here should rollback the transaction
    try {
      this.removeAddonMetadata(aOldAddon);
      aNewAddon.syncGUID = aOldAddon.syncGUID;
      aNewAddon.installDate = aOldAddon.installDate;
      aNewAddon.applyBackgroundUpdates = aOldAddon.applyBackgroundUpdates;
      aNewAddon.foreignInstall = aOldAddon.foreignInstall;
      aNewAddon.active = (aNewAddon.visible && !aNewAddon.userDisabled &&
                          !aNewAddon.appDisabled)

      this.addAddonMetadata(aNewAddon, aDescriptor);
      this.commitTransaction();
    }
    catch (e) {
      this.rollbackTransaction();
      throw e;
    }
  },

  /**
   * Synchronously updates the target application entries for an add-on.
   *
   * @param  aAddon
   *         The DBAddonInternal being updated
   * @param  aTargets
   *         The array of target applications to update
   */
  updateTargetApplications: function XPIDB_updateTargetApplications(aAddon,
                                                                    aTargets) {
    this.beginTransaction();

    // Any errors in here should rollback the transaction
    try {
      let stmt = this.getStatement("updateTargetApplications");
      aTargets.forEach(function(aTarget) {
        stmt.params.internal_id = aAddon._internal_id;
        stmt.params.id = aTarget.id;
        stmt.params.minVersion = aTarget.minVersion;
        stmt.params.maxVersion = aTarget.maxVersion;
        executeStatement(stmt);
      });
      this.commitTransaction();
    }
    catch (e) {
      this.rollbackTransaction();
      throw e;
    }
  },

  /**
   * Synchronously removes an add-on from the database.
   *
   * @param  aAddon
   *         The DBAddonInternal being removed
   */
  removeAddonMetadata: function XPIDB_removeAddonMetadata(aAddon) {
    let stmt = this.getStatement("removeAddonMetadata");
    stmt.params.internal_id = aAddon._internal_id;
    executeStatement(stmt);
  },

  /**
   * Synchronously marks a DBAddonInternal as visible marking all other
   * instances with the same ID as not visible.
   *
   * @param  aAddon
   *         The DBAddonInternal to make visible
   * @param  callback
   *         A callback to pass the DBAddonInternal to
   */
  makeAddonVisible: function XPIDB_makeAddonVisible(aAddon) {
    let stmt = this.getStatement("clearVisibleAddons");
    stmt.params.id = aAddon.id;
    executeStatement(stmt);

    stmt = this.getStatement("makeAddonVisible");
    stmt.params.internal_id = aAddon._internal_id;
    executeStatement(stmt);

    aAddon.visible = true;
  },

  /**
   * Synchronously sets properties for an add-on.
   *
   * @param  aAddon
   *         The DBAddonInternal being updated
   * @param  aProperties
   *         A dictionary of properties to set
   */
  setAddonProperties: function XPIDB_setAddonProperties(aAddon, aProperties) {
    function convertBoolean(value) {
      return value ? 1 : 0;
    }

    let stmt = this.getStatement("setAddonProperties");
    stmt.params.internal_id = aAddon._internal_id;

    ["userDisabled", "appDisabled", "softDisabled",
     "pendingUninstall"].forEach(function(aProp) {
      if (aProp in aProperties) {
        stmt.params[aProp] = convertBoolean(aProperties[aProp]);
        aAddon[aProp] = aProperties[aProp];
      }
      else {
        stmt.params[aProp] = convertBoolean(aAddon[aProp]);
      }
    });

    if ("applyBackgroundUpdates" in aProperties) {
      stmt.params.applyBackgroundUpdates = aProperties.applyBackgroundUpdates;
      aAddon.applyBackgroundUpdates = aProperties.applyBackgroundUpdates;
    }
    else {
      stmt.params.applyBackgroundUpdates = aAddon.applyBackgroundUpdates;
    }

    executeStatement(stmt);
  },

  /**
   * Synchronously sets the Sync GUID for an add-on.
   *
   * @param  aAddon
   *         The DBAddonInternal being updated
   * @param  aGUID
   *         GUID string to set the value to
   */
  setAddonSyncGUID: function XPIDB_setAddonSyncGUID(aAddon, aGUID) {
    let stmt = this.getStatement("setAddonSyncGUID");
    stmt.params.internal_id = aAddon._internal_id;
    stmt.params.syncGUID = aGUID;

    executeStatement(stmt);
  },

  /**
   * Synchronously sets the file descriptor for an add-on.
   *
   * @param  aAddon
   *         The DBAddonInternal being updated
   * @param  aProperties
   *         A dictionary of properties to set
   */
  setAddonDescriptor: function XPIDB_setAddonDescriptor(aAddon, aDescriptor) {
    let stmt = this.getStatement("setAddonDescriptor");
    stmt.params.internal_id = aAddon._internal_id;
    stmt.params.descriptor = aDescriptor;

    executeStatement(stmt);
  },

  /**
   * Synchronously updates an add-on's active flag in the database.
   *
   * @param  aAddon
   *         The DBAddonInternal to update
   */
  updateAddonActive: function XPIDB_updateAddonActive(aAddon) {
    LOG("Updating add-on state");

    let stmt = this.getStatement("updateAddonActive");
    stmt.params.internal_id = aAddon._internal_id;
    stmt.params.active = aAddon.active ? 1 : 0;
    executeStatement(stmt);
  },

  /**
   * Synchronously calculates and updates all the active flags in the database.
   */
  updateActiveAddons: function XPIDB_updateActiveAddons() {
    LOG("Updating add-on states");
    let stmt = this.getStatement("setActiveAddons");
    executeStatement(stmt);

    // Note that this does not update the active property on cached
    // DBAddonInternal instances so we throw away the cache. This should only
    // happen during shutdown when everything is going away anyway or during
    // startup when the only references are internal.
    this.addonCache = [];
  },

  /**
   * Writes out the XPI add-ons list for the platform to read.
   */
  writeAddonsList: function XPIDB_writeAddonsList() {
    Services.appinfo.invalidateCachesOnRestart();

    let addonsList = FileUtils.getFile(KEY_PROFILEDIR, [FILE_XPI_ADDONS_LIST],
                                       true);
    if (!this.connection) {
      try {
        addonsList.remove(false);
        LOG("Deleted add-ons list");
      }
      catch (e) {
      }

      Services.prefs.clearUserPref(PREF_EM_ENABLED_ADDONS);
      return;
    }

    let enabledAddons = [];
    let text = "[ExtensionDirs]\r\n";
    let count = 0;
    let fullCount = 0;

    let stmt = this.getStatement("getActiveAddons");

    for (let row in resultRows(stmt)) {
      text += "Extension" + (count++) + "=" + row.descriptor + "\r\n";
      enabledAddons.push(row.id + ":" + row.version);
    }
    fullCount += count;

    // The selected skin may come from an inactive theme (the default theme
    // when a lightweight theme is applied for example)
    text += "\r\n[ThemeDirs]\r\n";

    if (Prefs.getBoolPref(PREF_EM_DSS_ENABLED)) {
      stmt = this.getStatement("getThemes");
    }
    else {
      stmt = this.getStatement("getActiveTheme");
      stmt.params.internalName = XPIProvider.selectedSkin;
    }

    if (stmt) {
      count = 0;
      for (let row in resultRows(stmt)) {
        text += "Extension" + (count++) + "=" + row.descriptor + "\r\n";
        enabledAddons.push(row.id + ":" + row.version);
      }
      fullCount += count;
    }

    if (fullCount > 0) {
      LOG("Writing add-ons list");
      var fos = FileUtils.openSafeFileOutputStream(addonsList);
      fos.write(text, text.length);
      FileUtils.closeSafeFileOutputStream(fos);

      Services.prefs.setCharPref(PREF_EM_ENABLED_ADDONS, enabledAddons.join(","));
    }
    else {
      if (addonsList.exists()) {
        LOG("Deleting add-ons list");
        addonsList.remove(false);
      }

      Services.prefs.clearUserPref(PREF_EM_ENABLED_ADDONS);
    }
  }
};

function getHashStringForCrypto(aCrypto) {
  // return the two-digit hexadecimal code for a byte
  function toHexString(charCode)
    ("0" + charCode.toString(16)).slice(-2);

  // convert the binary hash data to a hex string.
  let binary = aCrypto.finish(false);
  return [toHexString(binary.charCodeAt(i)) for (i in binary)].join("").toLowerCase()
}

/**
 * Instantiates an AddonInstall.
 *
 * @param  aInstallLocation
 *         The install location the add-on will be installed into
 * @param  aUrl
 *         The nsIURL to get the add-on from. If this is an nsIFileURL then
 *         the add-on will not need to be downloaded
 * @param  aHash
 *         An optional hash for the add-on
 * @param  aReleaseNotesURI
 *         An optional nsIURI of release notes for the add-on
 * @param  aExistingAddon
 *         The add-on this install will update if known
 * @param  aLoadGroup
 *         The nsILoadGroup to associate any requests with
 * @throws if the url is the url of a local file and the hash does not match
 *         or the add-on does not contain an valid install manifest
 */
function AddonInstall(aInstallLocation, aUrl, aHash, aReleaseNotesURI,
                      aExistingAddon, aLoadGroup) {
  this.wrapper = new AddonInstallWrapper(this);
  this.installLocation = aInstallLocation;
  this.sourceURI = aUrl;
  this.releaseNotesURI = aReleaseNotesURI;
  if (aHash) {
    let hashSplit = aHash.toLowerCase().split(":");
    this.originalHash = {
      algorithm: hashSplit[0],
      data: hashSplit[1]
    };
  }
  this.hash = this.originalHash;
  this.loadGroup = aLoadGroup;
  this.listeners = [];
  this.existingAddon = aExistingAddon;
  this.error = 0;
  if (aLoadGroup)
    this.window = aLoadGroup.notificationCallbacks
                            .getInterface(Ci.nsIDOMWindow);
  else
    this.window = null;
}

AddonInstall.prototype = {
  installLocation: null,
  wrapper: null,
  stream: null,
  crypto: null,
  originalHash: null,
  hash: null,
  loadGroup: null,
  badCertHandler: null,
  listeners: null,
  restartDownload: false,

  name: null,
  type: null,
  version: null,
  iconURL: null,
  releaseNotesURI: null,
  sourceURI: null,
  file: null,
  ownsTempFile: false,
  certificate: null,
  certName: null,

  linkedInstalls: null,
  existingAddon: null,
  addon: null,

  state: null,
  error: null,
  progress: null,
  maxProgress: null,

  /**
   * Initialises this install to be a staged install waiting to be applied
   *
   * @param  aManifest
   *         The cached manifest for the staged install
   */
  initStagedInstall: function(aManifest) {
    this.name = aManifest.name;
    this.type = aManifest.type;
    this.version = aManifest.version;
    this.iconURL = aManifest.iconURL;
    this.releaseNotesURI = aManifest.releaseNotesURI ?
                           NetUtil.newURI(aManifest.releaseNotesURI) :
                           null
    this.sourceURI = aManifest.sourceURI ?
                     NetUtil.newURI(aManifest.sourceURI) :
                     null;
    this.file = null;
    this.addon = aManifest;

    this.state = AddonManager.STATE_INSTALLED;

    XPIProvider.installs.push(this);
  },

  /**
   * Initialises this install to be an install from a local file.
   *
   * @param  aCallback
   *         The callback to pass the initialised AddonInstall to
   */
  initLocalInstall: function(aCallback) {
    this.file = this.sourceURI.QueryInterface(Ci.nsIFileURL)
                    .file.QueryInterface(Ci.nsILocalFile);

    if (!this.file.exists()) {
      WARN("XPI file " + this.file.path + " does not exist");
      this.state = AddonManager.STATE_DOWNLOAD_FAILED;
      this.error = AddonManager.ERROR_NETWORK_FAILURE;
      aCallback(this);
      return;
    }

    this.state = AddonManager.STATE_DOWNLOADED;
    this.progress = this.file.fileSize;
    this.maxProgress = this.file.fileSize;

    if (this.hash) {
      let crypto = Cc["@mozilla.org/security/hash;1"].
                   createInstance(Ci.nsICryptoHash);
      try {
        crypto.initWithString(this.hash.algorithm);
      }
      catch (e) {
        WARN("Unknown hash algorithm " + this.hash.algorithm);
        this.state = AddonManager.STATE_DOWNLOAD_FAILED;
        this.error = AddonManager.ERROR_INCORRECT_HASH;
        aCallback(this);
        return;
      }

      let fis = Cc["@mozilla.org/network/file-input-stream;1"].
                createInstance(Ci.nsIFileInputStream);
      fis.init(this.file, -1, -1, false);
      crypto.updateFromStream(fis, this.file.fileSize);
      let calculatedHash = getHashStringForCrypto(crypto);
      if (calculatedHash != this.hash.data) {
        WARN("File hash (" + calculatedHash + ") did not match provided hash (" +
             this.hash.data + ")");
        this.state = AddonManager.STATE_DOWNLOAD_FAILED;
        this.error = AddonManager.ERROR_INCORRECT_HASH;
        aCallback(this);
        return;
      }
    }

    try {
      let self = this;
      this.loadManifest(function() {
        XPIDatabase.getVisibleAddonForID(self.addon.id, function(aAddon) {
          self.existingAddon = aAddon;
          if (aAddon)
            applyBlocklistChanges(aAddon, self.addon);
          self.addon.updateDate = Date.now();
          self.addon.installDate = aAddon ? aAddon.installDate : self.addon.updateDate;

          if (!self.addon.isCompatible) {
            // TODO Should we send some event here?
            self.state = AddonManager.STATE_CHECKING;
            new UpdateChecker(self.addon, {
              onUpdateFinished: function(aAddon) {
                self.state = AddonManager.STATE_DOWNLOADED;
                XPIProvider.installs.push(self);
                AddonManagerPrivate.callInstallListeners("onNewInstall",
                                                         self.listeners,
                                                         self.wrapper);

                aCallback(self);
              }
            }, AddonManager.UPDATE_WHEN_ADDON_INSTALLED);
          }
          else {
            XPIProvider.installs.push(self);
            AddonManagerPrivate.callInstallListeners("onNewInstall",
                                                     self.listeners,
                                                     self.wrapper);

            aCallback(self);
          }
        });
      });
    }
    catch (e) {
      WARN("Invalid XPI", e);
      this.state = AddonManager.STATE_DOWNLOAD_FAILED;
      this.error = AddonManager.ERROR_CORRUPT_FILE;
      aCallback(this);
      return;
    }
  },

  /**
   * Initialises this install to be a download from a remote url.
   *
   * @param  aCallback
   *         The callback to pass the initialised AddonInstall to
   * @param  aName
   *         An optional name for the add-on
   * @param  aType
   *         An optional type for the add-on
   * @param  aIconURL
   *         An optional icon for the add-on
   * @param  aVersion
   *         An optional version for the add-on
   */
  initAvailableDownload: function(aName, aType, aIconURL, aVersion, aCallback) {
    this.state = AddonManager.STATE_AVAILABLE;
    this.name = aName;
    this.type = aType;
    this.version = aVersion;
    this.iconURL = aIconURL;
    this.progress = 0;
    this.maxProgress = -1;

    XPIProvider.installs.push(this);
    AddonManagerPrivate.callInstallListeners("onNewInstall", this.listeners,
                                             this.wrapper);

    aCallback(this);
  },

  /**
   * Starts installation of this add-on from whatever state it is currently at
   * if possible.
   *
   * @throws if installation cannot proceed from the current state
   */
  install: function AI_install() {
    switch (this.state) {
    case AddonManager.STATE_AVAILABLE:
      this.startDownload();
      break;
    case AddonManager.STATE_DOWNLOADED:
      this.startInstall();
      break;
    case AddonManager.STATE_DOWNLOAD_FAILED:
    case AddonManager.STATE_INSTALL_FAILED:
    case AddonManager.STATE_CANCELLED:
      this.removeTemporaryFile();
      this.state = AddonManager.STATE_AVAILABLE;
      this.error = 0;
      this.progress = 0;
      this.maxProgress = -1;
      this.hash = this.originalHash;
      XPIProvider.installs.push(this);
      this.startDownload();
      break;
    case AddonManager.STATE_DOWNLOADING:
    case AddonManager.STATE_CHECKING:
    case AddonManager.STATE_INSTALLING:
      // Installation is already running
      return;
    default:
      throw new Error("Cannot start installing from this state");
    }
  },

  /**
   * Cancels installation of this add-on.
   *
   * @throws if installation cannot be cancelled from the current state
   */
  cancel: function AI_cancel() {
    switch (this.state) {
    case AddonManager.STATE_DOWNLOADING:
      if (this.channel)
        this.channel.cancel(Cr.NS_BINDING_ABORTED);
    case AddonManager.STATE_AVAILABLE:
    case AddonManager.STATE_DOWNLOADED:
      LOG("Cancelling download of " + this.sourceURI.spec);
      this.state = AddonManager.STATE_CANCELLED;
      XPIProvider.removeActiveInstall(this);
      AddonManagerPrivate.callInstallListeners("onDownloadCancelled",
                                               this.listeners, this.wrapper);
      this.removeTemporaryFile();
      break;
    case AddonManager.STATE_INSTALLED:
      LOG("Cancelling install of " + this.addon.id);
      let xpi = this.installLocation.getStagingDir();
      xpi.append(this.addon.id + ".xpi");
      flushJarCache(xpi);
      cleanStagingDir(this.installLocation.getStagingDir(),
                      [this.addon.id, this.addon.id + ".xpi",
                       this.addon.id + ".json"]);
      this.state = AddonManager.STATE_CANCELLED;
      XPIProvider.removeActiveInstall(this);

      if (this.existingAddon) {
        delete this.existingAddon.pendingUpgrade;
        this.existingAddon.pendingUpgrade = null;
      }

      AddonManagerPrivate.callAddonListeners("onOperationCancelled", createWrapper(this.addon));

      AddonManagerPrivate.callInstallListeners("onInstallCancelled",
                                               this.listeners, this.wrapper);
      break;
    default:
      throw new Error("Cannot cancel install of " + this.sourceURI.spec +
                      " from this state (" + this.state + ")");
    }
  },

  /**
   * Adds an InstallListener for this instance if the listener is not already
   * registered.
   *
   * @param  aListener
   *         The InstallListener to add
   */
  addListener: function AI_addListener(aListener) {
    if (!this.listeners.some(function(i) { return i == aListener; }))
      this.listeners.push(aListener);
  },

  /**
   * Removes an InstallListener for this instance if it is registered.
   *
   * @param  aListener
   *         The InstallListener to remove
   */
  removeListener: function AI_removeListener(aListener) {
    this.listeners = this.listeners.filter(function(i) {
      return i != aListener;
    });
  },

  /**
   * Removes the temporary file owned by this AddonInstall if there is one.
   */
  removeTemporaryFile: function AI_removeTemporaryFile() {
    // Only proceed if this AddonInstall owns its XPI file
    if (!this.ownsTempFile)
      return;

    try {
      this.file.remove(true);
      this.ownsTempFile = false;
    }
    catch (e) {
      WARN("Failed to remove temporary file " + this.file.path, e);
    }
  },

  /**
   * Updates the sourceURI and releaseNotesURI values on the Addon being
   * installed by this AddonInstall instance.
   */
  updateAddonURIs: function AI_updateAddonURIs() {
    this.addon.sourceURI = this.sourceURI.spec;
    if (this.releaseNotesURI)
      this.addon.releaseNotesURI = this.releaseNotesURI.spec;
  },

  /**
   * Loads add-on manifests from a multi-package XPI file. Each of the
   * XPI and JAR files contained in the XPI will be extracted. Any that
   * do not contain valid add-ons will be ignored. The first valid add-on will
   * be installed by this AddonInstall instance, the rest will have new
   * AddonInstall instances created for them.
   *
   * @param  aZipReader
   *         An open nsIZipReader for the multi-package XPI's files. This will
   *         be closed before this method returns.
   * @param  aCallback
   *         A function to call when all of the add-on manifests have been
   *         loaded.
   */
  loadMultipackageManifests: function AI_loadMultipackageManifests(aZipReader,
                                                                   aCallback) {
    let files = [];
    let entries = aZipReader.findEntries("(*.[Xx][Pp][Ii]|*.[Jj][Aa][Rr])");
    while (entries.hasMore()) {
      let entryName = entries.getNext();
      var target = getTemporaryFile();
      try {
        aZipReader.extract(entryName, target);
        files.push(target);
      }
      catch (e) {
        WARN("Failed to extract " + entryName + " from multi-package " +
             "XPI", e);
        target.remove(false);
      }
    }

    aZipReader.close();

    if (files.length == 0) {
      throw new Error("Multi-package XPI does not contain any packages " +
                      "to install");
    }

    let addon = null;

    // Find the first file that has a valid install manifest and use it for
    // the add-on that this AddonInstall instance will install.
    while (files.length > 0) {
      this.removeTemporaryFile();
      this.file = files.shift();
      this.ownsTempFile = true;
      try {
        addon = loadManifestFromZipFile(this.file);
        break;
      }
      catch (e) {
        WARN(this.file.leafName + " cannot be installed from multi-package " +
             "XPI", e);
      }
    }

    if (!addon) {
      // No valid add-on was found
      aCallback();
      return;
    }

    this.addon = addon;

    this.updateAddonURIs();

    this.addon._install = this;
    this.name = this.addon.selectedLocale.name;
    this.type = this.addon.type;
    this.version = this.addon.version;

    // Setting the iconURL to something inside the XPI locks the XPI and
    // makes it impossible to delete on Windows.
    //let newIcon = createWrapper(this.addon).iconURL;
    //if (newIcon)
    //  this.iconURL = newIcon;

    // Create new AddonInstall instances for every remaining file
    if (files.length > 0) {
      this.linkedInstalls = [];
      let count = 0;
      let self = this;
      files.forEach(function(file) {
        AddonInstall.createInstall(function(aInstall) {
          // Ignore bad add-ons (createInstall will have logged the error)
          if (aInstall.state == AddonManager.STATE_DOWNLOAD_FAILED) {
            // Manually remove the temporary file
            file.remove(true);
          }
          else {
            // Make the new install own its temporary file
            aInstall.ownsTempFile = true;

            self.linkedInstalls.push(aInstall)

            aInstall.sourceURI = self.sourceURI;
            aInstall.releaseNotesURI = self.releaseNotesURI;
            aInstall.updateAddonURIs();
          }

          count++;
          if (count == files.length)
            aCallback();
        }, file);
      }, this);
    }
    else {
      aCallback();
    }
  },

  /**
   * Called after the add-on is a local file and the signature and install
   * manifest can be read.
   *
   * @param  aCallback
   *         A function to call when the manifest has been loaded
   * @throws if the add-on does not contain a valid install manifest or the
   *         XPI is incorrectly signed
   */
  loadManifest: function AI_loadManifest(aCallback) {
    function addRepositoryData(aAddon) {
      // Try to load from the existing cache first
      AddonRepository.getCachedAddonByID(aAddon.id, function(aRepoAddon) {
        if (aRepoAddon) {
          aAddon._repositoryAddon = aRepoAddon;
          aAddon.compatibilityOverrides = aRepoAddon.compatibilityOverrides;
          aCallback();
          return;
        }

        // It wasn't there so try to re-download it
        AddonRepository.cacheAddons([aAddon.id], function() {
          AddonRepository.getCachedAddonByID(aAddon.id, function(aRepoAddon) {
            aAddon._repositoryAddon = aRepoAddon;
            aAddon.compatibilityOverrides = aRepoAddon ?
                                              aRepoAddon.compatibilityOverrides :
                                              null;
            aCallback();
          });
        });
      });
    }

    let zipreader = Cc["@mozilla.org/libjar/zip-reader;1"].
                    createInstance(Ci.nsIZipReader);
    try {
      zipreader.open(this.file);
    }
    catch (e) {
      zipreader.close();
      throw e;
    }

    let principal = zipreader.getCertificatePrincipal(null);
    if (principal && principal.hasCertificate) {
      LOG("Verifying XPI signature");
      if (verifyZipSigning(zipreader, principal)) {
        let x509 = principal.certificate;
        if (x509 instanceof Ci.nsIX509Cert)
          this.certificate = x509;
        if (this.certificate && this.certificate.commonName.length > 0)
          this.certName = this.certificate.commonName;
        else
          this.certName = principal.prettyName;
      }
      else {
        zipreader.close();
        throw new Error("XPI is incorrectly signed");
      }
    }

    try {
      this.addon = loadManifestFromZipReader(zipreader);
    }
    catch (e) {
      zipreader.close();
      throw e;
    }

    if (this.addon.type == "multipackage") {
      let self = this;
      this.loadMultipackageManifests(zipreader, function() {
        addRepositoryData(self.addon);
      });
      return;
    }

    zipreader.close();

    this.updateAddonURIs();

    this.addon._install = this;
    this.name = this.addon.selectedLocale.name;
    this.type = this.addon.type;
    this.version = this.addon.version;

    // Setting the iconURL to something inside the XPI locks the XPI and
    // makes it impossible to delete on Windows.
    //let newIcon = createWrapper(this.addon).iconURL;
    //if (newIcon)
    //  this.iconURL = newIcon;

    addRepositoryData(this.addon);
  },

  observe: function AI_observe(aSubject, aTopic, aData) {
    // Network is going offline
    this.cancel();
  },

  /**
   * Starts downloading the add-on's XPI file.
   */
  startDownload: function AI_startDownload() {
    this.state = AddonManager.STATE_DOWNLOADING;
    if (!AddonManagerPrivate.callInstallListeners("onDownloadStarted",
                                                  this.listeners, this.wrapper)) {
      this.state = AddonManager.STATE_CANCELLED;
      XPIProvider.removeActiveInstall(this);
      AddonManagerPrivate.callInstallListeners("onDownloadCancelled",
                                               this.listeners, this.wrapper)
      return;
    }

    // If a listener changed our state then do not proceed with the download
    if (this.state != AddonManager.STATE_DOWNLOADING)
      return;

    if (this.channel) {
      // A previous download attempt hasn't finished cleaning up yet, signal
      // that it should restart when complete
      LOG("Waiting for previous download to complete");
      this.restartDownload = true;
      return;
    }

    this.openChannel();
  },

  openChannel: function AI_openChannel() {
    this.restartDownload = false;

    try {
      this.file = getTemporaryFile();
      this.ownsTempFile = true;
      this.stream = Cc["@mozilla.org/network/file-output-stream;1"].
                    createInstance(Ci.nsIFileOutputStream);
      this.stream.init(this.file, FileUtils.MODE_WRONLY | FileUtils.MODE_CREATE |
                       FileUtils.MODE_TRUNCATE, FileUtils.PERMS_FILE, 0);
    }
    catch (e) {
      WARN("Failed to start download", e);
      this.state = AddonManager.STATE_DOWNLOAD_FAILED;
      this.error = AddonManager.ERROR_FILE_ACCESS;
      XPIProvider.removeActiveInstall(this);
      AddonManagerPrivate.callInstallListeners("onDownloadFailed",
                                               this.listeners, this.wrapper);
      return;
    }

    let listener = Cc["@mozilla.org/network/stream-listener-tee;1"].
                   createInstance(Ci.nsIStreamListenerTee);
    listener.init(this, this.stream);
    try {
      Components.utils.import("resource://gre/modules/CertUtils.jsm");
      let requireBuiltIn = Prefs.getBoolPref(PREF_INSTALL_REQUIREBUILTINCERTS, true);
      this.badCertHandler = new BadCertHandler(!requireBuiltIn);

      this.channel = NetUtil.newChannel(this.sourceURI);
      this.channel.notificationCallbacks = this;
      if (this.channel instanceof Ci.nsIHttpChannelInternal)
        this.channel.forceAllowThirdPartyCookie = true;
      this.channel.asyncOpen(listener, null);

      Services.obs.addObserver(this, "network:offline-about-to-go-offline", false);
    }
    catch (e) {
      WARN("Failed to start download", e);
      this.state = AddonManager.STATE_DOWNLOAD_FAILED;
      this.error = AddonManager.ERROR_NETWORK_FAILURE;
      XPIProvider.removeActiveInstall(this);
      AddonManagerPrivate.callInstallListeners("onDownloadFailed",
                                               this.listeners, this.wrapper);
    }
  },

  /**
   * Update the crypto hasher with the new data and call the progress listeners.
   *
   * @see nsIStreamListener
   */
  onDataAvailable: function AI_onDataAvailable(aRequest, aContext, aInputstream,
                                               aOffset, aCount) {
    this.crypto.updateFromStream(aInputstream, aCount);
    this.progress += aCount;
    if (!AddonManagerPrivate.callInstallListeners("onDownloadProgress",
                                                  this.listeners, this.wrapper)) {
      // TODO cancel the download and make it available again (bug 553024)
    }
  },

  /**
   * Check the redirect response for a hash of the target XPI and verify that
   * we don't end up on an insecure channel.
   *
   * @see nsIChannelEventSink
   */
  asyncOnChannelRedirect: function(aOldChannel, aNewChannel, aFlags, aCallback) {
    if (!this.hash && aOldChannel.originalURI.schemeIs("https") &&
        aOldChannel instanceof Ci.nsIHttpChannel) {
      try {
        let hashStr = aOldChannel.getResponseHeader("X-Target-Digest");
        let hashSplit = hashStr.toLowerCase().split(":");
        this.hash = {
          algorithm: hashSplit[0],
          data: hashSplit[1]
        };
      }
      catch (e) {
      }
    }

    // Verify that we don't end up on an insecure channel if we haven't got a
    // hash to verify with (see bug 537761 for discussion)
    if (!this.hash)
      this.badCertHandler.asyncOnChannelRedirect(aOldChannel, aNewChannel, aFlags, aCallback);
    else
      aCallback.onRedirectVerifyCallback(Cr.NS_OK);

    this.channel = aNewChannel;
  },

  /**
   * This is the first chance to get at real headers on the channel.
   *
   * @see nsIStreamListener
   */
  onStartRequest: function AI_onStartRequest(aRequest, aContext) {
    this.crypto = Cc["@mozilla.org/security/hash;1"].
                  createInstance(Ci.nsICryptoHash);
    if (this.hash) {
      try {
        this.crypto.initWithString(this.hash.algorithm);
      }
      catch (e) {
        WARN("Unknown hash algorithm " + this.hash.algorithm);
        this.state = AddonManager.STATE_DOWNLOAD_FAILED;
        this.error = AddonManager.ERROR_INCORRECT_HASH;
        XPIProvider.removeActiveInstall(this);
        AddonManagerPrivate.callInstallListeners("onDownloadFailed",
                                                 this.listeners, this.wrapper);
        aRequest.cancel(Cr.NS_BINDING_ABORTED);
        return;
      }
    }
    else {
      // We always need something to consume data from the inputstream passed
      // to onDataAvailable so just create a dummy cryptohasher to do that.
      this.crypto.initWithString("sha1");
    }

    this.progress = 0;
    if (aRequest instanceof Ci.nsIChannel) {
      try {
        this.maxProgress = aRequest.contentLength;
      }
      catch (e) {
      }
      LOG("Download started for " + this.sourceURI.spec + " to file " +
          this.file.path);
    }
  },

  /**
   * The download is complete.
   *
   * @see nsIStreamListener
   */
  onStopRequest: function AI_onStopRequest(aRequest, aContext, aStatus) {
    this.stream.close();
    this.channel = null;
    this.badCerthandler = null;
    Services.obs.removeObserver(this, "network:offline-about-to-go-offline");

    // If the download was cancelled then all events will have already been sent
    if (aStatus == Cr.NS_BINDING_ABORTED) {
      this.removeTemporaryFile();
      if (this.restartDownload)
        this.openChannel();
      return;
    }

    LOG("Download of " + this.sourceURI.spec + " completed.");

    if (Components.isSuccessCode(aStatus)) {
      if (!(aRequest instanceof Ci.nsIHttpChannel) || aRequest.requestSucceeded) {
        if (!this.hash && (aRequest instanceof Ci.nsIChannel)) {
          try {
            checkCert(aRequest,
                      !Prefs.getBoolPref(PREF_INSTALL_REQUIREBUILTINCERTS, true));
          }
          catch (e) {
            this.downloadFailed(AddonManager.ERROR_NETWORK_FAILURE, e);
            return;
          }
        }

        // convert the binary hash data to a hex string.
        let calculatedHash = getHashStringForCrypto(this.crypto);
        this.crypto = null;
        if (this.hash && calculatedHash != this.hash.data) {
          this.downloadFailed(AddonManager.ERROR_INCORRECT_HASH,
                              "Downloaded file hash (" + calculatedHash +
                              ") did not match provided hash (" + this.hash.data + ")");
          return;
        }
        try {
          let self = this;
          this.loadManifest(function() {
            if (self.addon.isCompatible) {
              self.downloadCompleted();
            }
            else {
              // TODO Should we send some event here (bug 557716)?
              self.state = AddonManager.STATE_CHECKING;
              new UpdateChecker(self.addon, {
                onUpdateFinished: function(aAddon) {
                  self.downloadCompleted();
                }
              }, AddonManager.UPDATE_WHEN_ADDON_INSTALLED);
            }
          });
        }
        catch (e) {
          this.downloadFailed(AddonManager.ERROR_CORRUPT_FILE, e);
        }
      }
      else {
        if (aRequest instanceof Ci.nsIHttpChannel)
          this.downloadFailed(AddonManager.ERROR_NETWORK_FAILURE,
                              aRequest.responseStatus + " " +
                              aRequest.responseStatusText);
        else
          this.downloadFailed(AddonManager.ERROR_NETWORK_FAILURE, aStatus);
      }
    }
    else {
      this.downloadFailed(AddonManager.ERROR_NETWORK_FAILURE, aStatus);
    }
  },

  /**
   * Notify listeners that the download failed.
   *
   * @param  aReason
   *         Something to log about the failure
   * @param  error
   *         The error code to pass to the listeners
   */
  downloadFailed: function(aReason, aError) {
    WARN("Download failed", aError);
    this.state = AddonManager.STATE_DOWNLOAD_FAILED;
    this.error = aReason;
    XPIProvider.removeActiveInstall(this);
    AddonManagerPrivate.callInstallListeners("onDownloadFailed", this.listeners,
                                             this.wrapper);

    // If the listener hasn't restarted the download then remove any temporary
    // file
    if (this.state == AddonManager.STATE_DOWNLOAD_FAILED)
      this.removeTemporaryFile();
  },

  /**
   * Notify listeners that the download completed.
   */
  downloadCompleted: function() {
    let self = this;
    XPIDatabase.getVisibleAddonForID(this.addon.id, function(aAddon) {
      if (aAddon)
        self.existingAddon = aAddon;

      self.state = AddonManager.STATE_DOWNLOADED;
      self.addon.updateDate = Date.now();

      if (self.existingAddon) {
        self.addon.existingAddonID = self.existingAddon.id;
        self.addon.installDate = self.existingAddon.installDate;
        applyBlocklistChanges(self.existingAddon, self.addon);
      }
      else {
        self.addon.installDate = self.addon.updateDate;
      }

      if (AddonManagerPrivate.callInstallListeners("onDownloadEnded",
                                                   self.listeners,
                                                   self.wrapper)) {
        // If a listener changed our state then do not proceed with the install
        if (self.state != AddonManager.STATE_DOWNLOADED)
          return;

        self.install();

        if (self.linkedInstalls) {
          self.linkedInstalls.forEach(function(aInstall) {
            aInstall.install();
          });
        }
      }
    });
  },

  // TODO This relies on the assumption that we are always installing into the
  // highest priority install location so the resulting add-on will be visible
  // overriding any existing copy in another install location (bug 557710).
  /**
   * Installs the add-on into the install location.
   */
  startInstall: function AI_startInstall() {
    this.state = AddonManager.STATE_INSTALLING;
    if (!AddonManagerPrivate.callInstallListeners("onInstallStarted",
                                                  this.listeners, this.wrapper)) {
      this.state = AddonManager.STATE_DOWNLOADED;
      XPIProvider.removeActiveInstall(this);
      AddonManagerPrivate.callInstallListeners("onInstallCancelled",
                                               this.listeners, this.wrapper)
      return;
    }

    // Find and cancel any pending installs for the same add-on in the same
    // install location
    XPIProvider.installs.forEach(function(aInstall) {
      if (aInstall.state == AddonManager.STATE_INSTALLED &&
          aInstall.installLocation == this.installLocation &&
          aInstall.addon.id == this.addon.id)
        aInstall.cancel();
    }, this);

    let isUpgrade = this.existingAddon &&
                    this.existingAddon._installLocation == this.installLocation;
    let requiresRestart = XPIProvider.installRequiresRestart(this.addon);

    LOG("Starting install of " + this.sourceURI.spec);
    AddonManagerPrivate.callAddonListeners("onInstalling",
                                           createWrapper(this.addon),
                                           requiresRestart);
    let stagedAddon = this.installLocation.getStagingDir();

    try {
      // First stage the file regardless of whether restarting is necessary
      if (this.addon.unpack || Prefs.getBoolPref(PREF_XPI_UNPACK, false)) {
        LOG("Addon " + this.addon.id + " will be installed as " +
            "an unpacked directory");
        stagedAddon.append(this.addon.id);
        if (stagedAddon.exists())
          recursiveRemove(stagedAddon);
        stagedAddon.create(Ci.nsIFile.DIRECTORY_TYPE, FileUtils.PERMS_DIRECTORY);
        extractFiles(this.file, stagedAddon);
      }
      else {
        LOG("Addon " + this.addon.id + " will be installed as " +
            "a packed xpi");
        stagedAddon.append(this.addon.id + ".xpi");
        if (stagedAddon.exists())
          stagedAddon.remove(true);
        this.file.copyTo(this.installLocation.getStagingDir(),
                         this.addon.id + ".xpi");
      }

      if (requiresRestart) {
        // Point the add-on to its extracted files as the xpi may get deleted
        this.addon._sourceBundle = stagedAddon;

        // Cache the AddonInternal as it may have updated compatibiltiy info
        let stagedJSON = stagedAddon.clone();
        stagedJSON.leafName = this.addon.id + ".json";
        if (stagedJSON.exists())
          stagedJSON.remove(true);
        let stream = Cc["@mozilla.org/network/file-output-stream;1"].
                     createInstance(Ci.nsIFileOutputStream);
        let converter = Cc["@mozilla.org/intl/converter-output-stream;1"].
                        createInstance(Ci.nsIConverterOutputStream);

        try {
          stream.init(stagedJSON, FileUtils.MODE_WRONLY | FileUtils.MODE_CREATE |
                                  FileUtils.MODE_TRUNCATE, FileUtils.PERMS_FILE,
                                 0);
          converter.init(stream, "UTF-8", 0, 0x0000);
          converter.writeString(JSON.stringify(this.addon));
        }
        finally {
          converter.close();
          stream.close();
        }

        LOG("Install of " + this.sourceURI.spec + " completed.");
        this.state = AddonManager.STATE_INSTALLED;
        if (isUpgrade) {
          delete this.existingAddon.pendingUpgrade;
          this.existingAddon.pendingUpgrade = this.addon;
        }
        AddonManagerPrivate.callInstallListeners("onInstallEnded",
                                                 this.listeners, this.wrapper,
                                                 createWrapper(this.addon));
      }
      else {
        // The install is completed so it should be removed from the active list
        XPIProvider.removeActiveInstall(this);

        // TODO We can probably reduce the number of DB operations going on here
        // We probably also want to support rolling back failed upgrades etc.
        // See bug 553015.

        // Deactivate and remove the old add-on as necessary
        let reason = BOOTSTRAP_REASONS.ADDON_INSTALL;
        if (this.existingAddon) {
          if (Services.vc.compare(this.existingAddon.version, this.addon.version) < 0)
            reason = BOOTSTRAP_REASONS.ADDON_UPGRADE;
          else
            reason = BOOTSTRAP_REASONS.ADDON_DOWNGRADE;

          if (this.existingAddon.bootstrap) {
            let file = this.existingAddon._installLocation
                           .getLocationForID(this.existingAddon.id);
            if (this.existingAddon.active) {
              XPIProvider.callBootstrapMethod(this.existingAddon.id,
                                              this.existingAddon.version,
                                              this.existingAddon.type, file,
                                              "shutdown", reason);
            }

            XPIProvider.callBootstrapMethod(this.existingAddon.id,
                                            this.existingAddon.version,
                                            this.existingAddon.type, file,
                                            "uninstall", reason);
            XPIProvider.unloadBootstrapScope(this.existingAddon.id);
            flushStartupCache();
          }

          if (!isUpgrade && this.existingAddon.active) {
            this.existingAddon.active = false;
            XPIDatabase.updateAddonActive(this.existingAddon);
          }
        }

        // Install the new add-on into its final location
        let existingAddonID = this.existingAddon ? this.existingAddon.id : null;
        let file = this.installLocation.installAddon(this.addon.id, stagedAddon,
                                                     existingAddonID);
        cleanStagingDir(stagedAddon.parent, []);

        // Update the metadata in the database
        this.addon._sourceBundle = file;
        this.addon._installLocation = this.installLocation;
        this.addon.updateDate = recursiveLastModifiedTime(file);
        this.addon.visible = true;
        if (isUpgrade) {
          XPIDatabase.updateAddonMetadata(this.existingAddon, this.addon,
                                          file.persistentDescriptor);
        }
        else {
          this.addon.installDate = this.addon.updateDate;
          this.addon.active = (this.addon.visible && !isAddonDisabled(this.addon))
          XPIDatabase.addAddonMetadata(this.addon, file.persistentDescriptor);
        }

        // Retrieve the new DBAddonInternal for the add-on we just added
        let self = this;
        XPIDatabase.getAddonInLocation(this.addon.id, this.installLocation.name,
                                       function(a) {
          self.addon = a;
          if (self.addon.bootstrap) {
            XPIProvider.callBootstrapMethod(self.addon.id, self.addon.version,
                                            self.addon.type, file, "install",
                                            reason);
            if (self.addon.active) {
              XPIProvider.callBootstrapMethod(self.addon.id, self.addon.version,
                                              self.addon.type, file, "startup",
                                              reason);
            }
            else {
              XPIProvider.unloadBootstrapScope(self.addon.id);
            }
          }
          AddonManagerPrivate.callAddonListeners("onInstalled",
                                                 createWrapper(self.addon));

          LOG("Install of " + self.sourceURI.spec + " completed.");
          self.state = AddonManager.STATE_INSTALLED;
          AddonManagerPrivate.callInstallListeners("onInstallEnded",
                                                   self.listeners, self.wrapper,
                                                   createWrapper(self.addon));
        });
      }
    }
    catch (e) {
      WARN("Failed to install", e);
      if (stagedAddon.exists())
        recursiveRemove(stagedAddon);
      this.state = AddonManager.STATE_INSTALL_FAILED;
      this.error = AddonManager.ERROR_FILE_ACCESS;
      XPIProvider.removeActiveInstall(this);
      AddonManagerPrivate.callInstallListeners("onInstallFailed",
                                               this.listeners,
                                               this.wrapper);
    }
    finally {
      this.removeTemporaryFile();
    }
  },

  getInterface: function(iid) {
    if (iid.equals(Ci.nsIAuthPrompt2)) {
      var factory = Cc["@mozilla.org/prompter;1"].
                    getService(Ci.nsIPromptFactory);
      return factory.getPrompt(this.window, Ci.nsIAuthPrompt);
    }
    else if (iid.equals(Ci.nsIChannelEventSink)) {
      return this;
    }

    return this.badCertHandler.getInterface(iid);
  }
}

/**
 * Creates a new AddonInstall for an already staged install. Used when
 * installing the staged install failed for some reason.
 *
 * @param  aDir
 *         The directory holding the staged install
 * @param  aManifest
 *         The cached manifest for the install
 */
AddonInstall.createStagedInstall = function(aInstallLocation, aDir, aManifest) {
  let url = Services.io.newFileURI(aDir);

  let install = new AddonInstall(aInstallLocation, aDir);
  install.initStagedInstall(aManifest);
};

/**
 * Creates a new AddonInstall to install an add-on from a local file. Installs
 * always go into the profile install location.
 *
 * @param  aCallback
 *         The callback to pass the new AddonInstall to
 * @param  aFile
 *         The file to install
 */
AddonInstall.createInstall = function(aCallback, aFile) {
  let location = XPIProvider.installLocationsByName[KEY_APP_PROFILE];
  let url = Services.io.newFileURI(aFile);

  try {
    let install = new AddonInstall(location, url);
    install.initLocalInstall(aCallback);
  }
  catch(e) {
    ERROR("Error creating install", e);
    aCallback(null);
  }
};

/**
 * Creates a new AddonInstall to download and install a URL.
 *
 * @param  aCallback
 *         The callback to pass the new AddonInstall to
 * @param  aUri
 *         The URI to download
 * @param  aHash
 *         A hash for the add-on
 * @param  aName
 *         A name for the add-on
 * @param  aIconURL
 *         An icon URL for the add-on
 * @param  aVersion
 *         A version for the add-on
 * @param  aLoadGroup
 *         An nsILoadGroup to associate the download with
 */
AddonInstall.createDownload = function(aCallback, aUri, aHash, aName, aIconURL,
                                       aVersion, aLoadGroup) {
  let location = XPIProvider.installLocationsByName[KEY_APP_PROFILE];
  let url = NetUtil.newURI(aUri);

  let install = new AddonInstall(location, url, aHash, null, null, aLoadGroup);
  if (url instanceof Ci.nsIFileURL)
    install.initLocalInstall(aCallback);
  else
    install.initAvailableDownload(aName, null, aIconURL, aVersion, aCallback);
};

/**
 * Creates a new AddonInstall for an update.
 *
 * @param  aCallback
 *         The callback to pass the new AddonInstall to
 * @param  aAddon
 *         The add-on being updated
 * @param  aUpdate
 *         The metadata about the new version from the update manifest
 */
AddonInstall.createUpdate = function(aCallback, aAddon, aUpdate) {
  let url = NetUtil.newURI(aUpdate.updateURL);
  let releaseNotesURI = null;
  try {
    if (aUpdate.updateInfoURL)
      releaseNotesURI = NetUtil.newURI(escapeAddonURI(aAddon, aUpdate.updateInfoURL));
  }
  catch (e) {
    // If the releaseNotesURI cannot be parsed then just ignore it.
  }

  let install = new AddonInstall(aAddon._installLocation, url,
                                 aUpdate.updateHash, releaseNotesURI, aAddon);
  if (url instanceof Ci.nsIFileURL) {
    install.initLocalInstall(aCallback);
  }
  else {
    install.initAvailableDownload(aAddon.selectedLocale.name, aAddon.type,
                                  aAddon.iconURL, aUpdate.version, aCallback);
  }
};

/**
 * Creates a wrapper for an AddonInstall that only exposes the public API
 *
 * @param  install
 *         The AddonInstall to create a wrapper for
 */
function AddonInstallWrapper(aInstall) {
  ["name", "type", "version", "iconURL", "releaseNotesURI", "file", "state", "error",
   "progress", "maxProgress", "certificate", "certName"].forEach(function(aProp) {
    this.__defineGetter__(aProp, function() aInstall[aProp]);
  }, this);

  this.__defineGetter__("existingAddon", function() {
    return createWrapper(aInstall.existingAddon);
  });
  this.__defineGetter__("addon", function() createWrapper(aInstall.addon));
  this.__defineGetter__("sourceURI", function() aInstall.sourceURI);

  this.__defineGetter__("linkedInstalls", function() {
    if (!aInstall.linkedInstalls)
      return null;
    return [i.wrapper for each (i in aInstall.linkedInstalls)];
  });

  this.install = function() {
    aInstall.install();
  }

  this.cancel = function() {
    aInstall.cancel();
  }

  this.addListener = function(listener) {
    aInstall.addListener(listener);
  }

  this.removeListener = function(listener) {
    aInstall.removeListener(listener);
  }
}

AddonInstallWrapper.prototype = {};

/**
 * Creates a new update checker.
 *
 * @param  aAddon
 *         The add-on to check for updates
 * @param  aListener
 *         An UpdateListener to notify of updates
 * @param  aReason
 *         The reason for the update check
 * @param  aAppVersion
 *         An optional application version to check for updates for
 * @param  aPlatformVersion
 *         An optional platform version to check for updates for
 * @throws if the aListener or aReason arguments are not valid
 */
function UpdateChecker(aAddon, aListener, aReason, aAppVersion, aPlatformVersion) {
  if (!aListener || !aReason)
    throw Cr.NS_ERROR_INVALID_ARG;

  Components.utils.import("resource://gre/modules/AddonUpdateChecker.jsm");

  this.addon = aAddon;
  this.listener = aListener;
  this.appVersion = aAppVersion;
  this.platformVersion = aPlatformVersion;
  this.syncCompatibility = (aReason == AddonManager.UPDATE_WHEN_NEW_APP_INSTALLED);

  let updateURL = aAddon.updateURL ? aAddon.updateURL :
                                     Services.prefs.getCharPref(PREF_EM_UPDATE_URL);

  const UPDATE_TYPE_COMPATIBILITY = 32;
  const UPDATE_TYPE_NEWVERSION = 64;

  aReason |= UPDATE_TYPE_COMPATIBILITY;
  if ("onUpdateAvailable" in this.listener)
    aReason |= UPDATE_TYPE_NEWVERSION;

  let url = escapeAddonURI(aAddon, updateURL, aReason, aAppVersion);
  AddonUpdateChecker.checkForUpdates(aAddon.id, aAddon.type, aAddon.updateKey,
                                     url, this);
}

UpdateChecker.prototype = {
  addon: null,
  listener: null,
  appVersion: null,
  platformVersion: null,
  syncCompatibility: null,

  /**
   * Calls a method on the listener passing any number of arguments and
   * consuming any exceptions.
   *
   * @param  aMethod
   *         The method to call on the listener
   */
  callListener: function(aMethod) {
    if (!(aMethod in this.listener))
      return;

    let args = Array.slice(arguments, 1);
    try {
      this.listener[aMethod].apply(this.listener, args);
    }
    catch (e) {
      LOG("Exception calling UpdateListener method " + aMethod + ": " + e);
    }
  },

  /**
   * Called when AddonUpdateChecker completes the update check
   *
   * @param  updates
   *         The list of update details for the add-on
   */
  onUpdateCheckComplete: function UC_onUpdateCheckComplete(aUpdates) {
    let AUC = AddonUpdateChecker;

    let ignoreMaxVersion = false;
    let ignoreStrictCompat = false;
    if (!XPIProvider.checkCompatibility) {
      ignoreMaxVersion = true;
      ignoreStrictCompat = true;
    } else if (this.addon.type == "extension" &&
               !AddonManager.strictCompatibility &&
               !this.addon.strictCompatibility &&
               !this.addon.hasBinaryComponents) {
      ignoreMaxVersion = true;
    }

    // Always apply any compatibility update for the current version
    let compatUpdate = AUC.getCompatibilityUpdate(aUpdates, this.addon.version,
                                                  this.syncCompatibility,
                                                  null, null,
                                                  ignoreMaxVersion,
                                                  ignoreStrictCompat);
    // Apply the compatibility update to the database
    if (compatUpdate)
      this.addon.applyCompatibilityUpdate(compatUpdate, this.syncCompatibility);

    // If the request is for an application or platform version that is
    // different to the current application or platform version then look for a
    // compatibility update for those versions.
    if ((this.appVersion &&
         Services.vc.compare(this.appVersion, Services.appinfo.version) != 0) ||
        (this.platformVersion &&
         Services.vc.compare(this.platformVersion, Services.appinfo.platformVersion) != 0)) {
      compatUpdate = AUC.getCompatibilityUpdate(aUpdates, this.addon.version,
                                                false, this.appVersion,
                                                this.platformVersion,
                                                ignoreMaxVersion,
                                                ignoreStrictCompat);
    }

    if (compatUpdate)
      this.callListener("onCompatibilityUpdateAvailable", createWrapper(this.addon));
    else
      this.callListener("onNoCompatibilityUpdateAvailable", createWrapper(this.addon));

    function sendUpdateAvailableMessages(aSelf, aInstall) {
      if (aInstall) {
        aSelf.callListener("onUpdateAvailable", createWrapper(aSelf.addon),
                           aInstall.wrapper);
      }
      else {
        aSelf.callListener("onNoUpdateAvailable", createWrapper(aSelf.addon));
      }
      aSelf.callListener("onUpdateFinished", createWrapper(aSelf.addon),
                         AddonManager.UPDATE_STATUS_NO_ERROR);
    }

    let compatOverrides = AddonManager.strictCompatibility ?
                            null :
                            this.addon.compatibilityOverrides;

    let update = AUC.getNewestCompatibleUpdate(aUpdates,
                                               this.appVersion,
                                               this.platformVersion,
                                               ignoreMaxVersion,
                                               ignoreStrictCompat,
                                               compatOverrides);

    if (update && Services.vc.compare(this.addon.version, update.version) < 0) {
      for (let i = 0; i < XPIProvider.installs.length; i++) {
        // Skip installs that don't match the available update
        if (XPIProvider.installs[i].existingAddon != this.addon ||
            XPIProvider.installs[i].version != update.version)
          continue;

        // If the existing install has not yet started downloading then send an
        // available update notification. If it is already downloading then
        // don't send any available update notification
        if (XPIProvider.installs[i].state == AddonManager.STATE_AVAILABLE)
          sendUpdateAvailableMessages(this, XPIProvider.installs[i]);
        else
          sendUpdateAvailableMessages(this, null);
        return;
      }

      let self = this;
      AddonInstall.createUpdate(function(aInstall) {
        sendUpdateAvailableMessages(self, aInstall);
      }, this.addon, update);
    }
    else {
      sendUpdateAvailableMessages(this, null);
    }
  },

  /**
   * Called when AddonUpdateChecker fails the update check
   *
   * @param  aError
   *         An error status
   */
  onUpdateCheckError: function UC_onUpdateCheckError(aError) {
    this.callListener("onNoCompatibilityUpdateAvailable", createWrapper(this.addon));
    this.callListener("onNoUpdateAvailable", createWrapper(this.addon));
    this.callListener("onUpdateFinished", createWrapper(this.addon), aError);
  }
};

/**
 * The AddonInternal is an internal only representation of add-ons. It may
 * have come from the database (see DBAddonInternal below) or an install
 * manifest.
 */
function AddonInternal() {
}

AddonInternal.prototype = {
  _selectedLocale: null,
  active: false,
  visible: false,
  userDisabled: false,
  appDisabled: false,
  softDisabled: false,
  sourceURI: null,
  releaseNotesURI: null,
  foreignInstall: false,

  get isForeignInstall() {
    return this.foreignInstall;
  },
  set isForeignInstall(aVal) {
    this.foreignInstall = aVal;
  },

  get selectedLocale() {
    if (this._selectedLocale)
      return this._selectedLocale;
    let locale = findClosestLocale(this.locales);
    this._selectedLocale = locale ? locale : this.defaultLocale;
    return this._selectedLocale;
  },

  get providesUpdatesSecurely() {
    return !!(this.updateKey || !this.updateURL ||
              this.updateURL.substring(0, 6) == "https:");
  },

  get isCompatible() {
    return this.isCompatibleWith();
  },

  get isPlatformCompatible() {
    if (this.targetPlatforms.length == 0)
      return true;

    let matchedOS = false;

    // If any targetPlatform matches the OS and contains an ABI then we will
    // only match a targetPlatform that contains both the current OS and ABI
    let needsABI = false;

    // Some platforms do not specify an ABI, test against null in that case.
    let abi = null;
    try {
      abi = Services.appinfo.XPCOMABI;
    }
    catch (e) { }

    for (let i = 0; i < this.targetPlatforms.length; i++) {
      let platform = this.targetPlatforms[i];
      if (platform.os == Services.appinfo.OS) {
        if (platform.abi) {
          needsABI = true;
          if (platform.abi === abi)
            return true;
        }
        else {
          matchedOS = true;
        }
      }
    }

    return matchedOS && !needsABI;
  },

  isCompatibleWith: function(aAppVersion, aPlatformVersion) {
    let app = this.matchingTargetApplication;
    if (!app)
      return false;

    if (!aAppVersion)
      aAppVersion = Services.appinfo.version;
    if (!aPlatformVersion)
      aPlatformVersion = Services.appinfo.platformVersion;

    let version;
    if (app.id == Services.appinfo.ID)
      version = aAppVersion;
    else if (app.id == TOOLKIT_ID)
      version = aPlatformVersion

    // Only extensions can be compatible by default; themes and language packs
    // always use strict compatibility checking.
    if (this.type == "extension" && !AddonManager.strictCompatibility &&
        !this.strictCompatibility && !this.hasBinaryComponents) {

      // The repository can specify compatibility overrides.
      // Note: For now, only blacklisting is supported by overrides.
      if (this._repositoryAddon &&
          this._repositoryAddon.compatibilityOverrides) {
        let overrides = this._repositoryAddon.compatibilityOverrides;
        let override = AddonRepository.findMatchingCompatOverride(this.version,
                                                                  overrides);
        if (override && override.type == "incompatible")
          return false;
      }

      // Extremely old extensions should not be compatible by default.
      let minCompatVersion;
      if (app.id == Services.appinfo.ID)
        minCompatVersion = XPIProvider.minCompatibleAppVersion;
      else if (app.id == TOOLKIT_ID)
        minCompatVersion = XPIProvider.minCompatiblePlatformVersion;

      if (minCompatVersion &&
          Services.vc.compare(minCompatVersion, app.maxVersion) > 0)
        return false;

      return Services.vc.compare(version, app.minVersion) >= 0;
    }

    return (Services.vc.compare(version, app.minVersion) >= 0) &&
           (Services.vc.compare(version, app.maxVersion) <= 0)
  },

  get matchingTargetApplication() {
    let app = null;
    for (let i = 0; i < this.targetApplications.length; i++) {
      if (this.targetApplications[i].id == Services.appinfo.ID)
        return this.targetApplications[i];
      if (this.targetApplications[i].id == TOOLKIT_ID)
        app = this.targetApplications[i];
    }
    return app;
  },

  get blocklistState() {
    let bs = Cc["@mozilla.org/extensions/blocklist;1"].
             getService(Ci.nsIBlocklistService);
    return bs.getAddonBlocklistState(this.id, this.version);
  },

  get blocklistURL() {
    let bs = Cc["@mozilla.org/extensions/blocklist;1"].
             getService(Ci.nsIBlocklistService);
    return bs.getAddonBlocklistURL(this.id, this.version);
  },

  applyCompatibilityUpdate: function(aUpdate, aSyncCompatibility) {
    this.targetApplications.forEach(function(aTargetApp) {
      aUpdate.targetApplications.forEach(function(aUpdateTarget) {
        if (aTargetApp.id == aUpdateTarget.id && (aSyncCompatibility ||
            Services.vc.compare(aTargetApp.maxVersion, aUpdateTarget.maxVersion) < 0)) {
          aTargetApp.minVersion = aUpdateTarget.minVersion;
          aTargetApp.maxVersion = aUpdateTarget.maxVersion;
        }
      });
    });
    this.appDisabled = !isUsableAddon(this);
  },

  /**
   * toJSON is called by JSON.stringify in order to create a filtered version
   * of this object to be serialized to a JSON file. A new object is returned
   * with copies of all non-private properties. Functions, getters and setters
   * are not copied.
   *
   * @param  aKey
   *         The key that this object is being serialized as in the JSON.
   *         Unused here since this is always the main object serialized
   *
   * @return an object containing copies of the properties of this object
   *         ignoring private properties, functions, getters and setters
   */
  toJSON: function(aKey) {
    let obj = {};
    for (let prop in this) {
      // Ignore private properties
      if (prop.substring(0, 1) == "_")
        continue;

      // Ignore getters
      if (this.__lookupGetter__(prop))
        continue;

      // Ignore setters
      if (this.__lookupSetter__(prop))
        continue;

      // Ignore functions
      if (typeof this[prop] == "function")
        continue;

      obj[prop] = this[prop];
    }

    return obj;
  },

  /**
   * When an add-on install is pending its metadata will be cached in a file.
   * This method reads particular properties of that metadata that may be newer
   * than that in the install manifest, like compatibility information.
   *
   * @param  aObj
   *         A JS object containing the cached metadata
   */
  importMetadata: function(aObj) {
    ["targetApplications", "userDisabled", "softDisabled", "existingAddonID",
     "sourceURI", "releaseNotesURI", "installDate", "updateDate",
     "applyBackgroundUpdates", "compatibilityOverrides"].forEach(function(aProp) {
      if (!(aProp in aObj))
        return;

      this[aProp] = aObj[aProp];
    }, this);

    // Compatibility info may have changed so update appDisabled
    this.appDisabled = !isUsableAddon(this);
  }
};

/**
 * The DBAddonInternal is a special AddonInternal that has been retrieved from
 * the database. Add-ons retrieved synchronously only have the basic metadata
 * the rest is filled out synchronously when needed. Asynchronously read add-ons
 * have all data available.
 */
function DBAddonInternal() {
  this.__defineGetter__("targetApplications", function() {
    delete this.targetApplications;
    return this.targetApplications = XPIDatabase._getTargetApplications(this);
  });

  this.__defineGetter__("targetPlatforms", function() {
    delete this.targetPlatforms;
    return this.targetPlatforms = XPIDatabase._getTargetPlatforms(this);
  });

  this.__defineGetter__("locales", function() {
    delete this.locales;
    return this.locales = XPIDatabase._getLocales(this);
  });

  this.__defineGetter__("defaultLocale", function() {
    delete this.defaultLocale;
    return this.defaultLocale = XPIDatabase._getDefaultLocale(this);
  });

  this.__defineGetter__("pendingUpgrade", function() {
    delete this.pendingUpgrade;
    for (let i = 0; i < XPIProvider.installs.length; i++) {
      let install = XPIProvider.installs[i];
      if (install.state == AddonManager.STATE_INSTALLED &&
          !(install.addon instanceof DBAddonInternal) &&
          install.addon.id == this.id &&
          install.installLocation == this._installLocation) {
        return this.pendingUpgrade = install.addon;
      }
    };
  });
}

DBAddonInternal.prototype = {
  applyCompatibilityUpdate: function(aUpdate, aSyncCompatibility) {
    let changes = [];
    this.targetApplications.forEach(function(aTargetApp) {
      aUpdate.targetApplications.forEach(function(aUpdateTarget) {
        if (aTargetApp.id == aUpdateTarget.id && (aSyncCompatibility ||
            Services.vc.compare(aTargetApp.maxVersion, aUpdateTarget.maxVersion) < 0)) {
          aTargetApp.minVersion = aUpdateTarget.minVersion;
          aTargetApp.maxVersion = aUpdateTarget.maxVersion;
          changes.push(aUpdateTarget);
        }
      });
    });
    try {
      XPIDatabase.updateTargetApplications(this, changes);
    }
    catch (e) {
      // A failure just means that we discard the compatibility update
      ERROR("Failed to update target application info in the database for " +
            "add-on " + this.id, e);
      return;
    }
    XPIProvider.updateAddonDisabledState(this);
  }
}

DBAddonInternal.prototype.__proto__ = AddonInternal.prototype;

/**
 * Creates an AddonWrapper for an AddonInternal.
 *
 * @param   addon
 *          The AddonInternal to wrap
 * @return  an AddonWrapper or null if addon was null
 */
function createWrapper(aAddon) {
  if (!aAddon)
    return null;
  if (!aAddon._wrapper)
    aAddon._wrapper = new AddonWrapper(aAddon);
  return aAddon._wrapper;
}

/**
 * The AddonWrapper wraps an Addon to provide the data visible to consumers of
 * the public API.
 */
function AddonWrapper(aAddon) {
  function chooseValue(aObj, aProp) {
    let repositoryAddon = aAddon._repositoryAddon;
    let objValue = aObj[aProp];

    if (repositoryAddon && (aProp in repositoryAddon) &&
        (objValue === undefined || objValue === null)) {
      return [repositoryAddon[aProp], true];
    }

    return [objValue, false];
  }

  ["id", "syncGUID", "version", "type", "isCompatible", "isPlatformCompatible",
   "providesUpdatesSecurely", "blocklistState", "blocklistURL", "appDisabled",
   "softDisabled", "skinnable", "size", "foreignInstall", "hasBinaryComponents",
   "strictCompatibility", "compatibilityOverrides"].forEach(function(aProp) {
     this.__defineGetter__(aProp, function() aAddon[aProp]);
  }, this);

  ["fullDescription", "developerComments", "eula", "supportURL",
   "contributionURL", "contributionAmount", "averageRating", "reviewCount",
   "reviewURL", "totalDownloads", "weeklyDownloads", "dailyUsers",
   "repositoryStatus"].forEach(function(aProp) {
    this.__defineGetter__(aProp, function() {
      if (aAddon._repositoryAddon)
        return aAddon._repositoryAddon[aProp];

      return null;
    });
  }, this);

  this.__defineGetter__("aboutURL", function() {
    return this.isActive ? aAddon["aboutURL"] : null;
  });

  ["installDate", "updateDate"].forEach(function(aProp) {
    this.__defineGetter__(aProp, function() new Date(aAddon[aProp]));
  }, this);

  ["sourceURI", "releaseNotesURI"].forEach(function(aProp) {
    this.__defineGetter__(aProp, function() {
      let target = chooseValue(aAddon, aProp)[0];
      if (!target)
        return null;
      return NetUtil.newURI(target);
    });
  }, this);

  // Maps iconURL, icon64URL and optionsURL to the properties of the same name
  // or icon.png, icon64.png and options.xul in the add-on's files.
  ["icon", "icon64", "options"].forEach(function(aProp) {
    this.__defineGetter__(aProp + "URL", function() {
      if (this.isActive && aAddon[aProp + "URL"])
        return aAddon[aProp + "URL"];

      switch (aProp) {
        case "icon":
        case "icon64":
          if (this.hasResource(aProp + ".png"))
            return this.getResourceURI(aProp + ".png").spec;
          break;
        case "options":
          if (this.isActive && this.hasResource(aProp + ".xul"))
            return this.getResourceURI(aProp + ".xul").spec;
          break;
      }

      if (aAddon._repositoryAddon)
        return aAddon._repositoryAddon[aProp + "URL"];

      return null;
    }, this);
  }, this);

  this.__defineGetter__("optionsType", function() {
    if (!this.isActive)
      return null;

    if (aAddon.optionsType)
      return aAddon.optionsType;

    if (this.hasResource("options.xul"))
      return AddonManager.OPTIONS_TYPE_INLINE;

    if (this.optionsURL)
      return AddonManager.OPTIONS_TYPE_DIALOG;

    return null;
  }, this);

  PROP_LOCALE_SINGLE.forEach(function(aProp) {
    this.__defineGetter__(aProp, function() {
      // Override XPI creator if repository creator is defined
      if (aProp == "creator" &&
          aAddon._repositoryAddon && aAddon._repositoryAddon.creator) {
        return aAddon._repositoryAddon.creator;
      }

      let result = null;

      if (aAddon.active) {
        try {
          let pref = PREF_EM_EXTENSION_FORMAT + aAddon.id + "." + aProp;
          let value = Services.prefs.getComplexValue(pref,
                                                     Ci.nsIPrefLocalizedString);
          if (value.data)
            result = value.data;
        }
        catch (e) {
        }
      }

      if (result == null)
        [result, ] = chooseValue(aAddon.selectedLocale, aProp);

      if (aProp == "creator")
        return result ? new AddonManagerPrivate.AddonAuthor(result) : null;

      return result;
    });
  }, this);

  PROP_LOCALE_MULTI.forEach(function(aProp) {
    this.__defineGetter__(aProp, function() {
      let results = null;
      let usedRepository = false;

      if (aAddon.active) {
        let pref = PREF_EM_EXTENSION_FORMAT + aAddon.id + "." +
                   aProp.substring(0, aProp.length - 1);
        let list = Services.prefs.getChildList(pref, {});
        if (list.length > 0) {
          list.sort();
          results = [];
          list.forEach(function(aPref) {
            let value = Services.prefs.getComplexValue(aPref,
                                                       Ci.nsIPrefLocalizedString);
            if (value.data)
              results.push(value.data);
          });
        }
      }

      if (results == null)
        [results, usedRepository] = chooseValue(aAddon.selectedLocale, aProp);

      if (results && !usedRepository) {
        results = results.map(function(aResult) {
          return new AddonManagerPrivate.AddonAuthor(aResult);
        });
      }

      return results;
    });
  }, this);

  this.__defineGetter__("screenshots", function() {
    let repositoryAddon = aAddon._repositoryAddon;
    if (repositoryAddon && ("screenshots" in repositoryAddon)) {
      let repositoryScreenshots = repositoryAddon.screenshots;
      if (repositoryScreenshots && repositoryScreenshots.length > 0)
        return repositoryScreenshots;
    }

    if (aAddon.type == "theme" && this.hasResource("preview.png")) {
      let url = this.getResourceURI("preview.png").spec;
      return [new AddonManagerPrivate.AddonScreenshot(url)];
    }

    return null;
  });

  this.__defineGetter__("applyBackgroundUpdates", function() {
    return aAddon.applyBackgroundUpdates;
  });
  this.__defineSetter__("applyBackgroundUpdates", function(val) {
    if (val != AddonManager.AUTOUPDATE_DEFAULT &&
        val != AddonManager.AUTOUPDATE_DISABLE &&
        val != AddonManager.AUTOUPDATE_ENABLE) {
      val = val ? AddonManager.AUTOUPDATE_DEFAULT :
                  AddonManager.AUTOUPDATE_DISABLE;
    }

    if (val == aAddon.applyBackgroundUpdates)
      return val;

    XPIDatabase.setAddonProperties(aAddon, {
      applyBackgroundUpdates: val
    });
    AddonManagerPrivate.callAddonListeners("onPropertyChanged", this, ["applyBackgroundUpdates"]);

    return val;
  });

  this.__defineSetter__("syncGUID", function(val) {
    if (aAddon.syncGUID == val)
      return val;

<<<<<<< HEAD
    if (aAddon instanceof DBAddonInternal) {
      XPIDatabase.setAddonSyncGUID(aAddon, val);
    }
=======
    if (aAddon instanceof DBAddonInternal)
      XPIDatabase.setAddonSyncGUID(aAddon, val);
>>>>>>> c3921a6e

    aAddon.syncGUID = val;

    return val;
  });

  this.__defineGetter__("install", function() {
    if (!("_install" in aAddon) || !aAddon._install)
      return null;
    return aAddon._install.wrapper;
  });

  this.__defineGetter__("pendingUpgrade", function() {
    return createWrapper(aAddon.pendingUpgrade);
  });

  this.__defineGetter__("scope", function() {
    if (aAddon._installLocation)
      return aAddon._installLocation.scope;

    return AddonManager.SCOPE_PROFILE;
  });

  this.__defineGetter__("pendingOperations", function() {
    let pending = 0;
    if (!(aAddon instanceof DBAddonInternal)) {
      // Add-on is pending install if there is no associated install (shouldn't
      // happen here) or if the install is in the process of or has successfully
      // completed the install. If an add-on is pending install then we ignore
      // any other pending operations.
      if (!aAddon._install || aAddon._install.state == AddonManager.STATE_INSTALLING ||
          aAddon._install.state == AddonManager.STATE_INSTALLED)
        return AddonManager.PENDING_INSTALL;
    }
    else if (aAddon.pendingUninstall) {
      // If an add-on is pending uninstall then we ignore any other pending
      // operations
      return AddonManager.PENDING_UNINSTALL;
    }

    if (aAddon.active && isAddonDisabled(aAddon))
      pending |= AddonManager.PENDING_DISABLE;
    else if (!aAddon.active && !isAddonDisabled(aAddon))
      pending |= AddonManager.PENDING_ENABLE;

    if (aAddon.pendingUpgrade)
      pending |= AddonManager.PENDING_UPGRADE;

    return pending;
  });

  this.__defineGetter__("operationsRequiringRestart", function() {
    let ops = 0;
    if (XPIProvider.installRequiresRestart(aAddon))
      ops |= AddonManager.OP_NEEDS_RESTART_INSTALL;
    if (XPIProvider.uninstallRequiresRestart(aAddon))
      ops |= AddonManager.OP_NEEDS_RESTART_UNINSTALL;
    if (XPIProvider.enableRequiresRestart(aAddon))
      ops |= AddonManager.OP_NEEDS_RESTART_ENABLE;
    if (XPIProvider.disableRequiresRestart(aAddon))
      ops |= AddonManager.OP_NEEDS_RESTART_DISABLE;

    return ops;
  });

  this.__defineGetter__("permissions", function() {
    let permissions = 0;

    // Add-ons that aren't installed cannot be modified in any way
    if (!(aAddon instanceof DBAddonInternal))
      return permissions;

    if (!aAddon.appDisabled) {
      if (this.userDisabled)
        permissions |= AddonManager.PERM_CAN_ENABLE;
      else if (aAddon.type != "theme")
        permissions |= AddonManager.PERM_CAN_DISABLE;
    }

    // Add-ons that are in locked install locations, or are pending uninstall
    // cannot be upgraded or uninstalled
    if (!aAddon._installLocation.locked && !aAddon.pendingUninstall) {
      // Add-ons that are installed by a file link cannot be upgraded
      if (!aAddon._installLocation.isLinkedAddon(aAddon.id))
        permissions |= AddonManager.PERM_CAN_UPGRADE;

      permissions |= AddonManager.PERM_CAN_UNINSTALL;
    }
    return permissions;
  });

  this.__defineGetter__("isActive", function() {
    if (Services.appinfo.inSafeMode)
      return false;
    return aAddon.active;
  });

  this.__defineGetter__("userDisabled", function() {
    return aAddon.softDisabled || aAddon.userDisabled;
  });
  this.__defineSetter__("userDisabled", function(val) {
    if (val == this.userDisabled)
      return val;

    if (aAddon instanceof DBAddonInternal) {
      if (aAddon.type == "theme" && val) {
        if (aAddon.internalName == XPIProvider.defaultSkin)
          throw new Error("Cannot disable the default theme");
        XPIProvider.enableDefaultTheme();
      }
      else {
        XPIProvider.updateAddonDisabledState(aAddon, val);
      }
    }
    else {
      aAddon.userDisabled = val;
      // When enabling remove the softDisabled flag
      if (!val)
        aAddon.softDisabled = false;
    }

    return val;
  });

  this.__defineSetter__("softDisabled", function(val) {
    if (val == aAddon.softDisabled)
      return val;

    if (aAddon instanceof DBAddonInternal) {
      // When softDisabling a theme just enable the active theme
      if (aAddon.type == "theme" && val && !aAddon.userDisabled) {
        if (aAddon.internalName == XPIProvider.defaultSkin)
          throw new Error("Cannot disable the default theme");
        XPIProvider.enableDefaultTheme();
      }
      else {
        XPIProvider.updateAddonDisabledState(aAddon, undefined, val);
      }
    }
    else {
      // Only set softDisabled if not already disabled
      if (!aAddon.userDisabled)
        aAddon.softDisabled = val;
    }

    return val;
  });

  this.isCompatibleWith = function(aAppVersion, aPlatformVersion) {
    return aAddon.isCompatibleWith(aAppVersion, aPlatformVersion);
  };

  this.uninstall = function() {
    if (!(aAddon instanceof DBAddonInternal))
      throw new Error("Cannot uninstall an add-on that isn't installed");
    if (aAddon.pendingUninstall)
      throw new Error("Add-on is already marked to be uninstalled");
    XPIProvider.uninstallAddon(aAddon);
  };

  this.cancelUninstall = function() {
    if (!(aAddon instanceof DBAddonInternal))
      throw new Error("Cannot cancel uninstall for an add-on that isn't installed");
    if (!aAddon.pendingUninstall)
      throw new Error("Add-on is not marked to be uninstalled");
    XPIProvider.cancelUninstallAddon(aAddon);
  };

  this.findUpdates = function(aListener, aReason, aAppVersion, aPlatformVersion) {
    new UpdateChecker(aAddon, aListener, aReason, aAppVersion, aPlatformVersion);
  };

  this.hasResource = function(aPath) {
    let bundle = aAddon._sourceBundle.clone();

    if (bundle.isDirectory()) {
      if (aPath) {
        aPath.split("/").forEach(function(aPart) {
          bundle.append(aPart);
        });
      }
      return bundle.exists();
    }

    let zipReader = Cc["@mozilla.org/libjar/zip-reader;1"].
                    createInstance(Ci.nsIZipReader);
    zipReader.open(bundle);
    let result = zipReader.hasEntry(aPath);
    zipReader.close();
    return result;
  },

  /**
   * Returns a URI to the selected resource or to the add-on bundle if aPath
   * is null. URIs to the bundle will always be file: URIs. URIs to resources
   * will be file: URIs if the add-on is unpacked or jar: URIs if the add-on is
   * still an XPI file.
   *
   * @param  aPath
   *         The path in the add-on to get the URI for or null to get a URI to
   *         the file or directory the add-on is installed as.
   * @return an nsIURI
   */
  this.getResourceURI = function(aPath) {
    if (!aPath)
      return NetUtil.newURI(aAddon._sourceBundle);

    return getURIForResourceInFile(aAddon._sourceBundle, aPath);
  }
}

/**
 * An object which identifies a directory install location for add-ons. The
 * location consists of a directory which contains the add-ons installed in the
 * location.
 *
 * Each add-on installed in the location is either a directory containing the
 * add-on's files or a text file containing an absolute path to the directory
 * containing the add-ons files. The directory or text file must have the same
 * name as the add-on's ID.
 *
 * There may also a special directory named "staged" which can contain
 * directories with the same name as an add-on ID. If the directory is empty
 * then it means the add-on will be uninstalled from this location during the
 * next startup. If the directory contains the add-on's files then they will be
 * installed during the next startup.
 *
 * @param  aName
 *         The string identifier for the install location
 * @param  aDirectory
 *         The nsIFile directory for the install location
 * @param  aScope
 *         The scope of add-ons installed in this location
 * @param  aLocked
 *         true if add-ons cannot be installed, uninstalled or upgraded in the
 *         install location
 */
function DirectoryInstallLocation(aName, aDirectory, aScope, aLocked) {
  this._name = aName;
  this.locked = aLocked;
  this._directory = aDirectory;
  this._scope = aScope
  this._IDToFileMap = {};
  this._FileToIDMap = {};
  this._linkedAddons = [];

  if (!aDirectory.exists())
    return;
  if (!aDirectory.isDirectory())
    throw new Error("Location must be a directory.");

  this._readAddons();
}

DirectoryInstallLocation.prototype = {
  _name       : "",
  _directory   : null,
  _IDToFileMap : null,  // mapping from add-on ID to nsIFile
  _FileToIDMap : null,  // mapping from add-on path to add-on ID

  /**
   * Reads a directory linked to in a file.
   *
   * @param   file
   *          The file containing the directory path
   * @return  a nsILocalFile object representing the linked directory.
   */
  _readDirectoryFromFile: function DirInstallLocation__readDirectoryFromFile(aFile) {
    let fis = Cc["@mozilla.org/network/file-input-stream;1"].
              createInstance(Ci.nsIFileInputStream);
    fis.init(aFile, -1, -1, false);
    let line = { value: "" };
    if (fis instanceof Ci.nsILineInputStream)
      fis.readLine(line);
    fis.close();
    if (line.value) {
      let linkedDirectory = Cc["@mozilla.org/file/local;1"].
                            createInstance(Ci.nsILocalFile);

      try {
        linkedDirectory.initWithPath(line.value);
      }
      catch (e) {
        linkedDirectory.setRelativeDescriptor(aFile.parent, line.value);
      }

      if (!linkedDirectory.exists()) {
        WARN("File pointer " + aFile.path + " points to " + linkedDirectory.path +
             " which does not exist");
        return null;
      }

      if (!linkedDirectory.isDirectory()) {
        WARN("File pointer " + aFile.path + " points to " + linkedDirectory.path +
             " which is not a directory");
        return null;
      }

      return linkedDirectory;
    }

    WARN("File pointer " + aFile.path + " does not contain a path");
    return null;
  },

  /**
   * Finds all the add-ons installed in this location.
   */
  _readAddons: function DirInstallLocation__readAddons() {
    let entries = this._directory.directoryEntries
                                 .QueryInterface(Ci.nsIDirectoryEnumerator);
    let entry;
    while (entry = entries.nextFile) {
      // Should never happen really
      if (!(entry instanceof Ci.nsILocalFile))
        continue;

      let id = entry.leafName;

      if (id == DIR_STAGE || id == DIR_XPI_STAGE || id == DIR_TRASH)
        continue;

      let directLoad = false;
      if (entry.isFile() &&
          id.substring(id.length - 4).toLowerCase() == ".xpi") {
        directLoad = true;
        id = id.substring(0, id.length - 4);
      }

      if (!gIDTest.test(id)) {
        LOG("Ignoring file entry whose name is not a valid add-on ID: " +
             entry.path);
        continue;
      }

      if (entry.isFile() && !directLoad) {
        let newEntry = this._readDirectoryFromFile(entry);
        if (!newEntry) {
          LOG("Deleting stale pointer file " + entry.path);
          entry.remove(true);
          continue;
        }

        entry = newEntry;
        this._linkedAddons.push(id);
      }

      this._IDToFileMap[id] = entry;
      this._FileToIDMap[entry.path] = id;
    }
    entries.close();
  },

  /**
   * Gets the name of this install location.
   */
  get name() {
    return this._name;
  },

  /**
   * Gets the scope of this install location.
   */
  get scope() {
    return this._scope;
  },

  /**
   * Gets an array of nsIFiles for add-ons installed in this location.
   */
  get addonLocations() {
    let locations = [];
    for (let id in this._IDToFileMap) {
      locations.push(this._IDToFileMap[id].clone()
                         .QueryInterface(Ci.nsILocalFile));
    }
    return locations;
  },

  /**
   * Gets the staging directory to put add-ons that are pending install and
   * uninstall into.
   *
   * @return an nsIFile
   */
  getStagingDir: function DirInstallLocation_getStagingDir() {
    let dir = this._directory.clone();
    dir.append(DIR_STAGE);
    return dir;
  },

  /**
   * Gets the directory used by old versions for staging XPI and JAR files ready
   * to be installed.
   *
   * @return an nsIFile
   */
  getXPIStagingDir: function DirInstallLocation_getXPIStagingDir() {
    let dir = this._directory.clone();
    dir.append(DIR_XPI_STAGE);
    return dir;
  },

  /**
   * Returns a directory that is normally on the same filesystem as the rest of
   * the install location and can be used for temporarily storing files during
   * safe move operations. Calling this method will delete the existing trash
   * directory and its contents.
   *
   * @return an nsIFile
   */
  getTrashDir: function DirInstallLocation_getTrashDir() {
    let trashDir = this._directory.clone();
    trashDir.append(DIR_TRASH);
    if (trashDir.exists())
      recursiveRemove(trashDir);
    trashDir.create(Ci.nsIFile.DIRECTORY_TYPE, FileUtils.PERMS_DIRECTORY);
    return trashDir;
  },

  /**
   * Installs an add-on into the install location.
   *
   * @param  aId
   *         The ID of the add-on to install
   * @param  aSource
   *         The source nsIFile to install from
   * @param  aExistingAddonID
   *         The ID of an existing add-on to uninstall at the same time
   * @param  aCopy
   *         If false the source files will be moved to the new location,
   *         otherwise they will only be copied
   * @return an nsIFile indicating where the add-on was installed to
   */
  installAddon: function DirInstallLocation_installAddon(aId, aSource,
                                                         aExistingAddonID,
                                                         aCopy) {
    let trashDir = this.getTrashDir();

    let transaction = new SafeInstallOperation();

    let self = this;
    function moveOldAddon(aId) {
      let file = self._directory.clone().QueryInterface(Ci.nsILocalFile);
      file.append(aId);

      if (file.exists())
        transaction.move(file, trashDir);

      file = self._directory.clone().QueryInterface(Ci.nsILocalFile);
      file.append(aId + ".xpi");
      if (file.exists()) {
        flushJarCache(file);
        transaction.move(file, trashDir);
      }
    }

    // If any of these operations fails the finally block will clean up the
    // temporary directory
    try {
      moveOldAddon(aId);
      if (aExistingAddonID && aExistingAddonID != aId)
        moveOldAddon(aExistingAddonID);

      if (aCopy) {
        transaction.copy(aSource, this._directory);
      }
      else {
        if (aSource.isFile())
          flushJarCache(aSource);

        transaction.move(aSource, this._directory);
      }
    }
    finally {
      // It isn't ideal if this cleanup fails but it isn't worth rolling back
      // the install because of it.
      try {
        recursiveRemove(trashDir);
      }
      catch (e) {
        WARN("Failed to remove trash directory when installing " + aId, e);
      }
    }

    let newFile = this._directory.clone().QueryInterface(Ci.nsILocalFile);
    newFile.append(aSource.leafName);
    newFile.lastModifiedTime = Date.now();
    this._FileToIDMap[newFile.path] = aId;
    this._IDToFileMap[aId] = newFile;

    if (aExistingAddonID && aExistingAddonID != aId &&
        aExistingAddonID in this._IDToFileMap) {
      delete this._FileToIDMap[this._IDToFileMap[aExistingAddonID]];
      delete this._IDToFileMap[aExistingAddonID];
    }

    return newFile;
  },

  /**
   * Uninstalls an add-on from this location.
   *
   * @param  aId
   *         The ID of the add-on to uninstall
   * @throws if the ID does not match any of the add-ons installed
   */
  uninstallAddon: function DirInstallLocation_uninstallAddon(aId) {
    let file = this._IDToFileMap[aId];
    if (!file) {
      WARN("Attempted to remove " + aId + " from " +
           this._name + " but it was already gone");
      return;
    }

    file = this._directory.clone();
    file.append(aId);
    if (!file.exists())
      file.leafName += ".xpi";

    if (!file.exists()) {
      WARN("Attempted to remove " + aId + " from " +
           this._name + " but it was already gone");

      delete this._FileToIDMap[file.path];
      delete this._IDToFileMap[aId];
      return;
    }

    let trashDir = this.getTrashDir();

    if (file.leafName != aId)
      flushJarCache(file);

    let transaction = new SafeInstallOperation();

    try {
      transaction.move(file, trashDir);
    }
    finally {
      // It isn't ideal if this cleanup fails, but it is probably better than
      // rolling back the uninstall at this point
      try {
        recursiveRemove(trashDir);
      }
      catch (e) {
        WARN("Failed to remove trash directory when uninstalling " + aId, e);
      }
    }

    delete this._FileToIDMap[file.path];
    delete this._IDToFileMap[aId];
  },

  /**
   * Gets the ID of the add-on installed in the given nsIFile.
   *
   * @param  aFile
   *         The nsIFile to look in
   * @return the ID
   * @throws if the file does not represent an installed add-on
   */
  getIDForLocation: function DirInstallLocation_getIDForLocation(aFile) {
    if (aFile.path in this._FileToIDMap)
      return this._FileToIDMap[aFile.path];
    throw new Error("Unknown add-on location " + aFile.path);
  },

  /**
   * Gets the directory that the add-on with the given ID is installed in.
   *
   * @param  aId
   *         The ID of the add-on
   * @return the nsILocalFile
   * @throws if the ID does not match any of the add-ons installed
   */
  getLocationForID: function DirInstallLocation_getLocationForID(aId) {
    if (aId in this._IDToFileMap)
      return this._IDToFileMap[aId].clone().QueryInterface(Ci.nsILocalFile);
    throw new Error("Unknown add-on ID " + aId);
  },

  /**
   * Returns true if the given addon was installed in this location by a text
   * file pointing to its real path.
   *
   * @param aId
   *        The ID of the addon
   */
  isLinkedAddon: function(aId) {
    return this._linkedAddons.indexOf(aId) != -1;
  }
};

#ifdef XP_WIN
/**
 * An object that identifies a registry install location for add-ons. The location
 * consists of a registry key which contains string values mapping ID to the
 * path where an add-on is installed
 *
 * @param  aName
 *         The string identifier of this Install Location.
 * @param  aRootKey
 *         The root key (one of the ROOT_KEY_ values from nsIWindowsRegKey).
 * @param  scope
 *         The scope of add-ons installed in this location
 */
function WinRegInstallLocation(aName, aRootKey, aScope) {
  this.locked = true;
  this._name = aName;
  this._rootKey = aRootKey;
  this._scope = aScope;
  this._IDToFileMap = {};
  this._FileToIDMap = {};

  let path = this._appKeyPath + "\\Extensions";
  let key = Cc["@mozilla.org/windows-registry-key;1"].
            createInstance(Ci.nsIWindowsRegKey);

  // Reading the registry may throw an exception, and that's ok.  In error
  // cases, we just leave ourselves in the empty state.
  try {
    key.open(this._rootKey, path, Ci.nsIWindowsRegKey.ACCESS_READ);
  }
  catch (e) {
    return;
  }

  this._readAddons(key);
  key.close();
}

WinRegInstallLocation.prototype = {
  _name       : "",
  _rootKey    : null,
  _scope      : null,
  _IDToFileMap : null,  // mapping from ID to nsIFile
  _FileToIDMap : null,  // mapping from path to ID

  /**
   * Retrieves the path of this Application's data key in the registry.
   */
  get _appKeyPath() {
    let appVendor = Services.appinfo.vendor;
    let appName = Services.appinfo.name;

#ifdef MOZ_THUNDERBIRD
    // XXX Thunderbird doesn't specify a vendor string
    if (appVendor == "")
      appVendor = "Mozilla";
#endif

    // XULRunner-based apps may intentionally not specify a vendor
    if (appVendor != "")
      appVendor += "\\";

    return "SOFTWARE\\" + appVendor + appName;
  },

  /**
   * Read the registry and build a mapping between ID and path for each
   * installed add-on.
   *
   * @param  key
   *         The key that contains the ID to path mapping
   */
  _readAddons: function RegInstallLocation__readAddons(aKey) {
    let count = aKey.valueCount;
    for (let i = 0; i < count; ++i) {
      let id = aKey.getValueName(i);

      let file = Cc["@mozilla.org/file/local;1"].
                createInstance(Ci.nsILocalFile);
      file.initWithPath(aKey.readStringValue(id));

      if (!file.exists()) {
        WARN("Ignoring missing add-on in " + file.path);
        continue;
      }

      this._IDToFileMap[id] = file;
      this._FileToIDMap[file.path] = id;
    }
  },

  /**
   * Gets the name of this install location.
   */
  get name() {
    return this._name;
  },

  /**
   * Gets the scope of this install location.
   */
  get scope() {
    return this._scope;
  },

  /**
   * Gets an array of nsIFiles for add-ons installed in this location.
   */
  get addonLocations() {
    let locations = [];
    for (let id in this._IDToFileMap) {
      locations.push(this._IDToFileMap[id].clone()
                         .QueryInterface(Ci.nsILocalFile));
    }
    return locations;
  },

  /**
   * Gets the ID of the add-on installed in the given nsIFile.
   *
   * @param  aFile
   *         The nsIFile to look in
   * @return the ID
   * @throws if the file does not represent an installed add-on
   */
  getIDForLocation: function RegInstallLocation_getIDForLocation(aFile) {
    if (aFile.path in this._FileToIDMap)
      return this._FileToIDMap[aFile.path];
    throw new Error("Unknown add-on location");
  },

  /**
   * Gets the nsIFile that the add-on with the given ID is installed in.
   *
   * @param  aId
   *         The ID of the add-on
   * @return the nsIFile
   */
  getLocationForID: function RegInstallLocation_getLocationForID(aId) {
    if (aId in this._IDToFileMap)
      return this._IDToFileMap[aId].clone().QueryInterface(Ci.nsILocalFile);
    throw new Error("Unknown add-on ID");
  },

  /**
   * @see DirectoryInstallLocation
   */
  isLinkedAddon: function(aId) {
    return true;
  }
};
#endif

AddonManagerPrivate.registerProvider(XPIProvider, [
  new AddonManagerPrivate.AddonType("extension", URI_EXTENSION_STRINGS,
                                    STRING_TYPE_NAME,
                                    AddonManager.VIEW_TYPE_LIST, 4000),
  new AddonManagerPrivate.AddonType("theme", URI_EXTENSION_STRINGS,
                                    STRING_TYPE_NAME,
                                    AddonManager.VIEW_TYPE_LIST, 5000),
  new AddonManagerPrivate.AddonType("dictionary", URI_EXTENSION_STRINGS,
                                    STRING_TYPE_NAME,
                                    AddonManager.VIEW_TYPE_LIST, 7000,
                                    AddonManager.TYPE_UI_HIDE_EMPTY),
  new AddonManagerPrivate.AddonType("locale", URI_EXTENSION_STRINGS,
                                    STRING_TYPE_NAME,
                                    AddonManager.VIEW_TYPE_LIST, 8000,
                                    AddonManager.TYPE_UI_HIDE_EMPTY)
]);<|MERGE_RESOLUTION|>--- conflicted
+++ resolved
@@ -824,10 +824,7 @@
   addon.applyBackgroundUpdates = AddonManager.AUTOUPDATE_DEFAULT;
 
   // Generate random GUID used for Sync.
-<<<<<<< HEAD
-=======
   // This was lifted from util.js:makeGUID() from services-sync.
->>>>>>> c3921a6e
   let rng = Cc["@mozilla.org/security/random-generator;1"].
             createInstance(Ci.nsIRandomGenerator);
   let bytes = rng.generateRandomBytes(9);
@@ -7636,14 +7633,8 @@
     if (aAddon.syncGUID == val)
       return val;
 
-<<<<<<< HEAD
-    if (aAddon instanceof DBAddonInternal) {
-      XPIDatabase.setAddonSyncGUID(aAddon, val);
-    }
-=======
     if (aAddon instanceof DBAddonInternal)
       XPIDatabase.setAddonSyncGUID(aAddon, val);
->>>>>>> c3921a6e
 
     aAddon.syncGUID = val;
 
