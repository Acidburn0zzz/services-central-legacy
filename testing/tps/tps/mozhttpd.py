#!/usr/bin/python
#
# ***** BEGIN LICENSE BLOCK *****
# Version: MPL 1.1/GPL 2.0/LGPL 2.1
#
# The contents of this file are subject to the Mozilla Public License Version
# 1.1 (the "License"); you may not use this file except in compliance with
# the License. You may obtain a copy of the License at
# http://www.mozilla.org/MPL/
#
# Software distributed under the License is distributed on an "AS IS" basis,
# WITHOUT WARRANTY OF ANY KIND, either express or implied. See the License
# for the specific language governing rights and limitations under the
# License.
#
# The Original Code is mozilla.org code.
#
# The Initial Developer of the Original Code is
# the Mozilla Foundation.
# Portions created by the Initial Developer are Copyright (C) 2011
# the Initial Developer. All Rights Reserved.
#
# Contributor(s):
#   Joel Maher <joel.maher@gmail.com>
#
# Alternatively, the contents of this file may be used under the terms of
# either the GNU General Public License Version 2 or later (the "GPL"), or
# the GNU Lesser General Public License Version 2.1 or later (the "LGPL"),
# in which case the provisions of the GPL or the LGPL are applicable instead
# of those above. If you wish to allow use of your version of this file only
# under the terms of either the GPL or the LGPL, and not to allow others to
# use your version of this file under the terms of the MPL, indicate your
# decision by deleting the provisions above and replace them with the notice
# and other provisions required by the GPL or the LGPL. If you do not delete
# the provisions above, a recipient may use your version of this file under
# the terms of any one of the MPL, the GPL or the LGPL.
#
# ***** END LICENSE BLOCK *****

import BaseHTTPServer
import SimpleHTTPServer
import threading
import sys
import os
import urllib
import re
from urlparse import urlparse
from SocketServer import ThreadingMixIn

DOCROOT = '.'

class EasyServer(ThreadingMixIn, BaseHTTPServer.HTTPServer):
    allow_reuse_address = True

class MozRequestHandler(SimpleHTTPServer.SimpleHTTPRequestHandler):
    def translate_path(self, path):
        # It appears that the default path is '/' and os.path.join makes the '/'
        o = urlparse(path)

        sep = '/'
        if sys.platform == 'win32':
            sep = ''

        ret = '%s%s' % ( sep, DOCROOT.strip('/') )

        # Stub out addons.mozilla.org search API, which is used when installing
        # add-ons. The version is hard-coded because we want tests to fail when
        # the API updates so we can update our stubbed files with the changes.
        if o.path.find('/en-US/firefox/api/1.5/search/guid:') == 0:
            ids = urllib.unquote(o.path[len('/en-US/firefox/api/1.5/search/guid:'):])

            if ids.count(',') > 0:
<<<<<<< HEAD
                raise Exception('Only searching for single ids is currently supported.')
=======
                raise Exception('Searching for multiple IDs is not supported.')
>>>>>>> 50b9a408

            base = ids
            at_loc = ids.find('@')
            if at_loc > 0:
                base = ids[0:at_loc]

            ret += '/%s.xml' % base

        else:
            ret += '/%s' % o.path.strip('/')

        return ret

    # I found on my local network that calls to this were timing out
    # I believe all of these calls are from log_message
    def address_string(self):
        return "a.b.c.d"

    # This produces a LOT of noise
    def log_message(self, format, *args):
        pass

class MozHttpd(object):
    def __init__(self, host="127.0.0.1", port=8888, docroot='.'):
        global DOCROOT
        self.host = host
        self.port = int(port)
        DOCROOT = docroot

    def start(self):
        self.httpd = EasyServer((self.host, self.port), MozRequestHandler)
        self.server = threading.Thread(target=self.httpd.serve_forever)
        self.server.setDaemon(True) # don't hang on exit
        self.server.start()
        #self.testServer()

    #TODO: figure this out
    def testServer(self):
        fileList = os.listdir(DOCROOT)
        filehandle = urllib.urlopen('http://%s:%s' % (self.host, self.port))
        data = filehandle.readlines();
        filehandle.close()

        for line in data:
            found = False
            # '@' denotes a symlink and we need to ignore it.
            webline = re.sub('\<[a-zA-Z0-9\-\_\.\=\"\'\/\\\%\!\@\#\$\^\&\*\(\) ]*\>', '', line.strip('\n')).strip('/').strip().strip('@')
            if webline != "":
                if webline == "Directory listing for":
                    found = True
                else:
                    for fileName in fileList:
                        if fileName == webline:
                            found = True

                if (found == False):
                    print "NOT FOUND: " + webline.strip()

    def stop(self):
        if self.httpd:
            self.httpd.shutdown()

    __del__ = stop
<|MERGE_RESOLUTION|>--- conflicted
+++ resolved
@@ -70,11 +70,7 @@
             ids = urllib.unquote(o.path[len('/en-US/firefox/api/1.5/search/guid:'):])
 
             if ids.count(',') > 0:
-<<<<<<< HEAD
-                raise Exception('Only searching for single ids is currently supported.')
-=======
                 raise Exception('Searching for multiple IDs is not supported.')
->>>>>>> 50b9a408
 
             base = ids
             at_loc = ids.find('@')
